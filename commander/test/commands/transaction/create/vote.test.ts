--- conflicted
+++ resolved
@@ -67,22 +67,7 @@
 			)
 			.stdout();
 
-<<<<<<< HEAD
 	describe('transaction:create:vote voting', () => {
-=======
-	describe('transaction:create:vote', () => {
-		setupStub()
-			.command(['transaction:create:vote', '1', '100'])
-			.catch(error => {
-				return expect(error.message).to.contain(
-					'At least one vote option must be provided.',
-				);
-			})
-			.it('should throw an error without vote or unvote');
-	});
-
-	describe('transaction:create:vote --votes=voting', () => {
->>>>>>> d84fde25
 		const voteValues = defaultVote[0].split(',');
 		const vote = {
 			delegateAddress: voteValues[0],
