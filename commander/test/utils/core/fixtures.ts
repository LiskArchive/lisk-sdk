export const config = {
	app: {
		version: '2.0.0-alpha.0',
		minVersion: '1.1.0-rc.0',
		protocolVersion: '1.0',
	},
	components: {
		logger: {
			fileLogLevel: 'debug',
			logFileName: 'logs/devnet/lisk.log',
			consoleLogLevel: 'info',
		},
		storage: {
			database: 'lisk_dev',
			min: 1,
			max: 10,
			logFileName: 'logs/devnet/lisk_db.log',
			host: 'localhost',
			port: 5432,
			user: 'lisk',
			password: 'password',
			poolIdleTimeout: 30000,
			reapIntervalMillis: 1000,
			logEvents: ['error'],
		},
		cache: {
			enabled: true,
			host: '127.0.0.1',
			port: 6380,
			db: 0,
			password: 'lisk',
		},
		system: {},
	},
	modules: {
		http_api: {
			access: {
				public: true,
				whiteList: ['127.0.0.1'],
			},
			enabled: true,
			httpPort: 4000,
			address: '0.0.0.0',
			trustProxy: false,
			ssl: {
				enabled: false,
				options: {
					port: 443,
					address: '0.0.0.0',
					key: './ssl/lisk.key',
					cert: './ssl/lisk.crt',
				},
			},
			options: {
				limits: {
					max: 0,
					delayMs: 0,
					delayAfter: 0,
					windowMs: 60000,
					headersTimeout: 5000,
					serverSetTimeout: 20000,
				},
				cors: {
					origin: '*',
					methods: ['GET', 'POST', 'PUT'],
				},
			},
			forging: {
				access: {
					whiteList: ['127.0.0.1'],
				},
<<<<<<< HEAD
				enabled: true,
				httpPort: 4000,
				address: '0.0.0.0',
				trustProxy: false,
				ssl: {
					enabled: false,
					options: {
						port: 443,
						address: '0.0.0.0',
						key: './ssl/lisk.key',
						cert: './ssl/lisk.crt',
					},
				},
				options: {
					limits: {
						max: 0,
						delayMs: 0,
						delayAfter: 0,
						windowMs: 60000,
						headersTimeout: 5000,
						serverSetTimeout: 20000,
					},
					cors: {
						origin: '*',
						methods: ['GET', 'POST', 'PUT'],
					},
				},
				forging: {
					access: {
						whiteList: ['127.0.0.1'],
					},
				},
			},
			network: {
				seedPeers: [
					{
						ip: '127.0.0.1',
						wsPort: 5000,
					},
				],
				wsPort: 5000,
				address: '0.0.0.0',
				discoveryInterval: 30000,
				populatorInterval: 10000,
				blacklistedPeers: [],
				ackTimeout: 20000,
				connectTimeout: 5000,
				wsEngine: 'ws',
=======
>>>>>>> 8a0fe777
			},
		},
		network: {
			seedPeers: [
				{
					ip: '127.0.0.1',
					wsPort: 5000,
				},
			],
			wsPort: 5000,
			address: '0.0.0.0',
			discoveryInterval: 30000,
			blacklistedPeers: [],
			ackTimeout: 20000,
			connectTimeout: 5000,
			wsEngine: 'ws',
		},
	},
	NETWORK: 'devnet',
};<|MERGE_RESOLUTION|>--- conflicted
+++ resolved
@@ -69,7 +69,6 @@
 				access: {
 					whiteList: ['127.0.0.1'],
 				},
-<<<<<<< HEAD
 				enabled: true,
 				httpPort: 4000,
 				address: '0.0.0.0',
@@ -118,8 +117,6 @@
 				ackTimeout: 20000,
 				connectTimeout: 5000,
 				wsEngine: 'ws',
-=======
->>>>>>> 8a0fe777
 			},
 		},
 		network: {
@@ -132,6 +129,7 @@
 			wsPort: 5000,
 			address: '0.0.0.0',
 			discoveryInterval: 30000,
+			populatorInterval: 10000,
 			blacklistedPeers: [],
 			ackTimeout: 20000,
 			connectTimeout: 5000,
