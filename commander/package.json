{
	"name": "lisk-commander",
	"version": "6.0.0-alpha.3",
	"description": "A command line interface for Lisk",
	"author": "Lisk Foundation <admin@lisk.com>, lightcurve GmbH <admin@lightcurve.io>",
	"license": "Apache-2.0",
	"keywords": [
		"lisk",
		"blockchain",
		"command-line",
		"nodejs",
		"javascript"
	],
	"homepage": "https://github.com/LiskHQ/lisk-sdk/tree/master/commander#readme",
	"repository": {
		"type": "git",
		"url": "git+https://github.com/LiskHQ/lisk-sdk.git"
	},
	"bugs": {
		"url": "https://github.com/LiskHQ/lisk-sdk/issues"
	},
	"engines": {
		"node": ">=16.14.1 <=16",
		"npm": ">=8.1.0"
	},
	"main": "dist/index.js",
	"bin": {
		"lisk": "./bin/run"
	},
	"lisk": {
		"addressPrefix": "lsk"
	},
	"scripts": {
		"start": "ts-node src/index.js",
		"format": "prettier --write '**/*'",
		"lint": "eslint --ext .js,.ts .",
		"lint:fix": "eslint --fix --ext .js,.ts .",
		"test:watch": "npm run test:local -- --watch",
		"test:watch:min": "npm run test:watch -- --reporter=min",
		"prebuild": "if test -d dist; then rm -r dist; fi; rm -f tsconfig.tsbuildinfo; rm -f npm-shrinkwrap.json",
		"build": "tsc",
		"test": "jest",
		"test:coverage": "jest --coverage=true --coverage-reporters=text",
		"test:ci": "jest --coverage=true --coverage-reporters=json --verbose",
		"postbuild": "copyfiles -u 1 -a 'src/bootstrapping/templates/lisk-template-ts/templates/**/*' dist/",
		"prepack": "oclif-dev manifest"
	},
	"oclif": {
		"commands": "./dist/commands",
		"bin": "lisk",
		"plugins": [
			"@oclif/plugin-help",
			"@oclif/plugin-autocomplete",
			"@oclif/plugin-version"
		],
		"additionalHelpFlags": [
			"-h"
		],
		"additionalVersionFlags": [
			"-v"
		],
		"topicSeparator": " ",
		"topics": {
			"account": {
				"description": "Commands relating to Lisk accounts."
			},
			"console": {
				"description": "Lisk interactive REPL session to run commands."
			},
			"generate": {
				"description": "Commands relating to Lisk generator."
			},
			"hash-onion": {
				"description": "Create hash onions to be used by the forger."
			},
			"help": {
				"description": "Displays help."
			},
			"init": {
				"description": "Commands relating to bootstrapping a blockchain application or plugin using Lisk SDK."
			},
			"message": {
				"description": "Commands relating to user messages."
			},
			"network-identifier": {
				"description": "Create network identifier for a given genesis block id and community identifier."
			},
			"passphrase": {
				"description": "Commands relating to Lisk passphrases."
			},
			"endpoint": {
				"description": "Invokes the provided endpoint."
			}
		}
	},
	"files": [
		"/bin",
		"/npm-shrinkwrap.json",
		"/oclif.manifest.json",
		"/dist",
		"/docs"
	],
	"dependencies": {
		"@liskhq/lisk-api-client": "^6.0.0-alpha.3",
		"@liskhq/lisk-chain": "^0.4.0-alpha.3",
		"@liskhq/lisk-codec": "^0.3.0-alpha.3",
		"@liskhq/lisk-cryptography": "^4.0.0-alpha.3",
		"@liskhq/lisk-db": "0.3.0-debug.20-b876469836935925369a887fe03e50a67c26c38f",
		"@liskhq/lisk-passphrase": "^4.0.0-alpha.0",
		"@liskhq/lisk-transactions": "^6.0.0-alpha.3",
		"@liskhq/lisk-utils": "^0.3.0-alpha.0",
<<<<<<< HEAD
		"@liskhq/lisk-validator": "^0.7.0-alpha.2",
=======
		"@liskhq/lisk-validator": "^0.7.0-alpha.3",
		"@oclif/command": "1.8.0",
>>>>>>> 775dda6c
		"@oclif/config": "1.17.0",
		"@oclif/core": "1.16.1",
		"@oclif/plugin-autocomplete": "1.3.0",
		"@oclif/plugin-help": "5.1.12",
		"@oclif/plugin-version": "1.1.2",
		"axios": "0.21.2",
		"bip39": "3.0.3",
		"chalk": "4.1.0",
		"cli-table3": "0.6.0",
		"fs-extra": "9.1.0",
		"inquirer": "8.0.0",
		"lisk-framework": "^0.10.0-alpha.3",
		"listr": "0.14.3",
		"progress": "2.0.3",
		"semver": "7.3.5",
		"strip-ansi": "6.0.0",
		"tar": "6.1.9",
		"ts-morph": "9.1.0",
		"tslib": "1.14.1",
		"yeoman-environment": "3.3.0",
		"yeoman-generator": "5.2.0"
	},
	"devDependencies": {
		"@oclif/test": "2.1.1",
		"@types/bip39": "3.0.0",
		"@types/expect": "24.3.0",
		"@types/fs-extra": "9.0.1",
		"@types/inquirer": "6.5.0",
		"@types/jest": "26.0.21",
		"@types/jest-when": "2.7.2",
		"@types/jquery": "3.3.33",
		"@types/listr": "0.14.2",
		"@types/node": "12.20.6",
		"@types/progress": "2.0.3",
		"@types/semver": "7.1.0",
		"@types/strip-ansi": "5.2.1",
		"@types/tar": "4.0.3",
		"@types/yeoman-environment": "2.10.3",
		"@types/yeoman-generator": "4.11.4",
		"@typescript-eslint/eslint-plugin": "4.19.0",
		"@typescript-eslint/parser": "4.19.0",
		"copyfiles": "2.4.1",
		"eslint": "7.22.0",
		"eslint-config-lisk-base": "2.0.1",
		"eslint-plugin-import": "2.22.1",
		"eslint-plugin-jest": "24.3.2",
		"jest": "26.6.3",
		"jest-extended": "0.11.5",
		"jest-when": "3.2.1",
		"prettier": "2.2.1",
		"rxjs-compat": "6.5.4",
		"source-map-support": "0.5.19",
		"ts-jest": "26.5.4",
		"ts-node": "9.1.1",
		"tsconfig-paths": "3.9.0",
		"typescript": "4.2.3"
	}
}<|MERGE_RESOLUTION|>--- conflicted
+++ resolved
@@ -109,12 +109,8 @@
 		"@liskhq/lisk-passphrase": "^4.0.0-alpha.0",
 		"@liskhq/lisk-transactions": "^6.0.0-alpha.3",
 		"@liskhq/lisk-utils": "^0.3.0-alpha.0",
-<<<<<<< HEAD
-		"@liskhq/lisk-validator": "^0.7.0-alpha.2",
-=======
 		"@liskhq/lisk-validator": "^0.7.0-alpha.3",
 		"@oclif/command": "1.8.0",
->>>>>>> 775dda6c
 		"@oclif/config": "1.17.0",
 		"@oclif/core": "1.16.1",
 		"@oclif/plugin-autocomplete": "1.3.0",
