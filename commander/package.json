--- conflicted
+++ resolved
@@ -92,10 +92,6 @@
 	"dependencies": {
 		"@liskhq/lisk-api-client": "^5.1.5",
 		"@liskhq/lisk-chain": "^0.3.3",
-<<<<<<< HEAD
-=======
-		"@liskhq/lisk-client": "^5.2.1",
->>>>>>> 899df602
 		"@liskhq/lisk-codec": "^0.2.1",
 		"@liskhq/lisk-cryptography": "^3.2.0",
 		"@liskhq/lisk-db": "^0.2.0",
