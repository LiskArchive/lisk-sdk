'use strict';

var _ = require('lodash');
var async = require('async');
var Broadcaster = require('../logic/broadcaster.js');
var Peer = require('../logic/peer.js');
var bignum = require('../helpers/bignum.js');
var constants = require('../helpers/constants.js');
var crypto = require('crypto');
var extend = require('extend');
var ip = require('ip');
var popsicle = require('popsicle');
var schema = require('../schema/transport.js');
var sandboxHelper = require('../helpers/sandbox.js');
var sql = require('../sql/transport.js');
var zlib = require('zlib');

// Private fields
var modules, library, self, __private = {}, shared = {};

__private.headers = {};
__private.loaded = false;
__private.messages = {};

/**
 * Initializes library with scope content and generates a Broadcaster instance.
 * @memberof module:transport
 * @class
 * @classdesc Main Transport methods.
 * @param {function} cb - Callback function.
 * @param {scope} scope - App instance.
 * @return {setImmediateCallback} Callback function with `self` as data.
 */
// Constructor
function Transport (cb, scope) {
	library = {
		logger: scope.logger,
		db: scope.db,
		bus: scope.bus,
		schema: scope.schema,
		network: scope.network,
		balancesSequence: scope.balancesSequence,
		logic: {
			block: scope.logic.block,
			transaction: scope.logic.transaction,
			peers: scope.logic.peers,
		},
		config: {
			peers: {
				options: {
					timeout: scope.config.peers.options.timeout,
				},
			},
		},
	};
	self = this;

	__private.broadcaster = new Broadcaster(
		scope.config.broadcasts,
		scope.config.forging.force,
		scope.logic.peers,
		scope.logic.transaction,
		scope.logger
	);

	setImmediate(cb, null, self);
}

// Private methods
/**
 * Creates a sha256 hash based on input object.
 * @private
 * @implements {crypto.createHash}
 * @implements {bignum.fromBuffer}
 * @param {Object} obj
 * @return {string} Buffer array to string
 */
__private.hashsum = function (obj) {
	var buf = Buffer.from(JSON.stringify(obj), 'utf8');
	var hashdig = crypto.createHash('sha256').update(buf).digest();
	var temp = Buffer.alloc(8);
	for (var i = 0; i < 8; i++) {
		temp[i] = hashdig[7 - i];
	}

	return bignum.fromBuffer(temp).toString();
};

/**
 * Removes a peer based on ip and port.
 * @private
 * @implements {modules.peers.remove}
 * @param {Object} options - Contains code and peer
 * @param {string} extraMessage
 */
__private.removePeer = function (options, extraMessage) {
	library.logger.debug([options.code, 'Removing peer', options.peer.ip + ':' + options.peer.port, extraMessage].join(' '));
	return modules.peers.remove(options.peer);
};

/**
 * Validates signatures body and for each signature calls receiveSignature.
 * @private
 * @implements {library.schema.validate}
 * @implements {__private.receiveSignature}
 * @param {Object} query
 * @param {function} cb
 * @return {setImmediateCallback} cb, err
 */
__private.receiveSignatures = function (query, cb) {
	var signatures;

	async.series({
		validateSchema: function (seriesCb) {
			library.schema.validate(query, schema.signatures, function (err) {
				if (err) {
					return setImmediate(seriesCb, 'Invalid signatures body');
				} else {
					return setImmediate(seriesCb);
				}
			});
		},
		receiveSignatures: function (seriesCb) {
			signatures = query.signatures;

			async.eachSeries(signatures, function (signature, eachSeriesCb) {
				__private.receiveSignature(signature, function (err) {
					if (err) {
						library.logger.debug(err, signature);
					}

					return setImmediate(eachSeriesCb);
				});
			}, seriesCb);
		}
	}, function (err) {
		return setImmediate(cb, err);
	});
};

/**
 * Validates signature with schema and calls processSignature.
 * @private
 * @implements {library.schema.validate}
 * @implements {modules.multisignatures.processSignature}
 * @param {signature} signature
 * @return {setImmediateCallback} cb | error messages
 */
__private.receiveSignature = function (signature, cb) {
	library.schema.validate({signature: signature}, schema.signature, function (err) {
		if (err) {
			return setImmediate(cb, 'Invalid signature body');
		}

		modules.multisignatures.processSignature(signature, function (err) {
			if (err) {
				return setImmediate(cb, 'Error processing signature: ' + err);
			} else {
				return setImmediate(cb);
			}
		});
	});
};

/**
 * Validates transactions with schema and calls receiveTransaction for each
 * transaction.
 * @private
 * @implements {library.schema.validate}
 * @implements {__private.receiveTransaction}
 * @param {Object} query - Contains transactions
 * @param {peer} peer
 * @param {string} extraLogMessage
 * @param {function} cb
 * @return {setImmediateCallback} cb, err
 */
__private.receiveTransactions = function (query, peer, extraLogMessage, cb) {
	var transactions;

	async.series({
		validateSchema: function (seriesCb) {
			library.schema.validate(query, schema.transactions, function (err) {
				if (err) {
					return setImmediate(seriesCb, 'Invalid transactions body');
				} else {
					return setImmediate(seriesCb);
				}
			});
		},
		receiveTransactions: function (seriesCb) {
			transactions = query.transactions;

			async.eachSeries(transactions, function (transaction, eachSeriesCb) {
				transaction.bundled = true;

				__private.receiveTransaction(transaction, peer, extraLogMessage, function (err) {
					if (err) {
						library.logger.debug(err, transaction);
					}

					return setImmediate(eachSeriesCb);
				});
			}, seriesCb);
		}
	}, function (err) {
		return setImmediate(cb, err);
	});
};

/**
<<<<<<< HEAD
 * Normalizes transaction and bans peer if it fails.
 * Calls balancesSequence.add to receive transaction and
=======
 * Normalizes transaction and remove peer if it fails.
 * Calls balancesSequence.add to receive transaction and 
>>>>>>> cb81e115
 * processUnconfirmedTransaction to confirm it.
 * @private
 * @implements {library.logic.transaction.objectNormalize}
 * @implements {__private.removePeer}
 * @implements {library.balancesSequence.add}
 * @implements {modules.transactions.processUnconfirmedTransaction}
 * @param {transaction} transaction
 * @param {peer} peer
 * @param {string} extraLogMessage
 * @param {function} cb
 * @return {setImmediateCallback} cb, error message
 */
__private.receiveTransaction = function (transaction, peer, extraLogMessage, cb) {
	var id = (transaction ? transaction.id : 'null');

	try {
		transaction = library.logic.transaction.objectNormalize(transaction);
	} catch (e) {
		library.logger.debug('Transaction normalization failed', {id: id, err: e.toString(), module: 'transport', tx: transaction});

		__private.removePeer({peer: peer, code: 'ETRANSACTION'}, extraLogMessage);

		return setImmediate(cb, 'Invalid transaction body - ' + e.toString());
	}

	library.balancesSequence.add(function (cb) {
		library.logger.debug('Received transaction ' + transaction.id + ' from peer ' + peer.ip + ':' + peer.port);
		modules.transactions.processUnconfirmedTransaction(transaction, true, function (err) {
			if (err) {
				library.logger.debug(['Transaction', id].join(' '), err.toString());
				if (transaction) { library.logger.debug('Transaction', transaction); }

				return setImmediate(cb, err.toString());
			} else {
				return setImmediate(cb, null, transaction.id);
			}
		});
	}, cb);
};

// Public methods
/**
 * Sets or gets headers
 * @param {Object} [headers]
 * @return {Object} private variable with headers
 */
Transport.prototype.headers = function (headers) {
	if (headers) {
		__private.headers = headers;
	}

	return __private.headers;
};


/**
 * Returns true if broadcaster consensus is less than minBroadhashConsensus.
 * Returns false if consensus is undefined.
 * @param {number} [modules.peers.getConsensus()]
 * @return {boolean}
 */
Transport.prototype.poorConsensus = function (consensus) {
	var consensus = consensus || modules.peers.getConsensus();
	if (consensus === undefined) {
		return false;
	} else {
		return (consensus < constants.minBroadhashConsensus);
	}
};

/**
 * Calls getPeers method from Broadcaster class.
 * @implements {Broadcaster.getPeers}
 * @param {Object} params
 * @param {function} cb
 * @return {Broadcaster.getPeers} calls getPeers
 */
Transport.prototype.getPeers = function (params, cb) {
	return __private.broadcaster.getPeers(params, cb);
};

/**
<<<<<<< HEAD
=======
 * Calls peers.list based on config options to get peers, calls getFromPeer
 * with first peer from list.
 * @implements {modules.peers.list}
 * @implements {getFromPeer}
 * @param {Object} config
 * @param {function|Object} options
 * @param {function} cb
 * @return {setImmediateCallback|getFromPeer} error | calls getFromPeer
 */
Transport.prototype.getFromRandomPeer = function (config, options, cb) {
	if (typeof options === 'function') {
		cb = options;
		options = config;
		config = {};
	}
	config.limit = 1;
	config.allowedStates = [Peer.STATE.DISCONNECTED, Peer.STATE.CONNECTED];
	modules.peers.list(config, function (err, peers) {
		if (!err && peers.length) {
			return self.getFromPeer(peers[0], options, cb);
		} else {
			return setImmediate(cb, err || 'No acceptable peers found');
		}
	});
};

/**
 * Requests information from peer(ip, port, url) and validates response:
 * - status 200
 * - headers valid schema
 * - same network (response headers nethash)
 * - compatible version (response headers version)
 * Removes peer if error, updates peer otherwise
 * @requires {popsicle}
 * @implements {library.logic.peers.create}
 * @implements {library.schema.validate}
 * @implements {modules.system.networkCompatible}
 * @implements {modules.system.versionCompatible}
 * @implements {modules.peers.update}
 * @implements {__private.removePeer}
 * @param {peer} peer
 * @param {Object} options
 * @param {function} cb
 * @return {setImmediateCallback|Object} error message | {body, peer}
 * @todo implements secure http request with https
 */
Transport.prototype.getFromPeer = function (peer, options, cb) {
	var url;

	if (options.api) {
		url = '/peer' + options.api;
	} else {
		url = options.url;
	}

	peer = library.logic.peers.create(peer);

	var req = {
		url: 'http://' + peer.ip + ':' + peer.port + url,
		method: options.method,
		headers: __private.headers,
		timeout: library.config.peers.options.timeout
	};

	if (options.data) {
		req.body = options.data;
	}

	popsicle.request(req)
		.use(popsicle.plugins.parse(['json'], false))
		.then(function (res) {
			if (res.status !== 200) {
				// Remove peer
				__private.removePeer({peer: peer, code: 'ERESPONSE ' + res.status}, req.method + ' ' + req.url);

				return setImmediate(cb, ['Received bad response code', res.status, req.method, req.url].join(' '));
			} else {
				var headers = peer.applyHeaders(res.headers);

				var report = library.schema.validate(headers, schema.headers);
				if (!report) {
					// Remove peer
					__private.removePeer({peer: peer, code: 'EHEADERS'}, req.method + ' ' + req.url);

					return setImmediate(cb, ['Invalid response headers', JSON.stringify(headers), req.method, req.url].join(' '));
				}

				if (!modules.system.networkCompatible(headers.nethash)) {
					// Remove peer
					__private.removePeer({peer: peer, code: 'ENETHASH'}, req.method + ' ' + req.url);

					return setImmediate(cb, ['Peer is not on the same network', headers.nethash, req.method, req.url].join(' '));
				}

				if (!modules.system.versionCompatible(headers.version)) {
					// Remove peer
					__private.removePeer({peer: peer, code: 'EVERSION:' + headers.version}, req.method + ' ' + req.url);

					return setImmediate(cb, ['Peer is using incompatible version', headers.version, req.method, req.url].join(' '));
				}

				modules.peers.update(peer);

				return setImmediate(cb, null, {body: res.body, peer: peer});
			}
		}).catch(function (err) {
			if (peer) {
				__private.removePeer({peer: peer, code: err.code}, req.method + ' ' + req.url);
			}

			return setImmediate(cb, [err.code, 'Request failed', req.method, req.url].join(' '));
		});
};

/**
>>>>>>> cb81e115
 * Calls helpers.sandbox.callMethod().
 * @implements module:helpers#callMethod
 * @param {function} call - Method to call.
 * @param {*} args - List of arguments.
 * @param {function} cb - Callback function.
 */
Transport.prototype.sandboxApi = function (call, args, cb) {
	sandboxHelper.callMethod(shared, call, args, cb);
};

// Events
/**
 * Bounds scope to private broadcaster amd initialize headers.
 * @implements {modules.system.headers}
 * @implements {broadcaster.bind}
 * @param {modules} scope - Loaded modules.
 */
Transport.prototype.onBind = function (scope) {
	modules = {
		blocks: scope.blocks,
		dapps: scope.dapps,
		loader: scope.loader,
		multisignatures: scope.multisignatures,
		peers: scope.peers,
		system: scope.system,
		transactions: scope.transactions
	};

	__private.headers = modules.system.headers();
	__private.broadcaster.bind(
		scope.peers,
		scope.transport,
		scope.transactions
	);
};

/**
 * Sets private variable loaded to true
 */
Transport.prototype.onBlockchainReady = function () {
	__private.loaded = true;
};

/**
 * Calls enqueue signatures and emits a 'signature/change' socket message.
 * @implements {Broadcaster.maxRelays}
 * @implements {Broadcaster.enqueue}
 * @implements {library.network.io.sockets.emit}
 * @param {signature} signature
 * @param {Object} broadcast
 * @emits signature/change
 */
Transport.prototype.onSignature = function (signature, broadcast) {
	if (broadcast && !__private.broadcaster.maxRelays(signature)) {
		__private.broadcaster.enqueue({}, {api: 'postSignatures', data: {signature: signature}});
		library.network.io.sockets.emit('signature/change', signature);
	}
};

/**
 * Calls enqueue transactions and emits a 'transactions/change' socket message.
 * @implements {Broadcaster.maxRelays}
 * @implements {Broadcaster.enqueue}
 * @implements {library.network.io.sockets.emit}
 * @param {transaction} transaction
 * @param {Object} broadcast
 * @emits transactions/change
 */
Transport.prototype.onUnconfirmedTransaction = function (transaction, broadcast) {
	if (broadcast && !__private.broadcaster.maxRelays(transaction)) {
		__private.broadcaster.enqueue({}, {api: 'postTransactions', data: {transaction: transaction}});
		library.network.io.sockets.emit('transactions/change', transaction);
	}
};

/**
 * Calls broadcast blocks and emits a 'blocks/change' socket message.
 * @implements {modules.system.getBroadhash}
 * @implements {Broadcaster.maxRelays}
 * @implements {Broadcaster.broadcast}
 * @implements {library.network.io.sockets.emit}
 * @param {block} block
 * @param {Object} broadcast
 * @emits blocks/change
 */
Transport.prototype.onNewBlock = function (block, broadcast) {
	if (broadcast) {
		modules.system.update(function () {
			if (!__private.broadcaster.maxRelays(block) && !modules.loader.syncing()) {
				modules.peers.list({}, function (err, peers) {
					async.each(peers.filter(function (peer) { return peer.state === Peer.STATE.ACTIVE; }), function (peer, cb) {
						peer.rpc.acceptPeer(library.logic.peers.me(), function (err) {
							if (err) {
								library.logger.debug('Failed to update peer after new block applied', peer.string);
								cb({errorMsg: err, peer: peer});
								__private.banPeer({peer: peer, code: 'ECOMMON', clock: 600});
							} else {
								library.logger.debug('Peer notified correctly after update', peer.string);
								cb();
							}
						});
					}, function (err) {
						if (err) {
							library.logger.debug('Broadcasting block aborted - cannot update info at peer: ', err.peer.ip + ':' + err.peer.port);
						} else {
							__private.broadcaster.broadcast({limit: constants.maxPeers, broadhash: modules.system.getBroadhash()}, {api: 'postBlock', data: {block: block}, immediate: true});
						}
					});
				});
			}
		});
		library.network.io.sockets.emit('blocks/change', block);
	}
};

/**
 * Calls broadcast '/dapp/message'.
 * @implements {Broadcaster.maxRelays}
 * @implements {Broadcaster.broadcast}
 * @param {Object} msg
 * @param {Object} broadcast
 */
Transport.prototype.onMessage = function (msg, broadcast) {
	library.logger.debug('Dapps messsages not supported');
};

/**
 * Sets loaded to false.
 * @param {function} cb
 * @return {setImmediateCallback} cb
 */
Transport.prototype.cleanup = function (cb) {
	__private.loaded = false;
	return setImmediate(cb);
};

/**
 * Returns true if modules are loaded and private variable loaded is true.
 * @return {boolean}
 */
Transport.prototype.isLoaded = function () {
	return modules && __private.loaded;
};

// Internal API
/**
 * @todo implement API comments with apidoc.
 * @see {@link http://apidocjs.com/}
 */
Transport.prototype.internal = {
	blocksCommon: function (query, cb) {
		query = query || {};
		return library.schema.validate(query, schema.commonBlock, function (err, valid) {
			if (err) {
				err = err[0].message + ': ' + err[0].path;
				library.logger.debug('Common block request validation failed', {err: err.toString(), req: query});
				return setImmediate(cb, err);
			}

			var escapedIds = query.ids
				// Remove quotes
				.replace(/['"]+/g, '')
				// Separate by comma into an array
				.split(',')
				// Reject any non-numeric values
				.filter(function (id) {
					return /^[0-9]+$/.test(id);
				});

<<<<<<< HEAD
			if (!escapedIds.length) {
				library.logger.debug('Common block request validation failed', {err: 'ESCAPE', req: query.ids});
=======
			__private.removePeer({peer: peer, code: 'ECOMMON'}, extraLogMessage);
>>>>>>> cb81e115

				// Ban peer for 10 minutes
				__private.banPeer({peer: query.peer, code: 'ECOMMON', clock: 600}, query.extraLogMessage);

				return setImmediate(cb, 'Invalid block id sequence');
			}

			library.db.query(sql.getCommonBlock, escapedIds).then(function (rows) {
				return setImmediate(cb, null, { success: true, common: rows[0] || null });
			}).catch(function (err) {
				library.logger.error(err.stack);
				return setImmediate(cb, 'Failed to get common block');
			});

		});
	},

	blocks: function (query, cb) {
		// Get 34 blocks with all data (joins) from provided block id
		// According to maxium payload of 58150 bytes per block with every transaction being a vote
		// Discounting maxium compression setting used in middleware
		// Maximum transport payload = 2000000 bytes
		query = query || {};
		modules.blocks.utils.loadBlocksData({
			limit: 34, // 1977100 bytes
			lastId: query.lastBlockId
		}, function (err, data) {
			if (err) {
				return setImmediate(cb, null, {blocks: []});
			}

			return setImmediate(cb, null, {blocks: data});
		});
	},

	postBlock: function (query, cb) {
		query = query || {};
		try {
			var block = library.logic.block.objectNormalize(query.block);
		} catch (e) {
			library.logger.debug('Block normalization failed', {err: e.toString(), module: 'transport', block: query.block });

<<<<<<< HEAD
			// Ban peer for 10 minutes
			__private.banPeer({peer: query.peer, code: 'EBLOCK', clock: 600}, query.extraLogMessage);
=======
			__private.removePeer({peer: peer, code: 'EBLOCK'}, extraLogMessage);
>>>>>>> cb81e115

			return setImmediate(cb, e.toString());
		}

		library.bus.message('receiveBlock', block);

		return setImmediate(cb, null, {success: true, blockId: block.id});
	},

	list: function (req, cb) {
		req = req || {};
		modules.peers.list(Object.assign({}, {limit: constants.maxPeers}, req.query), function (err, peers) {
			peers = (!err ? peers : []);
			return setImmediate(cb, null, {success: !err, peers: peers});
		});
	},

	height: function (req, cb) {
		return setImmediate(cb, null, {success: true, height: modules.system.getHeight()});
	},

	ping: function (req, cb) {
		return setImmediate(cb, null, {success: true});
	},

	status: function (req, cb) {
		return setImmediate(cb, null, {success: true, height: constants.headers.height, broadhash: constants.headers.broadhash, nonce: constants.headers.nonce});
	},

	postSignatures: function (query, cb) {
		if (query.signatures) {
			__private.receiveSignatures(query, function (err) {
				if (err) {
					return setImmediate(cb, null, {success: false, message: err});
				} else {
					return setImmediate(cb, null, {success: true});
				}
			});
		} else {
			__private.receiveSignature(query.signature, function (err, id) {
				if (err) {
					return setImmediate(cb, null, {success: false, message: err});
				} else {
					return setImmediate(cb, null, {success: true});
				}
			});
		}
	},

	getSignatures: function (req, cb) {
		var transactions = modules.transactions.getMultisignatureTransactionList(true, constants.maxSharedTxs);
		var signatures = [];

		async.eachSeries(transactions, function (trs, __cb) {
			if (trs.signatures && trs.signatures.length) {
				signatures.push({
					transaction: trs.id,
					signatures: trs.signatures
				});
			}
			return setImmediate(__cb);
		}, function () {
			return setImmediate(cb, null, {success: true, signatures: signatures});
		});
	},

	getTransactions: function (query, cb) {
		var transactions = modules.transactions.getMergedTransactionList(true, constants.maxSharedTxs);
		return setImmediate(cb, null, {success: true, transactions: transactions});
	},

	postTransactions: function (query, cb) {
		if (query.transactions) {
			__private.receiveTransactions(query, query.peer, query.extraLogMessage, function (err) {
				if (err) {
					return setImmediate(cb, null, {success: false, message: err});
				} else {
					return setImmediate(cb, null, {success: true});
				}
			});
		} else {
			__private.receiveTransaction(query.transaction, query.peer, query.extraLogMessage, function (err, id) {
				if (err) {
					return setImmediate(cb, null, {success: false,  message: err});
				} else {
					return setImmediate(cb, null, {success: true, transactionId: id});
				}
			});
		}
	},

	postDappMessage: function (query, cb) {
		try {
			if (!query.dappid) {
				return setImmediate(cb, null, {success: false, message: 'Missing dappid'});
			}
			if (!query.timestamp || !query.hash) {
				return setImmediate(cb, null, {success: false, message: 'Missing hash sum'});
			}
			var newHash = __private.hashsum(query.body, query.timestamp);
			if (newHash !== query.hash) {
				return setImmediate(cb, null, {success: false, message: 'Invalid hash sum'});
			}
		} catch (e) {
			library.logger.error(e.stack);
			return setImmediate(cb, null, {success: false, message: e.toString()});
		}

		if (__private.messages[query.hash]) {
			return setImmediate(cb, null);
		}

		__private.messages[query.hash] = true;

		modules.dapps.message(query.dappid, query.body, function (err, body) {
			if (!err && body.error) {
				err = body.error;
			}

			if (err) {
				return setImmediate(cb, null, {success: false, message: err.toString()});
			} else {
				library.bus.message('message', query, true);
				return setImmediate(cb, null, extend({}, body, {success: true}));
			}
		});
	},

	postDappRequest: function (query, cb) {
		try {
			if (!query.dappid) {
				return setImmediate(cb, null, {success: false, message: 'Missing dappid'});
			}
			if (!query.timestamp || !query.hash) {
				return setImmediate(cb, null, {success: false, message: 'Missing hash sum'});
			}

			var newHash = __private.hashsum(query.body, query.timestamp);
			if (newHash !== query.hash) {
				return setImmediate(cb, null, {success: false, message: 'Invalid hash sum'});
			}
		} catch (e) {
			library.logger.error(e.stack);
			return setImmediate(cb, null, {success: false, message: e.toString()});
		}

		modules.dapps.request(query.dappid, query.body.method, query.body.path, query.body.query, function (err, body) {
			if (!err && body.error) {
				err = body.error;
			}

			if (err) {
				return setImmediate(cb, null, {success: false, message: err});
			} else {
				return setImmediate(cb, null, extend({}, body, {success: true}));
			}
		});
	},

	/**
	 * @param {Peer} peer
	 * @param {function} cb
	 */
	removePeer: function (peer, cb) {
		return setImmediate(cb, __private.removePeer({peer: peer, code: 0}, '') ? null : 'Failed to remove peer');
	},

	/**
	 * @param {Peer} peer
	 * @param {function} cb
	 */
	acceptPeer: function (peer, cb) {
		if (['height', 'nonce', 'broadhash'].some(function (header) { return peer[header] === undefined; })) {
			return setImmediate(cb, 'No headers information');
		}
		library.logger.debug('transport --- accept peer: ', peer.ip + ':' + peer.port + '#' + peer.nonce + '#' + peer.height + '#' + peer.broadhash);

		return setImmediate(cb, modules.peers.update(peer) ? null : 'Failed to accept peer');
	}
};

// Export
module.exports = Transport;<|MERGE_RESOLUTION|>--- conflicted
+++ resolved
@@ -3,7 +3,6 @@
 var _ = require('lodash');
 var async = require('async');
 var Broadcaster = require('../logic/broadcaster.js');
-var Peer = require('../logic/peer.js');
 var bignum = require('../helpers/bignum.js');
 var constants = require('../helpers/constants.js');
 var crypto = require('crypto');
@@ -208,13 +207,8 @@
 };
 
 /**
-<<<<<<< HEAD
- * Normalizes transaction and bans peer if it fails.
- * Calls balancesSequence.add to receive transaction and
-=======
  * Normalizes transaction and remove peer if it fails.
  * Calls balancesSequence.add to receive transaction and 
->>>>>>> cb81e115
  * processUnconfirmedTransaction to confirm it.
  * @private
  * @implements {library.logic.transaction.objectNormalize}
@@ -297,124 +291,6 @@
 };
 
 /**
-<<<<<<< HEAD
-=======
- * Calls peers.list based on config options to get peers, calls getFromPeer
- * with first peer from list.
- * @implements {modules.peers.list}
- * @implements {getFromPeer}
- * @param {Object} config
- * @param {function|Object} options
- * @param {function} cb
- * @return {setImmediateCallback|getFromPeer} error | calls getFromPeer
- */
-Transport.prototype.getFromRandomPeer = function (config, options, cb) {
-	if (typeof options === 'function') {
-		cb = options;
-		options = config;
-		config = {};
-	}
-	config.limit = 1;
-	config.allowedStates = [Peer.STATE.DISCONNECTED, Peer.STATE.CONNECTED];
-	modules.peers.list(config, function (err, peers) {
-		if (!err && peers.length) {
-			return self.getFromPeer(peers[0], options, cb);
-		} else {
-			return setImmediate(cb, err || 'No acceptable peers found');
-		}
-	});
-};
-
-/**
- * Requests information from peer(ip, port, url) and validates response:
- * - status 200
- * - headers valid schema
- * - same network (response headers nethash)
- * - compatible version (response headers version)
- * Removes peer if error, updates peer otherwise
- * @requires {popsicle}
- * @implements {library.logic.peers.create}
- * @implements {library.schema.validate}
- * @implements {modules.system.networkCompatible}
- * @implements {modules.system.versionCompatible}
- * @implements {modules.peers.update}
- * @implements {__private.removePeer}
- * @param {peer} peer
- * @param {Object} options
- * @param {function} cb
- * @return {setImmediateCallback|Object} error message | {body, peer}
- * @todo implements secure http request with https
- */
-Transport.prototype.getFromPeer = function (peer, options, cb) {
-	var url;
-
-	if (options.api) {
-		url = '/peer' + options.api;
-	} else {
-		url = options.url;
-	}
-
-	peer = library.logic.peers.create(peer);
-
-	var req = {
-		url: 'http://' + peer.ip + ':' + peer.port + url,
-		method: options.method,
-		headers: __private.headers,
-		timeout: library.config.peers.options.timeout
-	};
-
-	if (options.data) {
-		req.body = options.data;
-	}
-
-	popsicle.request(req)
-		.use(popsicle.plugins.parse(['json'], false))
-		.then(function (res) {
-			if (res.status !== 200) {
-				// Remove peer
-				__private.removePeer({peer: peer, code: 'ERESPONSE ' + res.status}, req.method + ' ' + req.url);
-
-				return setImmediate(cb, ['Received bad response code', res.status, req.method, req.url].join(' '));
-			} else {
-				var headers = peer.applyHeaders(res.headers);
-
-				var report = library.schema.validate(headers, schema.headers);
-				if (!report) {
-					// Remove peer
-					__private.removePeer({peer: peer, code: 'EHEADERS'}, req.method + ' ' + req.url);
-
-					return setImmediate(cb, ['Invalid response headers', JSON.stringify(headers), req.method, req.url].join(' '));
-				}
-
-				if (!modules.system.networkCompatible(headers.nethash)) {
-					// Remove peer
-					__private.removePeer({peer: peer, code: 'ENETHASH'}, req.method + ' ' + req.url);
-
-					return setImmediate(cb, ['Peer is not on the same network', headers.nethash, req.method, req.url].join(' '));
-				}
-
-				if (!modules.system.versionCompatible(headers.version)) {
-					// Remove peer
-					__private.removePeer({peer: peer, code: 'EVERSION:' + headers.version}, req.method + ' ' + req.url);
-
-					return setImmediate(cb, ['Peer is using incompatible version', headers.version, req.method, req.url].join(' '));
-				}
-
-				modules.peers.update(peer);
-
-				return setImmediate(cb, null, {body: res.body, peer: peer});
-			}
-		}).catch(function (err) {
-			if (peer) {
-				__private.removePeer({peer: peer, code: err.code}, req.method + ' ' + req.url);
-			}
-
-			return setImmediate(cb, [err.code, 'Request failed', req.method, req.url].join(' '));
-		});
-};
-
-/**
->>>>>>> cb81e115
  * Calls helpers.sandbox.callMethod().
  * @implements module:helpers#callMethod
  * @param {function} call - Method to call.
@@ -584,15 +460,10 @@
 					return /^[0-9]+$/.test(id);
 				});
 
-<<<<<<< HEAD
 			if (!escapedIds.length) {
 				library.logger.debug('Common block request validation failed', {err: 'ESCAPE', req: query.ids});
-=======
-			__private.removePeer({peer: peer, code: 'ECOMMON'}, extraLogMessage);
->>>>>>> cb81e115
-
-				// Ban peer for 10 minutes
-				__private.banPeer({peer: query.peer, code: 'ECOMMON', clock: 600}, query.extraLogMessage);
+
+				__private.removePeer({peer: peer, code: 'ECOMMON'}, extraLogMessage);
 
 				return setImmediate(cb, 'Invalid block id sequence');
 			}
@@ -632,12 +503,7 @@
 		} catch (e) {
 			library.logger.debug('Block normalization failed', {err: e.toString(), module: 'transport', block: query.block });
 
-<<<<<<< HEAD
-			// Ban peer for 10 minutes
-			__private.banPeer({peer: query.peer, code: 'EBLOCK', clock: 600}, query.extraLogMessage);
-=======
 			__private.removePeer({peer: peer, code: 'EBLOCK'}, extraLogMessage);
->>>>>>> cb81e115
 
 			return setImmediate(cb, e.toString());
 		}
@@ -813,8 +679,6 @@
 		if (['height', 'nonce', 'broadhash'].some(function (header) { return peer[header] === undefined; })) {
 			return setImmediate(cb, 'No headers information');
 		}
-		library.logger.debug('transport --- accept peer: ', peer.ip + ':' + peer.port + '#' + peer.nonce + '#' + peer.height + '#' + peer.broadhash);
-
 		return setImmediate(cb, modules.peers.update(peer) ? null : 'Failed to accept peer');
 	}
 };
