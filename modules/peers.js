/*
 * Copyright © 2018 Lisk Foundation
 *
 * See the LICENSE file at the top-level directory of this distribution
 * for licensing information.
 *
 * Unless otherwise agreed in a custom licensing agreement with the Lisk Foundation,
 * no part of this software, including this file, may be copied, modified,
 * propagated, or distributed except according to the terms contained in the
 * LICENSE file.
 *
 * Removal or modification of this copyright notice is prohibited.
 */
'use strict';

var _ = require('lodash');
var async = require('async');
var ip = require('ip');
<<<<<<< HEAD
// We also initialize library here
var pgp = require('pg-promise')(); // eslint-disable-line
=======

>>>>>>> 6cdfef14
var constants = require('../helpers/constants.js');
var failureCodes = require('../api/ws/rpc/failure_codes.js');
var jobsQueue = require('../helpers/jobs_queue.js');
var Peer = require('../logic/peer.js');

// Private fields
var modules,
library,
self,
__private = {},
definitions;

/**
 * Initializes library with scope content.
 * @memberof module:peers
 * @class
 * @classdesc Main peers methods.
 * @param {function} cb - Callback function.
 * @param {scope} scope - App instance.
 * @return {setImmediateCallback} Callback function with `self` as data.
 */
// Constructor
function Peers(cb, scope) {
	library = {
		logger: scope.logger,
		db: scope.db,
		schema: scope.schema,
		bus: scope.bus,
		nonce: scope.nonce,
		build: scope.build,
		lastCommit: scope.lastCommit,
		logic: {
			peers: scope.logic.peers
		},
		config: {
			peers: scope.config.peers,
			version: scope.config.version
		}
	};
	self = this;
	self.consensus = scope.config.forging.force ? 100 : 0;
	setImmediate(cb, null, self);
}

// Private methods
/**
 * Returns peers lenght after get them by filter.
 * @private
 * @param {Object} filter
 * @param {function} cb - Callback function.
 * @returns {setImmediateCallback} peers length
 */
__private.countByFilter = function (filter, cb) {
	filter.normalized = false;
	__private.getByFilter(filter, (err, peers) => setImmediate(cb, null, peers.length));
};

/**
 * Gets randomly ordered list of peers by filter.
 * @private
 * @param {Object} filter
 * @param {function} [cb=undefined] cb - Callback function (synchronous function if not passed.
 * @returns {setImmediateCallback|Array<Peer>} peers
 */
__private.getByFilter = function (filter, cb) {
	var allowedFields = ['ip', 'wsPort', 'httpPort', 'state', 'os', 'version', 'broadhash', 'height', 'nonce'];
	var limit = filter.limit ? Math.abs(filter.limit) : null;
	var offset = filter.offset ? Math.abs(filter.offset) : 0;

	// Sorting peers
	var sortPeers = function (field, asc) {
		return function (a, b) {
			var sort_res =
				// Nulls last
				a[field] === b[field] ? 0 :
				a[field] === null ? 1 :
				b[field] === null ? -1 :
				// Ascending
				asc ? (a[field] < b[field] ? -1 : 1) :
				// Descending
				(a[field] < b[field] ? 1 : -1);
			return sort_res;
		};
	};

	// Randomizing peers (using Fisher-Yates-Durstenfeld shuffle algorithm)
	var shuffle = function (array) {
		var m = array.length,
		t,
		i;
		// While there remain elements to shuffle
		while (m) {
			// Pick a remaining element
			i = Math.floor(Math.random() * m--);
			// And swap it with the current element
			t = array[m];
			array[m] = array[i];
			array[i] = t;
		}
		return array;
	};

	// Apply filters (by AND)
	var normalized = filter.normalized === undefined ? true : filter.normalized;
	var peers = library.logic.peers.list(normalized);

	peers = peers.filter(peer => {
		// var peer = __private.peers[index];
		var passed = true;
		_.each(filter, (value, key) => {
			// Every filter field need to be in allowed fields, exists and match value
			if (_.includes(allowedFields, key) && !(peer[key] !== undefined && peer[key] === value)) {
				passed = false;
				return false;
			}
		});
		return passed;
	});

	// Sorting
	if (filter.sort) {
		var sort_arr = String(filter.sort).split(':');
		var sort_field = sort_arr[0] ? (_.includes(allowedFields, sort_arr[0]) ? sort_arr[0] : null) : null;
		var sort_method = (sort_arr.length === 2) ? (sort_arr[1] !== 'desc') : true;
		if (sort_field) {
			peers.sort(sortPeers(sort_field, sort_method));
		}
	} else {
		// Sort randomly by default
		peers = shuffle(peers);
	}

	// Apply limit if supplied
	if (limit) {
		peers = peers.slice(offset, (offset + limit));
	} else if (offset) {
		peers = peers.slice(offset);
	}

	if (!cb) {
		return peers;
	}
	return setImmediate(cb, null, peers);
};

__private.getMatched = function (test, peers) {
	peers = peers || library.logic.peers.list();

	var key = Object.keys(test)[0];
	var value = test[key];

	return peers.filter(peer => peer[key] === value);
};

__private.updatePeerStatus = function (err, status, peer) {
	if (err) {
		if (err.code === failureCodes.INCOMPATIBLE_NONCE) {
			// If the node tries to connect to itself as a peer, the
			// nonce will be incompatible. Here we put the peer in a BANNED
			// state so that the node doesn't keep trying to reconnect to itself.
			peer.applyHeaders({ state: Peer.STATE.BANNED });
		} else {
			peer.applyHeaders({ state: Peer.STATE.DISCONNECTED });
		}
	} else {
		peer.applyHeaders({
			broadhash: status.broadhash,
			height: status.height,
			httpPort: status.httpPort,
			nonce: status.nonce,
			os: status.os,
			state: Peer.STATE.CONNECTED,
			version: status.version
		});
	}

	library.logic.peers.upsert(peer, false);
};

/**
 * Pings to every member of peers list.
 * @private
 * @param {function} cb - Callback function.
 * @returns {setImmediateCallback} cb
 */
__private.insertSeeds = function (cb) {
	var updated = 0;
	library.logger.trace('Peers->insertSeeds');
	async.each(library.config.peers.list, (peer, eachCb) => {
		peer = library.logic.peers.create(peer);
		library.logger.debug(`Processing seed peer: ${peer.string}`);
		peer.rpc.status((err, status) => {
			__private.updatePeerStatus(err, status, peer);
			if (!err) {
				updated += 1;
			} else {
				library.logger.trace(`Ping peer failed: ${peer.string}`, err);
			}
			return setImmediate(eachCb, err);
		});
	}, () => {
		library.logger.trace('Peers->insertSeeds - Peers discovered', { updated: updated, total: library.config.peers.list.length });
		return setImmediate(cb);
	});
};

/**
 * Loads peers from database and checks every peer state and updated time.
 * Pings when checks are true.
 * @implements library.db
 * @private
 * @param {function} cb - Callback function.
 * @returns {setImmediateCallback} cb
 */
__private.dbLoad = function (cb) {
	var updated = 0;
	library.logger.trace('Importing peers from database');
	library.db.peers.list().then(rows => {
		library.logger.info('Imported peers from database', { count: rows.length });
		async.each(rows, (peer, eachCb) => {
			peer = library.logic.peers.create(peer);
			if (library.logic.peers.exists(peer)) {
				peer = library.logic.peers.get(peer);
				if (peer && peer.state > 0 && Date.now() - peer.updated > 3000) {
					return updatePeer(peer, eachCb);
				}
				return setImmediate(eachCb);
			}

			return updatePeer(peer, eachCb);

			function updatePeer(peer) {
				peer.rpc.status((err, status) => {
					__private.updatePeerStatus(err, status, peer);
					if (!err) {
						updated += 1;
					} else {
						library.logger.trace(`Ping peer from db failed: ${peer.string}`, err);
					}
					return setImmediate(eachCb);
				});
			}
		}, () => {
			library.logger.trace('Peers->dbLoad Peers discovered', { updated: updated, total: rows.length });
			return setImmediate(cb);
		});
	}).catch(err => {
		library.logger.error('Import peers from database failed', { error: err.message || err });
		return setImmediate(cb);
	});
};

/**
 * Inserts list of peers into `peers` table
 *
 * @implements library.db
 * @private
 * @param {function} cb - Callback function.
 * @returns {setImmediateCallback} cb
 */
__private.dbSave = function (cb) {
	var peers = library.logic.peers.list(true);

	// Do nothing when peers list is empty
	if (!peers.length) {
		library.logger.debug('Export peers to database failed: Peers list empty');
		return setImmediate(cb);
	}

	// Wrap sql queries in transaction and execute
	library.db.tx('modules:peers:dbSave', t => t.peers.clear().then(() => t.peers.insert(peers))).then(() => {
		library.logger.info('Peers exported to database');
		return setImmediate(cb);
	}).catch(err => {
		library.logger.error('Export peers to database failed', { error: err.message || err });
		return setImmediate(cb);
	});
};

/**
 * Returns consensus stored by Peers.prototype.calculateConsensus
 * @returns {number|undefined} - Last calculated consensus or null wasn't calculated yet
 */
Peers.prototype.getLastConsensus = function () {
	return self.consensus;
};

/**
* Calculates consensus for as a ratio active to matched peers.
* @param {Array<Peer>}[active=peers list] active - Active peers (with connected state).
* @param {Array<Peer>}[matched=matching active peers] matched - Peers with same as system broadhash.
* @returns {number} - Consensus or undefined if config.forging.force = true.
*/
Peers.prototype.calculateConsensus = function (active, matched) {
	active = active || library.logic.peers.list(true).filter(peer => peer.state === Peer.STATE.CONNECTED);
	var broadhash = modules.system.getBroadhash();
	matched = matched || active.filter(peer => peer.broadhash === broadhash);
	var activeCount = Math.min(active.length, constants.maxPeers);
	var matchedCount = Math.min(matched.length, activeCount);
	var consensus = +(matchedCount / activeCount * 100).toPrecision(2);
	self.consensus = isNaN(consensus) ? 0 : consensus;
	return self.consensus;
};

// Public methods
/**
 * Updates peer in peers list.
 * @param {peer} peer
 * @return {boolean|number} Calls peers.upsert
 * @todo rename this function to activePeer or similar
 */
Peers.prototype.update = function (peer) {
	return library.logic.peers.upsert(peer, false);
};

/**
 * Removes peer from peers list if it is not a peer from config file list.
 * @implements logic.peers.remove
 * @param {Peer} peer
 * @return {boolean|number} Calls peers.remove
 */
Peers.prototype.remove = function (peer) {
	var frozenPeer = _.find(library.config.peers.list, __peer => peer.ip === __peer.ip && peer.wsPort === __peer.wsPort);
	if (frozenPeer) {
		// FIXME: Keeping peer frozen is bad idea at all
		library.logger.debug('Cannot remove frozen peer', `${peer.ip}:${peer.wsPort}`);
		peer.state = Peer.STATE.DISCONNECTED;
		library.logic.peers.upsert(peer);
		return failureCodes.ON_MASTER.REMOVE.FROZEN_PEER;
	}
	return library.logic.peers.remove(peer);
};

/**
 * Discovers peers by getting list and validates them.
 * @param {function} cb - Callback function.
 * @returns {setImmediateCallback} cb | error
 */
Peers.prototype.discover = function (cb) {
	library.logger.trace('Peers->discover');
	function getFromRandomPeer(waterCb) {
		self.list({ limit: 1, allowedStates: [Peer.STATE.DISCONNECTED, Peer.STATE.CONNECTED], normalized: false }, (err, peers) => {
			var randomPeer = peers.length ? peers[0] : null;
			if (!err && randomPeer) {
				randomPeer.rpc.status((err, status) => {
					__private.updatePeerStatus(err, status, randomPeer);
					if (err) {
						return setImmediate(waterCb, err);
					}
					randomPeer.rpc.list(waterCb);
				});
			} else {
				return setImmediate(waterCb, err || 'No acceptable peers found');
			}
		});
	}

	function validatePeersList(result, waterCb) {
		library.schema.validate(result, definitions.PeersList, err => setImmediate(waterCb, err, result.peers));
	}

	function pickPeers(peers, waterCb) {
		var picked = self.acceptable(peers);
		library.logger.debug(['Picked', picked.length, 'of', peers.length, 'peers'].join(' '));
		return setImmediate(waterCb, null, picked);
	}

	function updatePeers(peers, waterCb) {
		async.each(peers, (peer, eachCb) => {
			peer = library.logic.peers.create(peer);
			library.schema.validate(peer, definitions.Peer, err => {
				if (err) {
					library.logger.warn(['Rejecting invalid peer:', peer.string].join(' '), { err: err });
					return setImmediate(eachCb);
				}

				// Set peer state to disconnected
				peer.state = Peer.STATE.DISCONNECTED;
				// We rely on data from other peers only when new peer is discovered for the first time
				library.logic.peers.upsert(peer, true);
				return setImmediate(eachCb);
			});
		}, () => {
			library.logger.trace('Peers discovered', peers.length);
			return setImmediate(waterCb);
		});
	}

	async.waterfall([
		getFromRandomPeer,
		validatePeersList,
		pickPeers,
		updatePeers
	], err => setImmediate(cb, err));
};

/**
 * Filters peers with private or address or with the same nonce.
 * @param {peer[]} peers
 * @return {peer[]} Filtered list of peers
 */
Peers.prototype.acceptable = function (peers) {
	return _(peers)
		.uniqWith((a, b) =>
			// Removing non-unique peers
			(a.ip + a.wsPort) === (b.ip + b.wsPort)
		)
		.filter(peer => {
			// Removing peers with private address or nonce equal to itself
			if ((process.env['NODE_ENV'] || '').toUpperCase() === 'TEST') {
				return peer.nonce !== modules.system.getNonce();
			}
			return !ip.isPrivate(peer.ip) && peer.nonce !== modules.system.getNonce();
		}).value();
};

/**
 * Gets peers list and calculated consensus.
 * @param {Object} options
 * @param {number} [options.limit=constants.maxPeers] - Maximum number of peers to get.
 * @param {string} [options.broadhash=null] - Broadhash to match peers by.
 * @param {string} [options.normalized=undefined] - Return peers in normalized (json) form.
 * @param {Array} [options.allowedStates=[2]] - Allowed peer states.
 * @param {number} [options.attempt=undefined] - If 0: Return peers with equal options.broadhash
 *                                               If 1: Return peers with different options.broadhash
 *                                               If not specified: return peers regardless of options.broadhash
 * @param {function} cb - Callback function.
 * @returns {setImmediateCallback} error | peers, consensus
 */
Peers.prototype.list = function (options, cb) {
	var limit = options.limit || constants.maxPeers;
	var broadhash = options.broadhash || modules.system.getBroadhash();
	var allowedStates = options.allowedStates || [Peer.STATE.CONNECTED];
	var attempts = (options.attempt === 0 || options.attempt === 1) ? [options.attempt] : [1, 0];
	var attemptsDescriptions = ['matched broadhash', 'unmatched broadhash'];

	function randomList(peers, cb) {
		// Get full peers list (random)
		__private.getByFilter({ normalized: options.normalized }, (err, peersList) => {
			var accepted,
			found,
			matched,
			picked;

			found = peersList.length;
			var attempt = attempts.pop();
			// Apply filters
			peersList = peersList.filter(peer => {
				if (broadhash) {
					// Skip banned and disconnected peers by default
					return allowedStates.indexOf(peer.state) !== -1 && (
						// Matched broadhash when attempt 0
						attempt === 0 ? (peer.broadhash === broadhash) :
						// Unmatched broadhash when attempt 1
						attempt === 1 ? (peer.broadhash !== broadhash) : false
					);
				} else {
					// Skip banned and disconnected peers by default
					return allowedStates.indexOf(peer.state) !== -1;
				}
			});
			matched = peersList.length;
			// Apply limit
			peersList = peersList.slice(0, limit);
			picked = peersList.length;
			accepted = peers.concat(peersList);
			library.logger.debug('Listing peers', { attempt: attemptsDescriptions[options.attempt], found: found, matched: matched, picked: picked, accepted: accepted.length });
			return setImmediate(cb, null, accepted);
		});
	}

	async.waterfall([
		function (waterCb) {
			// Matched broadhash
			return randomList([], waterCb);
		},
		function (peers, waterCb) {
			limit -= peers.length;
			if (attempts.length && limit > 0) {
				// Unmatched broadhash
				return randomList(peers, waterCb);
			} else {
				return setImmediate(waterCb, null, peers);
			}
		}
	], cb);
};

// Events
/**
 * assigns scope to modules variable
 * @param {modules} scope
 */
Peers.prototype.onBind = function (scope) {
	modules = {
		system: scope.system
	};

	definitions = scope.swagger.definitions;
};

/**
 * Triggers onPeersReady after:
 * - Ping to every member of peers list.
 * - Load peers from database and checks every peer state and updated time.
 * - Discover peers by getting list and validates them.
 */
Peers.prototype.onBlockchainReady = function () {
	async.series({
		insertSeeds: function (seriesCb) {
			__private.insertSeeds(() => setImmediate(seriesCb));
		},
		importFromDatabase: function (seriesCb) {
			__private.dbLoad(() => setImmediate(seriesCb));
		},
		discoverNew: function (seriesCb) {
			self.discover(() => setImmediate(seriesCb));
		}
	}, () => {
		library.bus.message('peersReady');
	});
};

/**
 * Periodically discovers and updates peers.
 */
Peers.prototype.onPeersReady = function () {
	library.logger.trace('Peers ready');
	function peersDiscoveryAndUpdate(cb) {
		async.series({
			discoverPeers: function (seriesCb) {
				library.logger.trace('Discovering new peers...');
				self.discover(err => {
					if (err) {
						library.logger.error('Discovering new peers failed', err);
					}
					return setImmediate(seriesCb);
				});
			},
			updatePeers: function (seriesCb) {
				var updated = 0;
				var peers = library.logic.peers.list();

				library.logger.trace('Updating peers', { count: peers.length });

				async.each(peers, (peer, eachCb) => {
					// If peer is not banned and not been updated during last 3 sec - ping
					if (peer && peer.state > 0 && (!peer.updated || Date.now() - peer.updated > 3000)) {
						library.logger.trace('Updating peer', peer);
						peer.rpc.status((err, status) => {
							__private.updatePeerStatus(err, status, peer);
							if (!err) {
								updated += 1;
							} else {
								library.logger.trace(`Every 10sec peers check ping peer failed ${peer.string}`, err);
							}
							return setImmediate(eachCb);
						});
					} else {
						return setImmediate(eachCb);
					}
				}, () => {
					library.logger.trace('Peers updated', { updated: updated, total: peers.length });
					return setImmediate(seriesCb);
				});
			}
		}, () => setImmediate(cb));
	}
	// Loop in 10 sec intervals (5 sec + 5 sec connection timeout from pingPeer)
	jobsQueue.register('peersDiscoveryAndUpdate', peersDiscoveryAndUpdate, 5000);
};

/**
 * Export peers to database.
 * @param {function} cb - Callback function.
 */
Peers.prototype.cleanup = function (cb) {
	// Save peers on exit
	__private.dbSave(() => setImmediate(cb));
};

/**
 * Checks if `modules` is loaded.
 * @return {boolean} True if `modules` is loaded.
 */
Peers.prototype.isLoaded = function () {
	return !!modules;
};

// Shared API
/**
 * @todo implement API comments with apidoc.
 * @see {@link http://apidocjs.com/}
 */
Peers.prototype.shared = {
	/**
	 * Utility method to get peers
	 *
	 * @param {Object} parameters - Object of all parameters
	 * @param {string} parameters.ip - IP of the peer
	 * @param {string} parameters.wsPort - WS Port of the peer
	 * @param {string} parameters.httpPort - Web Socket Port of the peer
	 * @param {string} parameters.os - OS of the peer
	 * @param {string} parameters.version - Version the peer is running
	 * @param {int} parameters.state - Peer State
	 * @param {int} parameters.height - Current peer height
	 * @param {string} parameters.broadhash - Peer broadhash
	 * @param {int} parameters.limit - Per page limit
	 * @param {int} parameters.offset - Page start from
	 * @param {string} parameters.sort - Sort key
	 * @param {function} cb - Callback function
	 * @return {Array.<Object>}
	 */
	getPeers: function (parameters, cb) {
		parameters.normalized = true;
		return setImmediate(cb, null, __private.getByFilter(parameters));
	},

	getPeersCount: function () {
		return library.logic.peers.list(true).length;
	}
};

// Export
module.exports = Peers;<|MERGE_RESOLUTION|>--- conflicted
+++ resolved
@@ -16,12 +16,8 @@
 var _ = require('lodash');
 var async = require('async');
 var ip = require('ip');
-<<<<<<< HEAD
 // We also initialize library here
 var pgp = require('pg-promise')(); // eslint-disable-line
-=======
-
->>>>>>> 6cdfef14
 var constants = require('../helpers/constants.js');
 var failureCodes = require('../api/ws/rpc/failure_codes.js');
 var jobsQueue = require('../helpers/jobs_queue.js');
