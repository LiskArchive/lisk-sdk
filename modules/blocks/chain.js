'use strict';

var _ = require('lodash');
var async = require('async');
var crypto = require('crypto');
var Inserts = require('../../helpers/inserts.js');
var transactionTypes = require('../../helpers/transactionTypes.js');

var modules, library, self, __private = {};

/**
 * Initializes library.
 * @memberof module:blocks
 * @class
 * @classdesc Main Chain logic.
 * Allows set information.
 * @param {Object} logger
 * @param {Block} block
 * @param {Transaction} transaction
 * @param {Database} db
 * @param {Object} genesisblock
 * @param {bus} bus
 * @param {Sequence} balancesSequence
 */
function Chain (logger, block, transaction, db, genesisblock, bus, balancesSequence) {
	library = {
		logger: logger,
		db: db,
		genesisblock: genesisblock,
		bus: bus,
		balancesSequence: balancesSequence,
		logic: {
			block: block,
			transaction: transaction,
		},
	};
	self = this;

	library.logger.trace('Blocks->Chain: Submodule initialized.');
	return self;
}

/**
 * Save genesis block to database
 *
 * @async
 * @param  {function} cb Callback function
 * @return {function} cb Callback function from params (through setImmediate)
 * @return {Object}   cb.err Error if occurred
 */
Chain.prototype.saveGenesisBlock = function (cb) {
	// Check if genesis block ID already exists in the database
	// FIXME: Duplicated, there is another SQL query that we can use for that
	library.db.blocks.getGenesisBlockId(library.genesisblock.block.id).then(function (rows) {
		var blockId = rows.length && rows[0].id;

		if (!blockId) {
			// If there is no block with genesis ID - save to database
			// WARNING: DB_WRITE
			// FIXME: This will fail if we already have genesis block in database, but with different ID
			self.saveBlock(library.genesisblock.block, function (err) {
				return setImmediate(cb, err);
			});
		} else {
			return setImmediate(cb);
		}
	}).catch(function (err) {
		library.logger.error(err.stack);
		return setImmediate(cb, 'Blocks#saveGenesisBlock error');
	});
};

/**
 * Save block with transactions to database
 *
 * @async
 * @param  {Object}   block Full normalized block
 * @param  {function} cb Callback function
 * @return {Function|afterSave} cb If SQL transaction was OK - returns safterSave execution,
 *                                 if not returns callback function from params (through setImmediate)
 * @return {string}   cb.err Error if occurred
 */
Chain.prototype.saveBlock = function (block, cb) {
	// Prepare and execute SQL transaction
	// WARNING: DB_WRITE
	library.db.tx(function (t) {
		// Create bytea fields (buffers), and returns pseudo-row object promise-like
		var promise = library.logic.block.dbSave(block);
		// Initialize insert helper
		var inserts = new Inserts(promise, promise.values);

		var promises = [
			// Prepare insert SQL query
			t.none(inserts.template(), promise.values)
		];

		// Apply transactions inserts
		t = __private.promiseTransactions(t, block, promises);
		// Exec inserts as batch
		t.batch(promises);
	}).then(function () {
		// Execute afterSave for transactions
		return __private.afterSave(block, cb);
	}).catch(function (err) {
		library.logger.error(err.stack);
		return setImmediate(cb, 'Blocks#saveBlock error');
	});
};

/**
 * Execute afterSave callback for transactions depends on transaction type
 *
 * @private
 * @async
 * @method afterSave
 * @param  {Object}   block Full normalized block
 * @param  {function} cb Callback function
 * @return {function} cb Callback function from params (through setImmediate)
 * @return {Object}   cb.err Error if occurred
 */
__private.afterSave = function (block, cb) {
	library.bus.message('transactionsSaved', block.transactions);
	async.eachSeries(block.transactions, function (transaction, cb) {
		return library.logic.transaction.afterSave(transaction, cb);
	}, function (err) {
		return setImmediate(cb, err);
	});
};

/**
 * Build a sequence of transaction queries
 * // FIXME: Processing here is not clean
 *
 * @private
 * @method promiseTransactions
 * @param  {Object} t SQL connection object
 * @param  {Object} block Full normalized block
 * @param  {Object} blockPromises Not used
 * @return {Object} t SQL connection object filled with inserts
 * @throws Will throw 'Invalid promise' when no promise, promise.values or promise.table
 */
__private.promiseTransactions = function (t, block, blockPromises) {
	if (_.isEmpty(block.transactions)) {
		return t;
	}

	var transactionIterator = function (transaction) {
		// Apply block ID to transaction
		transaction.blockId = block.id;
		// Create bytea fileds (buffers), and returns pseudo-row promise-like object
		return library.logic.transaction.dbSave(transaction);
	};

	var promiseGrouper = function (promise) {
		if (promise && promise.table) {
			return promise.table;
		} else {
			throw 'Invalid promise';
		}
	};

	var typeIterator = function (type) {
		var values = [];

		_.each(type, function (promise) {
			if (promise && promise.values) {
				values = values.concat(promise.values);
			} else {
				throw 'Invalid promise';
			}
		});

		// Initialize insert helper
		var inserts = new Inserts(type[0], values, true);
		// Prepare insert SQL query
		t.none(inserts.template(), inserts);
	};

	var promises = _.flatMap(block.transactions, transactionIterator);
	_.each(_.groupBy(promises, promiseGrouper), typeIterator);

	return t;
};

/**
 * Deletes block from blocks table
 *
 * @private
 * @async
 * @method deleteBlock
 * @param  {number}   blockId ID of block to delete
 * @param  {function} cb Callback function
 * @return {function} cb Callback function from params (through setImmediate)
 * @return {Object}   cb.err String if SQL error occurred, null if success
 */
Chain.prototype.deleteBlock = function (blockId, cb) {
	// Delete block with ID from blocks table
	// WARNING: DB_WRITE
	library.db.blocks.deleteBlock(blockId).then(function () {
		return setImmediate(cb);
	}).catch(function (err) {
		library.logger.error(err.stack);
		return setImmediate(cb, 'Blocks#deleteBlock error');
	});
};

/**
 * Deletes all blocks with height >= supplied block ID
 *
 * @public
 * @async
 * @method deleteAfterBlock
 * @param  {number}   blockId ID of block to begin with
 * @param  {function} cb Callback function
 * @return {function} cb Callback function from params (through setImmediate)
 * @return {Object}   cb.err SQL error
 * @return {Object}   cb.res SQL response
 */
Chain.prototype.deleteAfterBlock = function (blockId, cb) {
	library.db.blocks.deleteAfterBlock(blockId).then(function (res) {
		return setImmediate(cb, null, res);
	}).catch(function (err) {
		library.logger.error(err.stack);
		return setImmediate(cb, 'Blocks#deleteAfterBlock error');
	});
};


/**
 * Apply genesis block's transactions to blockchain
 *
 * @private
 * @async
 * @method applyGenesisBlock
 * @param  {Object}   block Full normalized genesis block
 * @param  {function} cb Callback function
 * @return {function} cb Callback function from params (through setImmediate)
 * @return {Object}   cb.err Error if occurred
 */
Chain.prototype.applyGenesisBlock = function (block, cb) {
	// Sort transactions included in block
	block.transactions = block.transactions.sort(function (a, b) {
		if (a.type === transactionTypes.VOTE) {
			return 1;
		} else {
			return 0;
		}
	});
	// Initialize block progress tracker
	var tracker = modules.blocks.utils.getBlockProgressLogger(block.transactions.length, block.transactions.length / 100, 'Genesis block loading');
	async.eachSeries(block.transactions, function (transaction, cb) {
		// Apply transactions through setAccountAndGet, bypassing unconfirmed/confirmed states
		// FIXME: Poor performance - every transaction cause SQL query to be executed
		// WARNING: DB_WRITE
		modules.accounts.setAccountAndGet({publicKey: transaction.senderPublicKey}, function (err, sender) {
			if (err) {
				return setImmediate(cb, {
					message: err,
					transaction: transaction,
					block: block
				});
			}
			// Apply transaction to confirmed & unconfirmed balances
			// WARNING: DB_WRITE
			__private.applyTransaction(block, transaction, sender, cb);
			// Update block progress tracker
			tracker.applyNext();
		});
	}, function (err) {
		if (err) {
			// If genesis block is invalid, kill the node...
			return process.exit(0);
		} else {
			// Set genesis block as last block
			modules.blocks.lastBlock.set(block);
			// Tick round
			// WARNING: DB_WRITE
			modules.rounds.tick(block, cb);
		}
	});
};

/**
 * Apply transaction to unconfirmed and confirmed
 *
 * @private
 * @async
 * @method applyTransaction
 * @param  {Object}   block Block object
 * @param  {Object}   transaction Transaction object
 * @param  {Object}   sender Sender account
 * @param  {function} cb Callback function
 * @return {function} cb Callback function from params (through setImmediate)
 * @return {Object}   cb.err Error if occurred
 */
__private.applyTransaction = function (block, transaction, sender, cb) {
	// FIXME: Not sure about flow here, when nodes have different transactions - 'applyUnconfirmed' can fail but 'apply' can be ok
	modules.transactions.applyUnconfirmed(transaction, sender, function (err) {
		if (err) {
			return setImmediate(cb, {
				message: err,
				transaction: transaction,
				block: block
			});
		}

		modules.transactions.apply(transaction, block, sender, function (err) {
			if (err) {
				return setImmediate(cb, {
					message: 'Failed to apply transaction: ' + transaction.id,
					transaction: transaction,
					block: block
				});
			}
			return setImmediate(cb);
		});
	});
};

/**
 * Apply verified block
 *
 * @private
 * @async
 * @method applyBlock
 * @emits  SIGTERM
 * @param  {Object}   block Full normalized block
 * @param  {boolean}  saveBlock Indicator that block needs to be saved to database
 * @param  {function} cb Callback function
 * @return {function} cb Callback function from params (through setImmediate)
 * @return {Object}   cb.err Error if occurred
 */
Chain.prototype.applyBlock = function (block, saveBlock, cb) {
	// Prevent shutdown during database writes.
	modules.blocks.isActive.set(true);

	// Transactions to rewind in case of error.
	var appliedTransactions = {};

	// List of unconfirmed transactions ids.
	var unconfirmedTransactionIds;

	async.series({
		// Rewind any unconfirmed transactions before applying block.
		// TODO: It should be possible to remove this call if we can guarantee that only this function is processing transactions atomically. Then speed should be improved further.
		// TODO: Other possibility, when we rebuild from block chain this action should be moved out of the rebuild function.
		undoUnconfirmedList: function (seriesCb) {
			modules.transactions.undoUnconfirmedList(function (err, ids) {
				if (err) {
					// Fatal error, memory tables will be inconsistent
					library.logger.error('Failed to undo unconfirmed list', err);

					return process.exit(0);
				} else {
					unconfirmedTransactionIds = ids;
					return setImmediate(seriesCb);
				}
			});
		},
		// Apply transactions to unconfirmed mem_accounts fields.
		applyUnconfirmed: function (seriesCb) {
			async.eachSeries(block.transactions, function (transaction, eachSeriesCb) {
				// DATABASE write
				modules.accounts.setAccountAndGet({publicKey: transaction.senderPublicKey}, function (err, sender) {
					// DATABASE: write
					modules.transactions.applyUnconfirmed(transaction, sender, function (err) {
						if (err) {
							err = ['Failed to apply transaction:', transaction.id, '-', err].join(' ');
							library.logger.error(err);
							library.logger.error('Transaction', transaction);
							return setImmediate(eachSeriesCb, err);
						}

						appliedTransactions[transaction.id] = transaction;

						// Remove the transaction from the node queue, if it was present.
						var index = unconfirmedTransactionIds.indexOf(transaction.id);
						if (index >= 0) {
							unconfirmedTransactionIds.splice(index, 1);
						}

						return setImmediate(eachSeriesCb);
					});
				});
			}, function (err) {
				if (err) {
					// Rewind any already applied unconfirmed transactions.
					// Leaves the database state as per the previous block.
					async.eachSeries(block.transactions, function (transaction, eachSeriesCb) {
						modules.accounts.getAccount({publicKey: transaction.senderPublicKey}, function (err, sender) {
							if (err) {
								return setImmediate(eachSeriesCb, err);
							}
							// The transaction has been applied?
							if (appliedTransactions[transaction.id]) {
								// DATABASE: write
								library.logic.transaction.undoUnconfirmed(transaction, sender, eachSeriesCb);
							} else {
								return setImmediate(eachSeriesCb);
							}
						});
					}, function (err) {
						return setImmediate(seriesCb, err);
					});
				} else {
					return setImmediate(seriesCb);
				}
			});
		},
		// Block and transactions are ok.
		// Apply transactions to confirmed mem_accounts fields.
		applyConfirmed: function (seriesCb) {
			async.eachSeries(block.transactions, function (transaction, eachSeriesCb) {
				modules.accounts.getAccount({publicKey: transaction.senderPublicKey}, function (err, sender) {
					if (err) {
						// Fatal error, memory tables will be inconsistent
						err = ['Failed to apply transaction:', transaction.id, '-', err].join(' ');
						library.logger.error(err);
						library.logger.error('Transaction', transaction);

						return process.exit(0);
					}
					// DATABASE: write
					modules.transactions.apply(transaction, block, sender, function (err) {
						if (err) {
							// Fatal error, memory tables will be inconsistent
							err = ['Failed to apply transaction:', transaction.id, '-', err].join(' ');
							library.logger.error(err);
							library.logger.error('Transaction', transaction);

							return process.exit(0);
						}
						// Transaction applied, removed from the unconfirmed list.
						modules.transactions.removeUnconfirmedTransaction(transaction.id);
						return setImmediate(eachSeriesCb);
					});
				});
			}, function (err) {
				return setImmediate(seriesCb, err);
			});
		},
		// Optionally save the block to the database.
		saveBlock: function (seriesCb) {
			modules.blocks.lastBlock.set(block);

			if (saveBlock) {
				// DATABASE: write
				self.saveBlock(block, function (err) {
					if (err) {
						// Fatal error, memory tables will be inconsistent
						library.logger.error('Failed to save block...');
						library.logger.error('Block', block);

						return process.exit(0);
					}

					library.logger.debug('Block applied correctly with ' + block.transactions.length + ' transactions');
					library.bus.message('newBlock');

					// DATABASE write. Update delegates accounts
					modules.rounds.tick(block, seriesCb);
				});
			} else {
<<<<<<< HEAD
				library.bus.message('newBlock', block, null);

				// DATABASE write. Update delegates accounts
				modules.rounds.tick(block, seriesCb);
=======
				library.bus.message('newBlock');
				return seriesCb();
>>>>>>> e5adbfeb
			}
		},
		// Push back unconfirmed transactions list (minus the one that were on the block if applied correctly).
		// TODO: See undoUnconfirmedList discussion above.
		applyUnconfirmedIds: function (seriesCb) {
			// DATABASE write
			modules.transactions.applyUnconfirmedIds(unconfirmedTransactionIds, function (err) {
				return setImmediate(seriesCb, err);
			});
		},
	}, function (err) {
		// Allow shutdown, database writes are finished.
		modules.blocks.isActive.set(false);

		// Nullify large objects.
		// Prevents memory leak during synchronisation.
		appliedTransactions = unconfirmedTransactionIds = block = null;

		// Finish here if snapshotting.
		// FIXME: Not the best place to do that
		if (err === 'Snapshot finished') {
			library.logger.info(err);
			process.emit('SIGTERM');
		}

		return setImmediate(cb, err);
	});
};

/**
 * Broadcast reduced block to increase network performance.
 * @param {Object} reducedBlock Block without empty/insignificant properties
 * @param {boolean} broadcast Indicator that block needs to be broadcasted
 */
Chain.prototype.broadcastReducedBlock = function (reducedBlock, broadcast) {
	library.bus.message('broadcastBlock', reducedBlock, broadcast);
};

/**
 * Deletes last block, undo transactions, recalculate round
 *
 * @private
 * @async
 * @method popLastBlock
 * @param  {function} cb Callback function
 * @return {function} cb Callback function from params (through setImmediate)
 * @return {Object}   cb.err Error
 * @return {Object}   cb.obj New last block
 */
__private.popLastBlock = function (oldLastBlock, cb) {
	// Execute in sequence via balancesSequence
	library.balancesSequence.add(function (cb) {
		// Load previous block from full_blocks_list table
		// TODO: Can be inefficient, need performnce tests
		modules.blocks.utils.loadBlocksPart({ id: oldLastBlock.previousBlock }, function (err, previousBlock) {
			if (err || !previousBlock.length) {
				return setImmediate(cb, err || 'previousBlock is null');
			}
			previousBlock = previousBlock[0];

			// Reverse order of transactions in last blocks...
			async.eachSeries(oldLastBlock.transactions.reverse(), function (transaction, cb) {
				async.series([
					function (cb) {
						// Retrieve sender by public key
						modules.accounts.getAccount({publicKey: transaction.senderPublicKey}, function (err, sender) {
							if (err) {
								return setImmediate(cb, err);
							}
							// Undoing confirmed transaction - refresh confirmed balance (see: logic.transaction.undo, logic.transfer.undo)
							// WARNING: DB_WRITE
							modules.transactions.undo(transaction, oldLastBlock, sender, cb);
						});
					}, function (cb) {
						// Undoing unconfirmed transaction - refresh unconfirmed balance (see: logic.transaction.undoUnconfirmed)
						// WARNING: DB_WRITE
						modules.transactions.undoUnconfirmed(transaction, cb);
					}, function (cb) {
						return setImmediate(cb);
					}
				], cb);
			}, function (err) {
				if (err) {
					// Fatal error, memory tables will be inconsistent
					library.logger.error('Failed to undo transactions', err);

					return process.exit(0);
				}

				// Perform backward tick on rounds
				// WARNING: DB_WRITE
				modules.rounds.backwardTick(oldLastBlock, previousBlock, function (err) {
					if (err) {
						// Fatal error, memory tables will be inconsistent
						library.logger.error('Failed to perform backwards tick', err);

						return process.exit(0);
					}

					// Delete last block from blockchain
					// WARNING: Db_WRITE
					self.deleteBlock(oldLastBlock.id, function (err) {
						if (err) {
							// Fatal error, memory tables will be inconsistent
							library.logger.error('Failed to delete block', err);

							return process.exit(0);
						}

						return setImmediate(cb, null, previousBlock);
					});
				});
			});
		});
	}, cb);
};

/**
 * Deletes last block
 *
 * @public
 * @async
 * @method deleteLastBlock
 * @param  {function} cb Callback function
 * @return {function} cb Callback function from params (through setImmediate)
 * @return {Object}   cb.err Error if occurred
 * @return {Object}   cb.obj New last block
 */
Chain.prototype.deleteLastBlock = function (cb) {
	var lastBlock = modules.blocks.lastBlock.get();
	library.logger.warn('Deleting last block', lastBlock);

	if (lastBlock.height === 1) {
		return setImmediate(cb, 'Cannot delete genesis block');
	}

	// Delete last block, replace last block with previous block, undo things
	__private.popLastBlock(lastBlock, function (err, newLastBlock) {
		if (err) {
			library.logger.error('Error deleting last block', lastBlock);
		} else {
			// Replace last block with previous
			lastBlock = modules.blocks.lastBlock.set(newLastBlock);
		}
		return setImmediate(cb, err, lastBlock);
	});
};

/**
 * Recover chain - wrapper for deleteLastBlock
 *
 * @private
 * @async
 * @method recoverChain
 * @param  {function} cb Callback function
 * @return {function} cb Callback function from params (through setImmediate)
 * @return {Object}   cb.err Error if occurred
 */
Chain.prototype.recoverChain = function (cb) {
	library.logger.warn('Chain comparison failed, starting recovery');
	self.deleteLastBlock(function (err, newLastBlock) {
		if (err) {
			library.logger.error('Recovery failed');
		} else {
			library.logger.info('Recovery complete, new last block', newLastBlock.id);
		}
		return setImmediate(cb, err);
	});
};

/**
 * Handle modules initialization:
 * - accounts
 * - blocks
 * - rounds
 * - transactions
 * @param {modules} scope Exposed modules
 */
Chain.prototype.onBind = function (scope) {
	library.logger.trace('Blocks->Chain: Shared modules bind.');
	modules = {
		accounts: scope.accounts,
		blocks: scope.blocks,
		rounds: scope.rounds,
		transactions: scope.transactions
	};

	// Set module as loaded
	__private.loaded = true;
};

module.exports = Chain;<|MERGE_RESOLUTION|>--- conflicted
+++ resolved
@@ -461,15 +461,10 @@
 					modules.rounds.tick(block, seriesCb);
 				});
 			} else {
-<<<<<<< HEAD
-				library.bus.message('newBlock', block, null);
+				library.bus.message('newBlock');
 
 				// DATABASE write. Update delegates accounts
 				modules.rounds.tick(block, seriesCb);
-=======
-				library.bus.message('newBlock');
-				return seriesCb();
->>>>>>> e5adbfeb
 			}
 		},
 		// Push back unconfirmed transactions list (minus the one that were on the block if applied correctly).
