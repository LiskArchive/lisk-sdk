/*
 * Copyright © 2018 Lisk Foundation
 *
 * See the LICENSE file at the top-level directory of this distribution
 * for licensing information.
 *
 * Unless otherwise agreed in a custom licensing agreement with the Lisk Foundation,
 * no part of this software, including this file, may be copied, modified,
 * propagated, or distributed except according to the terms contained in the
 * LICENSE file.
 *
 * Removal or modification of this copyright notice is prohibited.
 */

'use strict';

const crypto = require('crypto');
const _ = require('lodash');
const async = require('async');
const BlockReward = require('../../logic/block_reward.js');
const constants = require('../../helpers/constants.js');
const slots = require('../../helpers/slots.js');
const exceptions = require('../../helpers/exceptions.js');

let modules;
let library;
let self;
const __private = {};

__private.lastNBlockIds = [];

/**
 * Description of the class.
 *
 * @class
 * @memberof modules.blocks
 * @see Parent: {@link modules.blocks}
 * @requires async
 * @requires crypto
 * @requires lodash
 * @requires helpers/constants
 * @requires helpers/exceptions
 * @requires helpers/slots
 * @requires logic/block_reward
 * @todo Add @param tags
 * @todo Add description for the class
 */
class Verify {
	constructor(logger, block, transaction, db) {
		library = {
			logger,
			db,
			logic: {
				block,
				transaction,
			},
		};
		self = this;
		__private.blockReward = new BlockReward();
		library.logger.trace('Blocks->Verify: Submodule initialized.');
		return self;
	}
}

/**
 * Check transaction - perform transaction validation when processing block.
 * FIXME: Some checks are probably redundant, see: logic.transactionPool
 *
 * @private
 * @func checkTransaction
 * @param {Object} block - Block object
 * @param {Object} transaction - Transaction object
 * @param {function} cb - Callback function
 * @returns {function} cb - Callback function from params (through setImmediate)
 * @returns {Object} cb.err - Error if occurred
 */
__private.checkTransaction = function(block, transaction, cb) {
	async.waterfall(
		[
			function(waterCb) {
				try {
					// Calculate transaction ID
					// FIXME: Can have poor performance, because of hash calculation
					transaction.id = library.logic.transaction.getId(transaction);
				} catch (e) {
					return setImmediate(waterCb, e.toString());
				}
				// Apply block ID to transaction
				transaction.blockId = block.id;
				return setImmediate(waterCb);
			},
			function(waterCb) {
				// Check if transaction is already in database, otherwise fork 2
				// DATABASE: read only
				library.logic.transaction.checkConfirmed(transaction, err => {
					if (err) {
						// Fork: Transaction already confirmed
						modules.delegates.fork(block, 2);
						// Undo the offending transaction
						// DATABASE: write
						modules.transactions.undoUnconfirmed(transaction, err2 => {
							modules.transactions.removeUnconfirmedTransaction(transaction.id);
							return setImmediate(waterCb, err2 || err);
						});
					} else {
						return setImmediate(waterCb);
					}
				});
			},
			function(waterCb) {
				// Get account from database if any (otherwise cold wallet)
				// DATABASE: read only
				modules.accounts.getAccount(
					{ publicKey: transaction.senderPublicKey },
					waterCb
				);
			},
			function(sender, waterCb) {
				// Check if transaction id valid against database state (mem_* tables)
				// DATABASE: read only
				library.logic.transaction.verify(transaction, sender, waterCb);
			},
		],
		err => setImmediate(cb, err)
	);
};

/**
 * Set height according to the given last block.
 *
 * @private
 * @func setHeight
 * @param {Object} block - Target block
 * @param {Object} lastBlock - Last block
 * @returns {Object} block - Target block
 */
__private.setHeight = function(block, lastBlock) {
	block.height = lastBlock.height + 1;
	return block;
};

/**
 * Verify block signature.
 *
 * @private
 * @func verifySignature
 * @param {Object} block - Target block
 * @param {Object} result - Verification results
 * @returns {Object} result - Verification results
 * @returns {boolean} result.verified - Indicator that verification passed
 * @returns {Array} result.errors - Array of validation errors
 */
__private.verifySignature = function(block, result) {
	let valid;

	try {
		valid = library.logic.block.verifySignature(block);
	} catch (e) {
		result.errors.push(e.toString());
	}

	if (!valid) {
		result.errors.push('Failed to verify block signature');
	}

	return result;
};

/**
 * Verify previous block.
 *
 * @private
 * @func verifyPreviousBlock
 * @param {Object} block - Target block
 * @param {Object} result - Verification results
 * @returns {Object} result - Verification results
 * @returns {boolean} result.verified - Indicator that verification passed
 * @returns {Array} result.errors - Array of validation errors
 */
__private.verifyPreviousBlock = function(block, result) {
	if (!block.previousBlock && block.height !== 1) {
		result.errors.push('Invalid previous block');
	}
	return result;
};

/**
 * Verify block is not one of the last {constants.blockSlotWindow} saved blocks.
 *
 * @private
 * @func verifyAgainstLastNBlockIds
 * @param {Object} block - Target block
 * @param {Object} result - Verification results
 * @returns {Object} result - Verification results
 * @returns {boolean} result.verified - Indicator that verification passed
 * @returns {Array} result.errors - Array of validation errors
 */
__private.verifyAgainstLastNBlockIds = function(block, result) {
	if (__private.lastNBlockIds.indexOf(block.id) !== -1) {
		result.errors.push('Block already exists in chain');
	}

	return result;
};

/**
 * Verify block version.
 *
 * @private
 * @func verifyVersion
 * @param {Object} block - Target block
 * @param {Object} result - Verification results
 * @returns {Object} result - Verification results
 * @returns {boolean} result.verified - Indicator that verification passed
 * @returns {Array} result.errors - Array of validation errors
 */
__private.verifyVersion = function(block, result) {
	if (block.version > 0) {
		result.errors.push('Invalid block version');
	}

	return result;
};

/**
 * Verify block reward.
 *
 * @private
 * @func verifyReward
 * @param {Object} block - Target block
 * @param {Object} result - Verification results
 * @returns {Object} result - Verification results
 * @returns {boolean} result.verified - Indicator that verification passed
 * @returns {Array} result.errors - Array of validation errors
 */
__private.verifyReward = function(block, result) {
	const expectedReward = __private.blockReward.calcReward(block.height);

	if (
		block.height !== 1 &&
		expectedReward !== block.reward &&
		exceptions.blockRewards.indexOf(block.id) === -1
	) {
		result.errors.push(
			['Invalid block reward:', block.reward, 'expected:', expectedReward].join(
				' '
			)
		);
	}

	return result;
};

/**
 * Verify block id.
 *
 * @private
 * @func verifyId
 * @param {Object} block - Target block
 * @param {Object} result - Verification results
 * @returns {Object} result - Verification results
 * @returns {boolean} result.verified - Indicator that verification passed
 * @returns {Array} result.errors - Array of validation errors
 */
__private.verifyId = function(block, result) {
	try {
		// Get block ID
		// FIXME: Why we don't have it?
		block.id = library.logic.block.getId(block);
	} catch (e) {
		result.errors.push(e.toString());
	}

	return result;
};

/**
 * Verify block payload (transactions).
 *
 * @private
 * @func verifyPayload
 * @param {Object} block - Target block
 * @param {Object} result - Verification results
 * @returns {Object} result - Verification results
 * @returns {boolean} result.verified - Indicator that verification passed
 * @returns {Array} result.errors - Array of validation errors
 */
__private.verifyPayload = function(block, result) {
	if (block.payloadLength > constants.maxPayloadLength) {
		result.errors.push('Payload length is too long');
	}

	if (block.transactions.length !== block.numberOfTransactions) {
		result.errors.push(
			'Included transactions do not match block transactions count'
		);
	}

	if (block.transactions.length > constants.maxTxsPerBlock) {
		result.errors.push('Number of transactions exceeds maximum per block');
	}

	let totalAmount = 0;
	let totalFee = 0;
	const payloadHash = crypto.createHash('sha256');
	const appliedTransactions = {};

	for (const i in block.transactions) {
		const transaction = block.transactions[i];
		let bytes;

		try {
			bytes = library.logic.transaction.getBytes(transaction);
		} catch (e) {
			result.errors.push(e.toString());
		}

		if (appliedTransactions[transaction.id]) {
			result.errors.push(
				`Encountered duplicate transaction: ${transaction.id}`
			);
		}

		appliedTransactions[transaction.id] = transaction;
		if (bytes) {
			payloadHash.update(bytes);
		}
		totalAmount += transaction.amount;
		totalFee += transaction.fee;
	}

	if (payloadHash.digest().toString('hex') !== block.payloadHash) {
		result.errors.push('Invalid payload hash');
	}

	if (totalAmount !== block.totalAmount) {
		result.errors.push('Invalid total amount');
	}

	if (totalFee !== block.totalFee) {
		result.errors.push('Invalid total fee');
	}

	return result;
};

/**
 * Verify block for fork cause one.
 *
 * @private
 * @func verifyForkOne
 * @param {Object} block - Target block
 * @param {Object} lastBlock - Last block
 * @param {Object} result - Verification results
 * @returns {Object} result - Verification results
 * @returns {boolean} result.verified - Indicator that verification passed
 * @returns {Array} result.errors - Array of validation errors
 */
__private.verifyForkOne = function(block, lastBlock, result) {
	if (block.previousBlock && block.previousBlock !== lastBlock.id) {
		modules.delegates.fork(block, 1);
		result.errors.push(
			[
				'Invalid previous block:',
				block.previousBlock,
				'expected:',
				lastBlock.id,
			].join(' ')
		);
	}

	return result;
};

/**
 * Verify block slot according to timestamp.
 *
 * @private
 * @func verifyBlockSlot
 * @param {Object} block - Target block
 * @param {Object} lastBlock - Last block
 * @param {Object} result - Verification results
 * @returns {Object} result - Verification results
 * @returns {boolean} result.verified - Indicator that verification passed
 * @returns {Array} result.errors - Array of validation errors
 */
__private.verifyBlockSlot = function(block, lastBlock, result) {
	const blockSlotNumber = slots.getSlotNumber(block.timestamp);
	const lastBlockSlotNumber = slots.getSlotNumber(lastBlock.timestamp);

	if (
		blockSlotNumber > slots.getSlotNumber() ||
		blockSlotNumber <= lastBlockSlotNumber
	) {
		result.errors.push('Invalid block timestamp');
	}

	return result;
};

/**
 * Verify block slot window according to application time.
 *
 * @private
 * @func verifyBlockSlotWindow
 * @param {Object} block - Target block
 * @returns {Object} result - Verification results
 * @returns {boolean} result.verified - Indicator that verification passed
 * @returns {Array} result.errors - Array of validation errors
 */
__private.verifyBlockSlotWindow = function(block, result) {
	const currentApplicationSlot = slots.getSlotNumber();
	const blockSlot = slots.getSlotNumber(block.timestamp);

	// Reject block if it's slot is older than constants.blockSlotWindow
	if (currentApplicationSlot - blockSlot > constants.blockSlotWindow) {
		result.errors.push('Block slot is too old');
	}

	// Reject block if it's slot is in the future
	if (currentApplicationSlot < blockSlot) {
		result.errors.push('Block slot is in the future');
	}

	return result;
};

/**
 * Verify block before fork detection and return all possible errors related to block.
 *
 * @param {Object} block - Full block
 * @returns {Object} result - Verification results
 * @returns {boolean} result.verified - Indicator that verification passed
 * @returns {Array} result.errors - Array of validation errors
 */
Verify.prototype.verifyReceipt = function(block) {
	const lastBlock = modules.blocks.lastBlock.get();

	block = __private.setHeight(block, lastBlock);

	let result = { verified: false, errors: [] };

	result = __private.verifySignature(block, result);
	result = __private.verifyPreviousBlock(block, result);
	result = __private.verifyAgainstLastNBlockIds(block, result);
	result = __private.verifyBlockSlotWindow(block, result);
	result = __private.verifyVersion(block, result);
	result = __private.verifyReward(block, result);
	result = __private.verifyId(block, result);
	result = __private.verifyPayload(block, result);

	result.verified = result.errors.length === 0;
	result.errors.reverse();

	return result;
};

/**
 * Loads last {constants.blockSlotWindow} blocks from the database into memory. Called when application triggeres blockchainReady event.
 */
Verify.prototype.onBlockchainReady = function() {
	return library.db.blocks
		.loadLastNBlockIds(constants.blockSlotWindow)
		.then(blockIds => {
			__private.lastNBlockIds = _.map(blockIds, 'id');
		})
		.catch(err => {
			library.logger.error(
				`Unable to load last ${constants.blockSlotWindow} block ids`
			);
			library.logger.error(err);
		});
};

/**
 * Maintains __private.lastNBlock constiable - a queue of fixed length (constants.blockSlotWindow). Called when application triggers newBlock event.
 *
 * @func onNewBlock
 * @param {block} block
 * @todo Add description for the params
 */
Verify.prototype.onNewBlock = function(block) {
	__private.lastNBlockIds.push(block.id);
	if (__private.lastNBlockIds.length > constants.blockSlotWindow) {
		__private.lastNBlockIds.shift();
	}
};

/**
 * Verify block before processing and return all possible errors related to block.
 *
 * @param {Object} block - Full block
 * @returns {Object} result - Verification results
 * @returns {boolean} result.verified - Indicator that verification passed
 * @returns {Array} result.errors - Array of validation errors
 */
Verify.prototype.verifyBlock = function(block) {
	const lastBlock = modules.blocks.lastBlock.get();

	block = __private.setHeight(block, lastBlock);

	let result = { verified: false, errors: [] };

	result = __private.verifySignature(block, result);
	result = __private.verifyPreviousBlock(block, result);
	result = __private.verifyVersion(block, result);
	result = __private.verifyReward(block, result);
	result = __private.verifyId(block, result);
	result = __private.verifyPayload(block, result);

	result = __private.verifyForkOne(block, lastBlock, result);
	result = __private.verifyBlockSlot(block, lastBlock, result);

	result.verified = result.errors.length === 0;
	result.errors.reverse();

	return result;
};

/**
 * Adds default properties to block.
 *
 * @param {Object} block - Block object reduced
 * @returns {Object} Block object completed
 */
Verify.prototype.addBlockProperties = function(block) {
	if (block.version === undefined) {
		block.version = 0;
	}
	if (block.numberOfTransactions === undefined) {
		if (block.transactions === undefined) {
			block.numberOfTransactions = 0;
		} else {
			block.numberOfTransactions = block.transactions.length;
		}
	}
	if (block.totalAmount === undefined) {
		block.totalAmount = 0;
	}
	if (block.totalFee === undefined) {
		block.totalFee = 0;
	}
	if (block.payloadLength === undefined) {
		block.payloadLength = 0;
	}
	if (block.reward === undefined) {
		block.reward = 0;
	}
	if (block.transactions === undefined) {
		block.transactions = [];
	}
	return block;
};

/**
 * Deletes default properties from block.
 *
 * @param {Object} block - Block object completed
 * @returns {Object} Block object reduced
 */
Verify.prototype.deleteBlockProperties = function(block) {
	const reducedBlock = JSON.parse(JSON.stringify(block));
	if (reducedBlock.version === 0) {
		delete reducedBlock.version;
	}
	// verifyBlock ensures numberOfTransactions is transactions.length
	if (typeof reducedBlock.numberOfTransactions === 'number') {
		delete reducedBlock.numberOfTransactions;
	}
	if (reducedBlock.totalAmount === 0) {
		delete reducedBlock.totalAmount;
	}
	if (reducedBlock.totalFee === 0) {
		delete reducedBlock.totalFee;
	}
	if (reducedBlock.payloadLength === 0) {
		delete reducedBlock.payloadLength;
	}
	if (reducedBlock.reward === 0) {
		delete reducedBlock.reward;
	}
	if (reducedBlock.transactions && reducedBlock.transactions.length === 0) {
		delete reducedBlock.transactions;
	}
	return reducedBlock;
};

/**
 * Adds block properties.
 *
 * @private
 * @func addBlockProperties
 * @param {Object} block - Full block
 * @param {boolean} broadcast - Indicator that block needs to be broadcasted
 * @param {function} cb - Callback function
 * @returns {function} cb - Callback function from params (through setImmediate)
 * @returns {Object} cb.err - Error if occurred
 */
__private.addBlockProperties = function(block, broadcast, cb) {
	if (!broadcast) {
		try {
			// Set default properties
			block = self.addBlockProperties(block);
		} catch (err) {
			return setImmediate(cb, err);
		}
	}

	return setImmediate(cb);
};

/**
 * Validates block schema.
 *
 * @private
 * @func normalizeBlock
 * @param {Object} block - Full block
 * @param {function} cb - Callback function
 * @returns {function} cb - Callback function from params (through setImmediate)
 * @returns {Object} cb.err - Error if occurred
 */
__private.normalizeBlock = function(block, cb) {
	try {
		block = library.logic.block.objectNormalize(block);
	} catch (err) {
		return setImmediate(cb, err);
	}

	return setImmediate(cb);
};

/**
 * Verifies block.
 *
 * @private
 * @func verifyBlock
 * @param {Object} block - Full block
 * @param {function} cb - Callback function
 * @returns {function} cb - Callback function from params (through setImmediate)
 * @returns {Object} cb.err - Error if occurred
 */
__private.verifyBlock = function(block, cb) {
	// Sanity check of the block, if values are coherent
	// No access to database
	var result = self.verifyBlock(block);

	if (!result.verified) {
		library.logger.error(
			['Block', block.id, 'verification failed'].join(' '),
			result.errors[0]
		);
		return setImmediate(cb, result.errors[0]);
	}
	return setImmediate(cb);
};

/**
 * Broadcasts block.
 *
 * @private
 * @func broadcastBlock
 * @param {Object} block - Full block
 * @param {boolean} broadcast - Indicator that block needs to be broadcasted
 * @param {function} cb - Callback function
 * @returns {function} cb - Callback function from params (through setImmediate)
 * @returns {Object} cb.err - Error if occurred
 */
__private.broadcastBlock = function(block, broadcast, cb) {
	if (broadcast) {
		try {
			// Delete default properties
			var reducedBlock = self.deleteBlockProperties(block);
			modules.blocks.chain.broadcastReducedBlock(reducedBlock, broadcast);
		} catch (err) {
			return setImmediate(cb, err);
		}
	}

	return setImmediate(cb);
};

/**
 * Checks if block is in database.
 *
 * @private
 * @func checkExists
 * @param {Object} block - Full block
 * @param {function} cb - Callback function
 * @returns {function} cb - Callback function from params (through setImmediate)
 * @returns {Object} cb.err - Error if occurred
 */
__private.checkExists = function(block, cb) {
	// Check if block id is already in the database (very low probability of hash collision)
	// TODO: In case of hash-collision, to me it would be a special autofork...
	// DATABASE: read only
	library.db.blocks
		.blockExists(block.id)
		.then(rows => {
			if (rows) {
				return setImmediate(
					cb,
					['Block', block.id, 'already exists'].join(' ')
				);
			}
			return setImmediate(cb);
		})
		.catch(err => {
			library.logger.error(err);
			return setImmediate(cb, 'Block#blockExists error');
		});
};

/**
 * Checks if block was generated by the right active delagate.
 *
 * @private
 * @func validateBlockSlot
 * @param {Object} block - Full block
 * @param {function} cb - Callback function
 * @returns {function} cb - Callback function from params (through setImmediate)
 * @returns {Object} cb.err - Error if occurred
 */
__private.validateBlockSlot = function(block, cb) {
	// Check if block was generated by the right active delagate. Otherwise, fork 3
	// DATABASE: Read only to mem_accounts to extract active delegate list
	modules.delegates.validateBlockSlot(block, err => {
		if (err) {
			// Fork: Delegate does not match calculated slot
			modules.delegates.fork(block, 3);
			return setImmediate(cb, err);
		}
		return setImmediate(cb);
	});
};

/**
 * Checks transactions in block.
 *
 * @private
 * @func checkTransactions
 * @param {Object} block - Full block
 * @param {function} cb - Callback function
 * @returns {function} cb - Callback function from params (through setImmediate)
 * @returns {Object} cb.err - Error if occurred
 */
__private.checkTransactions = function(block, cb) {
	// Check against the mem_* tables that we can perform the transactions included in the block
	async.eachSeries(
		block.transactions,
		(transaction, eachSeriesCb) => {
			__private.checkTransaction(block, transaction, eachSeriesCb);
		},
		err => setImmediate(cb, err)
	);
};

/**
 * Main function to process a block:
 * - Verify the block looks ok
 * - Verify the block is compatible with database state (DATABASE readonly)
 * - Apply the block to database if both verifications are ok
 *
 * @param {Object} block - Full block
 * @param {boolean} broadcast - Indicator that block needs to be broadcasted
 * @param {function} cb - Callback function
 * @param {boolean} saveBlock - Indicator that block needs to be saved to database
 * @returns {function} cb - Callback function from params (through setImmediate)
 * @returns {Object} cb.err - Error if occurred
 */
Verify.prototype.processBlock = function(block, broadcast, saveBlock, cb) {
	if (modules.blocks.isCleaning.get()) {
		// Break processing if node shutdown reqested
		return setImmediate(cb, 'Cleaning up');
	} else if (!__private.loaded) {
		// Break processing if blockchain is not loaded
		return setImmediate(cb, 'Blockchain is loading');
	}

	async.series(
		{
			addBlockProperties(seriesCb) {
				__private.addBlockProperties(block, broadcast, seriesCb);
			},
			normalizeBlock(seriesCb) {
				__private.normalizeBlock(block, seriesCb);
			},
			verifyBlock(seriesCb) {
<<<<<<< HEAD
				// Sanity check of the block, if values are coherent
				// No access to database
				const result = self.verifyBlock(block);

				if (!result.verified) {
					library.logger.error(
						['Block', block.id, 'verification failed'].join(' '),
						result.errors[0]
					);
					return setImmediate(seriesCb, result.errors[0]);
				}
				return setImmediate(seriesCb);
			},
			broadcastBlock(seriesCb) {
				if (broadcast) {
					try {
						// Delete default properties
						const reducedBlock = self.deleteBlockProperties(block);
						modules.blocks.chain.broadcastReducedBlock(reducedBlock, broadcast);
					} catch (err) {
						return setImmediate(seriesCb, err);
					}
				}

				return setImmediate(seriesCb);
=======
				__private.verifyBlock(block, seriesCb);
			},
			broadcastBlock(seriesCb) {
				__private.broadcastBlock(block, broadcast, seriesCb);
>>>>>>> ab613eb7
			},
			checkExists(seriesCb) {
				__private.checkExists(block, seriesCb);
			},
			validateBlockSlot(seriesCb) {
				__private.validateBlockSlot(block, seriesCb);
			},
			checkTransactions(seriesCb) {
				__private.checkTransactions(block, seriesCb);
			},
		},
		err => {
			if (err) {
				return setImmediate(cb, err);
			}
			// The block and the transactions are OK i.e:
			// * Block and transactions have valid values (signatures, block slots, etc...)
			// * The check against database state passed (for instance sender has enough LSK, votes are under 101, etc...)
			// We thus update the database with the transactions values, save the block and tick it.
			modules.blocks.chain.applyBlock(block, saveBlock, cb);
		}
	);
};

/**
 * Handle modules initialization:
 * - accounts
 * - blocks
 * - delegates
 * - transactions
 *
 * @param {Object} scope - Exposed modules
 */
Verify.prototype.onBind = function(scope) {
	library.logger.trace('Blocks->Verify: Shared modules bind.');
	modules = {
		accounts: scope.accounts,
		blocks: scope.blocks,
		delegates: scope.delegates,
		transactions: scope.transactions,
	};

	// Set module as loaded
	__private.loaded = true;
};

module.exports = Verify;<|MERGE_RESOLUTION|>--- conflicted
+++ resolved
@@ -785,38 +785,10 @@
 				__private.normalizeBlock(block, seriesCb);
 			},
 			verifyBlock(seriesCb) {
-<<<<<<< HEAD
-				// Sanity check of the block, if values are coherent
-				// No access to database
-				const result = self.verifyBlock(block);
-
-				if (!result.verified) {
-					library.logger.error(
-						['Block', block.id, 'verification failed'].join(' '),
-						result.errors[0]
-					);
-					return setImmediate(seriesCb, result.errors[0]);
-				}
-				return setImmediate(seriesCb);
-			},
-			broadcastBlock(seriesCb) {
-				if (broadcast) {
-					try {
-						// Delete default properties
-						const reducedBlock = self.deleteBlockProperties(block);
-						modules.blocks.chain.broadcastReducedBlock(reducedBlock, broadcast);
-					} catch (err) {
-						return setImmediate(seriesCb, err);
-					}
-				}
-
-				return setImmediate(seriesCb);
-=======
 				__private.verifyBlock(block, seriesCb);
 			},
 			broadcastBlock(seriesCb) {
 				__private.broadcastBlock(block, broadcast, seriesCb);
->>>>>>> ab613eb7
 			},
 			checkExists(seriesCb) {
 				__private.checkExists(block, seriesCb);
