'use strict';

var constants     = require('../helpers/constants.js');
var sandboxHelper = require('../helpers/sandbox.js');
// Submodules
var blocksAPI     = require('./blocks/api');
var blocksVerify  = require('./blocks/verify');
var blocksProcess = require('./blocks/process');
var blocksUtils   = require('./blocks/utils');
var blocksChain   = require('./blocks/chain');

// Private fields
var modules, library, self, __private = {};

__private.lastBlock = {};
__private.lastReceipt = null;

__private.loaded = false;
__private.cleanup = false;
__private.isActive = false;

/**
 * Initializes library with scope content.
 * Calls __private.saveGenesisBlock.
 * @memberof module:blocks
 * @class
 * @classdesc Main Blocks methods.
 * @param {function} cb - Callback function.
 * @param {scope} scope - App instance.
 * @return {setImmediateCallback} Callback function with `self` as data.
 */
// Constructor
function Blocks (cb, scope) {
	library = scope;

	// Initialize submodules
	this.submodules = {
		api:     new blocksAPI(scope),
		verify:  new blocksVerify(scope),
		process: new blocksProcess(scope),
		utils:   new blocksUtils(scope),
		chain:   new blocksChain(scope)
	};

	// Expose submodules
	this.shared  = this.submodules.api;
	this.verify  = this.submodules.verify;
	this.process = this.submodules.process;
	this.utils   = this.submodules.utils;
	this.chain   = this.submodules.chain;

<<<<<<< HEAD
		_.each(type, function (promise) {
			if (promise && promise.values) {
				values = values.concat(promise.values);
			} else {
				throw 'Invalid promise';
			}
		});

		var inserts = new Inserts(type[0], values, true);
		t.none(inserts.template(), inserts);
	};

	var promises = _.flatMap(block.transactions, transactionIterator);
	_.each(_.groupBy(promises, promiseGrouper), typeIterator);

	return t;
};

// Apply the block, provided it has been verified.
__private.applyBlock = function (block, broadcast, cb, saveBlock) {
	// Prevent shutdown during database writes.
	__private.isActive = true;

	// Transactions to rewind in case of error.
	var appliedTransactions = {};

	// List of unconfirmed transactions ids.
	var unconfirmedTransactionIds;

	async.series({
		// Rewind any unconfirmed transactions before applying block.
		// TODO: It should be possible to remove this call if we can guarantee that only this function is processing transactions atomically. Then speed should be improved further.
		// TODO: Other possibility, when we rebuild from block chain this action should be moved out of the rebuild function.
		undoUnconfirmedList: function (seriesCb) {
			modules.transactions.undoUnconfirmedList(function (err, ids) {
				if (err) {
					// Fatal error, memory tables will be inconsistent
					library.logger.error('Failed to undo unconfirmed list', err);
					return process.exit(0);
				} else {
					unconfirmedTransactionIds = ids;
					return setImmediate(seriesCb);
				}
			});
		},
		// Apply transactions to unconfirmed mem_accounts fields.
		applyUnconfirmed: function (seriesCb) {
			async.eachSeries(block.transactions, function (transaction, eachSeriesCb) {
				// DATABASE write
				modules.accounts.setAccountAndGet({publicKey: transaction.senderPublicKey}, function (err, sender) {
					// DATABASE: write
					modules.transactions.applyUnconfirmed(transaction, sender, function (err) {
						if (err) {
							err = ['Failed to apply transaction:', transaction.id, '-', err].join(' ');
							library.logger.error(err);
							library.logger.error('Transaction', transaction);
							return setImmediate(eachSeriesCb, err);
						}

						appliedTransactions[transaction.id] = transaction;

						// Remove the transaction from the node queue, if it was present.
						var index = unconfirmedTransactionIds.indexOf(transaction.id);
						if (index >= 0) {
							unconfirmedTransactionIds.splice(index, 1);
						}

						return setImmediate(eachSeriesCb);
					});
				});
			}, function (err) {
				if (err) {
					// Rewind any already applied unconfirmed transactions.
					// Leaves the database state as per the previous block.
					async.eachSeries(block.transactions, function (transaction, eachSeriesCb) {
						modules.accounts.getAccount({publicKey: transaction.senderPublicKey}, function (err, sender) {
							if (err) {
								return setImmediate(eachSeriesCb, err);
							}
							// The transaction has been applied?
							if (appliedTransactions[transaction.id]) {
								// DATABASE: write
								library.logic.transaction.undoUnconfirmed(transaction, sender, eachSeriesCb);
							} else {
								return setImmediate(eachSeriesCb);
							}
						});
					}, function (err) {
						return setImmediate(seriesCb, err);
					});
				} else {
					return setImmediate(seriesCb);
				}
			});
		},
		// Block and transactions are ok.
		// Apply transactions to confirmed mem_accounts fields.
		applyConfirmed: function (seriesCb) {
			async.eachSeries(block.transactions, function (transaction, eachSeriesCb) {
				modules.accounts.getAccount({publicKey: transaction.senderPublicKey}, function (err, sender) {
					if (err) {
						err = ['Failed to apply transaction:', transaction.id, '-', err].join(' ');
						library.logger.error(err);
						library.logger.error('Transaction', transaction);
						// Fatal error, memory tables will be inconsistent
						process.exit(0);
					}
					// DATABASE: write
					modules.transactions.apply(transaction, block, sender, function (err) {
						if (err) {
							err = ['Failed to apply transaction:', transaction.id, '-', err].join(' ');
							library.logger.error(err);
							library.logger.error('Transaction', transaction);
							// Fatal error, memory tables will be inconsistent
							process.exit(0);
						}
						// Transaction applied, removed from the unconfirmed list.
						modules.transactions.removeUnconfirmedTransaction(transaction.id);
						return setImmediate(eachSeriesCb);
					});
				});
			}, function (err) {
				return setImmediate(seriesCb, err);
			});
		},
		// Optionally save the block to the database.
		saveBlock: function (seriesCb) {
			__private.lastBlock = block;

			if (saveBlock) {
				// DATABASE: write
				__private.saveBlock(block, function (err) {
					if (err) {
						library.logger.error('Failed to save block...');
						library.logger.error('Block', block);
						// Fatal error, memory tables will be inconsistent
						process.exit(0);
					}

					library.logger.debug('Block applied correctly with ' + block.transactions.length + ' transactions');
					library.bus.message('newBlock', block, broadcast);

					// DATABASE write. Update delegates accounts
					modules.rounds.tick(block, seriesCb);
				});
			} else {
				library.bus.message('newBlock', block, broadcast);

				// DATABASE write. Update delegates accounts
				modules.rounds.tick(block, seriesCb);
			}
		},
		// Push back unconfirmed transactions list (minus the one that were on the block if applied correctly).
		// TODO: See undoUnconfirmedList discussion above.
		applyUnconfirmedIds: function (seriesCb) {
			// DATABASE write
			modules.transactions.applyUnconfirmedIds(unconfirmedTransactionIds, function (err) {
				return setImmediate(seriesCb, err);
			});
		},
	}, function (err) {
		// Allow shutdown, database writes are finished.
		__private.isActive = false;

		// Nullify large objects.
		// Prevents memory leak during synchronisation.
		appliedTransactions = unconfirmedTransactionIds = block = null;

		// Finish here if snapshotting.
		if (err === 'Snapshot finished') {
			library.logger.info(err);
			process.emit('SIGTERM');
		}

		return setImmediate(cb, err);
	});
};

__private.checkTransaction = function (block, transaction, cb) {
	async.waterfall([
		function (waterCb) {
			try {
				transaction.id = library.logic.transaction.getId(transaction);
			} catch (e) {
				return setImmediate(waterCb, e.toString());
			}
			transaction.blockId = block.id;
			return setImmediate(waterCb);
		},
		function (waterCb) {
			// Check if transaction is already in database, otherwise fork 2.
			// DATABASE: read only
			library.logic.transaction.checkConfirmed(transaction, function (err) {
				if (err) {
					// Fork: Transaction already confirmed.
					modules.delegates.fork(block, 2);
					// Undo the offending transaction.
					// DATABASE: write
					modules.transactions.undoUnconfirmed(transaction, function (err2) {
						modules.transactions.removeUnconfirmedTransaction(transaction.id);
						return setImmediate(waterCb, err2 || err);
					});
				} else {
					return setImmediate(waterCb);
				}
			});
		},
		function (waterCb) {
			// Get account from database if any (otherwise cold wallet).
			// DATABASE: read only
			modules.accounts.getAccount({publicKey: transaction.senderPublicKey}, waterCb);
		},
		function (sender, waterCb) {
			// Check if transaction id valid against database state (mem_* tables).
			// DATABASE: read only
			library.logic.transaction.verify(transaction, sender, waterCb);
		}
	], function (err) {
		return setImmediate(cb, err);
	});
};

__private.applyTransaction = function (block, transaction, sender, cb) {
	modules.transactions.applyUnconfirmed(transaction, sender, function (err) {
		if (err) {
			return setImmediate(cb, {
				message: err,
				transaction: transaction,
				block: block
			});
		}

		modules.transactions.apply(transaction, block, sender, function (err) {
			if (err) {
				return setImmediate(cb, {
					message: 'Failed to apply transaction: ' + transaction.id,
					transaction: transaction,
					block: block
				});
			}
			return setImmediate(cb);
		});
	});
};

__private.afterSave = function (block, cb) {
	async.eachSeries(block.transactions, function (transaction, cb) {
		return library.logic.transaction.afterSave(transaction, cb);
	}, function (err) {
		return setImmediate(cb, err);
	});
};

__private.popLastBlock = function (oldLastBlock, cb) {
	library.balancesSequence.add(function (cb) {
		self.loadBlocksPart({ id: oldLastBlock.previousBlock }, function (err, previousBlock) {
			if (err || !previousBlock.length) {
				return setImmediate(cb, err || 'previousBlock is null');
			}
			previousBlock = previousBlock[0];

			async.eachSeries(oldLastBlock.transactions.reverse(), function (transaction, cb) {
				async.series([
					function (cb) {
						modules.accounts.getAccount({publicKey: transaction.senderPublicKey}, function (err, sender) {
							if (err) {
								return setImmediate(cb, err);
							}
							modules.transactions.undo(transaction, oldLastBlock, sender, cb);
						});
					}, function (cb) {
						modules.transactions.undoUnconfirmed(transaction, cb);
					}, function (cb) {
						return setImmediate(cb);
					}
				], cb);
			}, function (err) {
				if (err) {
					// Fatal error, memory tables will be inconsistent
					library.logger.error('Failed to undo transactions', err);
					return process.exit(0);
				}

				modules.rounds.backwardTick(oldLastBlock, previousBlock, function (err) {
					if (err) {
						// Fatal error, memory tables will be inconsistent
						library.logger.error('Failed to perform backwards tick', err);
						return process.exit(0);
					}

					__private.deleteBlock(oldLastBlock.id, function (err) {
						if (err) {
							// Fatal error, memory tables will be inconsistent
							library.logger.error('Failed to delete block', err);
							return process.exit(0);
						}

						return setImmediate(cb, null, previousBlock);
					});
				});
			});
		});
	}, cb);
};

__private.deleteBlock = function (blockId, cb) {
	library.db.none(sql.deleteBlock, {id: blockId}).then(function () {
		return setImmediate(cb);
	}).catch(function (err) {
		library.logger.error(err.stack);
		return setImmediate(cb, 'Blocks#deleteBlock error');
	});
};

__private.recoverChain = function (cb) {
	library.logger.warn('Chain comparison failed, starting recovery');
	self.deleteLastBlock(function (err, newLastBlock) {
		if (err) {
			library.logger.error('Recovery failed');
		} else {
			library.logger.info('Recovery complete, new last block', newLastBlock.id);
		}
		return setImmediate(cb, err);
	});
};

__private.receiveBlock = function (block, cb) {
	library.logger.info([
		'Received new block id:', block.id,
		'height:', block.height,
		'round:',  modules.rounds.calc(block.height),
		'slot:', slots.getSlotNumber(block.timestamp),
		'reward:', block.reward
	].join(' '));

	self.lastReceipt(new Date());
	self.processBlock(block, true, cb, true);
};

// Public methods
Blocks.prototype.count = function (cb) {
	library.db.query(sql.countByRowId).then(function (rows) {
		var res = rows.length ? rows[0].count : 0;

		return setImmediate(cb, null, res);
	}).catch(function (err) {
		library.logger.error(err.stack);
		return setImmediate(cb, 'Blocks#count error');
	});
};

Blocks.prototype.getLastBlock = function () {
	if (__private.lastBlock) {
		var epoch = constants.epochTime / 1000;
		var lastBlockTime = epoch + __private.lastBlock.timestamp;
		var currentTime = new Date().getTime() / 1000;

		__private.lastBlock.secondsAgo = Math.round((currentTime - lastBlockTime) * 1e2) / 1e2;
		__private.lastBlock.fresh = (__private.lastBlock.secondsAgo < constants.blockReceiptTimeOut);
	}

	return __private.lastBlock;
};

Blocks.prototype.lastReceipt = function (lastReceipt) {
	if (lastReceipt) {
		__private.lastReceipt = lastReceipt;
	}

	if (__private.lastReceipt) {
		var timeNow = new Date();
		__private.lastReceipt.secondsAgo = Math.floor((timeNow.getTime() - __private.lastReceipt.getTime()) / 1000);
		__private.lastReceipt.secondsAgo = Math.round(__private.lastReceipt.secondsAgo * 1e2) / 1e2;
		__private.lastReceipt.stale = (__private.lastReceipt.secondsAgo > constants.blockReceiptTimeOut);
	}

	return __private.lastReceipt;
};

Blocks.prototype.getCommonBlock = function (peer, height, cb) {
	var comparisionFailed = false;

	async.waterfall([
		function (waterCb) {
			__private.getIdSequence(height, function (err, res) {
				return setImmediate(waterCb, err, res);
			});
		},
		function (res, waterCb) {
			var ids = res.ids;
			modules.transport.getFromPeer(peer, {
				api: '/blocks/common?ids=' + ids,
				method: 'GET'
			}, function (err, res) {
				if (err || res.body.error) {
					return setImmediate(waterCb, err || res.body.error.toString());
				} else if (!res.body.common) {
					comparisionFailed = true;
					return setImmediate(waterCb, ['Chain comparison failed with peer:', peer.string, 'using ids:', ids].join(' '));
				} else {
					return setImmediate(waterCb, null, res);
				}
			});
		},
		function (res, waterCb) {
			library.schema.validate(res.common, schema.getCommonBlock, function (err) {
				if (err) {
					return setImmediate(waterCb, err[0].message);
				} else {
					return setImmediate(waterCb, null, res);
				}
			});
		},
		function (res, waterCb) {
			library.db.query(sql.getCommonBlock(res.common.previousBlock), {
				id: res.common.id,
				previousBlock: res.common.previousBlock,
				height: res.common.height
			}).then(function (rows) {
				if (!rows.length || !rows[0].count) {
					comparisionFailed = true;
					return setImmediate(waterCb, ['Chain comparison failed with peer:', peer.string, 'using block:', JSON.stringify(res.common)].join(' '));
				} else {
					return setImmediate(waterCb, null, res.common);
				}
			}).catch(function (err) {
				library.logger.error(err.stack);
				return setImmediate(waterCb, 'Blocks#getCommonBlock error');
			});
		}
	], function (err, res) {
		if (comparisionFailed && modules.transport.poorConsensus()) {
			return __private.recoverChain(cb);
		} else {
			return setImmediate(cb, err, res);
		}
	});
};

Blocks.prototype.loadBlocksFromPeer = function (peer, cb) {
	var lastValidBlock = __private.lastBlock;

	peer = library.logic.peers.create(peer).attachRPC();
	library.logger.info('Loading blocks from: ' + peer.string, peer);

	function getFromPeer (seriesCb) {
		peer.rpc.blocks({lastBlockId: lastValidBlock.id, peer: library.logic.peers.me()}, function (err, res) {
			err = err || res.error;
			if (err) {
				return setImmediate(seriesCb, err);
			} else {
				return setImmediate(seriesCb, null, res.blocks);
			}
		});
	}

	function validateBlocks (blocks, seriesCb) {
		var report = library.schema.validate(blocks, schema.loadBlocksFromPeer);

		if (!report) {
			return setImmediate(seriesCb, 'Received invalid blocks data');
		} else {
			return setImmediate(seriesCb, null, blocks);
		}
	}

	function processBlocks (blocks, seriesCb) {
		if (blocks.length === 0) {
			return setImmediate(seriesCb);
		}
		async.eachSeries(__private.readDbRows(blocks), function (block, eachSeriesCb) {
			if (__private.cleanup) {
				return setImmediate(eachSeriesCb);
			} else {
				return processBlock(block, eachSeriesCb);
			}
		}, function (err) {
			return setImmediate(seriesCb, err);
		});
	}

	function processBlock (block, seriesCb) {
		self.processBlock(block, false, function (err) {
			if (!err) {
				lastValidBlock = block;
				library.logger.info(['Block', block.id, 'loaded from:', peer.string].join(' '), 'height: ' + block.height);
			} else {
				var id = (block ? block.id : 'null');

				library.logger.debug('Block processing failed', {id: id, err: err.toString(), module: 'blocks', block: block});
			}
			return seriesCb(err);
		}, true);
	}

	async.waterfall([
		getFromPeer,
		validateBlocks,
		processBlocks
	], function (err) {
		if (err) {
			return setImmediate(cb, 'Error loading blocks: ' + (err.message || err), lastValidBlock);
		} else {
			return setImmediate(cb, null, lastValidBlock);
		}
	});
};

Blocks.prototype.loadBlocksData = function (filter, options, cb) {
	if (arguments.length < 3) {
		cb = options;
		options = {};
	}

	var params = { limit: filter.limit || 1 };

	if (filter.id && filter.lastId) {
		return setImmediate(cb, 'Invalid filter: Received both id and lastId');
	} else if (filter.id) {
		params.id = filter.id;
	} else if (filter.lastId) {
		params.lastId = filter.lastId;
	}

	var fields = __private.blocksDataFields;

	library.dbSequence.add(function (cb) {
		library.db.query(sql.getHeightByLastId, { lastId: filter.lastId || null }).then(function (rows) {

			var height = rows.length ? rows[0].height : 0;
			var realLimit = height + (parseInt(filter.limit) || 1);

			params.limit = realLimit;
			params.height = height;

			library.db.query(sql.loadBlocksData(filter), params).then(function (rows) {
				return setImmediate(cb, null, rows);
			});
		}).catch(function (err ) {
			library.logger.error(err.stack);
			return setImmediate(cb, 'Blocks#loadBlockData error');
		});
	}, cb);
};

Blocks.prototype.loadBlocksPart = function (filter, cb) {
	self.loadBlocksData(filter, function (err, rows) {
		var blocks = [];

		if (!err) {
			blocks = __private.readDbRows(rows);
		}

		return setImmediate(cb, err, blocks);
	});
};

Blocks.prototype.loadBlocksOffset = function (limit, offset, verify, cb) {
	var newLimit = limit + (offset || 0);
	var params = { limit: newLimit, offset: offset || 0 };

	library.logger.debug('Loading blocks offset', {limit: limit, offset: offset, verify: verify});
	library.dbSequence.add(function (cb) {
		library.db.query(sql.loadBlocksOffset, params).then(function (rows) {
			var blocks = __private.readDbRows(rows);

			async.eachSeries(blocks, function (block, cb) {
				if (__private.cleanup) {
					return setImmediate(cb);
				}

				library.logger.debug('Processing block', block.id);
				if (verify && block.id !== genesisblock.block.id) {
					// Sanity check of the block, if values are coherent.
					// No access to database.
					var check = self.verifyBlock(block);

					if (!check.verified) {
						library.logger.error(['Block', block.id, 'verification failed'].join(' '), check.errors.join(', '));
						return setImmediate(cb, check.errors[0]);
					}
				}
				if (block.id === genesisblock.block.id) {
					__private.applyGenesisBlock(block, cb);
				} else {
					__private.applyBlock(block, false, cb, false);
				}
				__private.lastBlock = block;
			}, function (err) {
				return setImmediate(cb, err, __private.lastBlock);
			});
		}).catch(function (err) {
			library.logger.error(err.stack);
			return setImmediate(cb, 'Blocks#loadBlocksOffset error');
		});
	}, cb);
};

Blocks.prototype.deleteLastBlock = function (cb) {
	library.logger.warn('Deleting last block', __private.lastBlock);

	if (__private.lastBlock.height === 1) {
		return setImmediate(cb, 'Can not delete genesis block');
	}
=======
	self = this;
>>>>>>> 2f617f49

	this.submodules.chain.saveGenesisBlock(function (err) {
		return setImmediate(cb, err, self);
	});
}

<<<<<<< HEAD

		self.processBlock(block, true, cb, true);
	});
};
=======
/**
 * PUBLIC METHODS
 */
>>>>>>> 2f617f49

Blocks.prototype.lastBlock = {
	get: function () {
		return __private.lastBlock;
	},
	set: function (lastBlock) {
		__private.lastBlock = lastBlock;
		return __private.lastBlock;
	},
	/**
	 * Returns status of last block - if it fresh or not
	 *
	 * @public
	 * @method lastBlock.isFresh
	 * @return {Boolean} Fresh status of last block
	 */
	isFresh: function () {
		if (!__private.lastBlock) { return false; }
		// Current time in seconds - (epoch start in seconds + block timestamp)
		var secondsAgo = Math.floor(Date.now() / 1000) - (Math.floor(constants.epochTime / 1000) + __private.lastBlock.timestamp);
		return (secondsAgo < constants.blockReceiptTimeOut);
	}
};

Blocks.prototype.lastReceipt = {
	get: function () {
		return __private.lastReceipt;
	},
	update: function () {
		__private.lastReceipt = Math.floor(Date.now() / 1000);
		return __private.lastReceipt;
	},
	/**
	 * Returns status of last receipt - if it stale or not
	 *
	 * @public
	 * @method lastReceipt.isStale
	 * @return {Boolean} Stale status of last receipt
	 */
	isStale: function () {
		if (!__private.lastReceipt) { return true; }
		// Current time in seconds - lastReceipt (seconds)
		var secondsAgo = Math.floor(Date.now() / 1000) - __private.lastReceipt;
		return (secondsAgo > constants.blockReceiptTimeOut);
	}
};

Blocks.prototype.isActive = {
	get: function () {
		return __private.isActive;
	},
	set: function (isActive) {
		__private.isActive = isActive;
		return __private.isActive;
	}
};

Blocks.prototype.isCleaning = {
	get: function () {
		return __private.cleanup;
	}
};

/**
 * Sandbox API wrapper
 *
 * @public
 * @async
 * @method sandboxApi
 * @param  {string}   call Name of the function to be called 
 * @param  {Object}   args Arguments
 * @param  {Function} cb Callback function
 */
Blocks.prototype.sandboxApi = function (call, args, cb) {
	sandboxHelper.callMethod(Blocks.prototype.shared, call, args, cb);
};

/**
 * Handle modules initialization
 *
 * @public
 * @method onBind
 * @listens module:app~event:bind
 * @param  {scope}   scope Exposed modules
 */
Blocks.prototype.onBind = function (scope) {
	modules = scope;

	// Set module as loaded
	__private.loaded = true;
};

/**
 * Handle node shutdown request
 *
 * @public
 * @method onBind
 * @listens module:app~event:cleanup
 * @param  {Function} cb Callback function
 * @return {Function} cb Callback function from params (through setImmediate)
 */
Blocks.prototype.cleanup = function (cb) {
	__private.loaded = false;
	__private.cleanup = true;

	if (!__private.isActive) {
		// Module ready for shutdown
		return setImmediate(cb);
	} else {
		// Module is not ready, repeat
		setImmediate(function nextWatch () {
			if (__private.isActive) {
				library.logger.info('Waiting for block processing to finish...');
				setTimeout(nextWatch, 10000); // 10 sec
			} else {
				return setImmediate(cb);
			}
		});
	}
};

/**
 * Get module loading status
 *
 * @public
 * @method isLoaded
 * @return {boolean} status Module loading status
 */
Blocks.prototype.isLoaded = function () {
	// Return 'true' if 'modules' are present
	return !!modules;
};


// Export
module.exports = Blocks;<|MERGE_RESOLUTION|>--- conflicted
+++ resolved
@@ -49,630 +49,16 @@
 	this.utils   = this.submodules.utils;
 	this.chain   = this.submodules.chain;
 
-<<<<<<< HEAD
-		_.each(type, function (promise) {
-			if (promise && promise.values) {
-				values = values.concat(promise.values);
-			} else {
-				throw 'Invalid promise';
-			}
-		});
-
-		var inserts = new Inserts(type[0], values, true);
-		t.none(inserts.template(), inserts);
-	};
-
-	var promises = _.flatMap(block.transactions, transactionIterator);
-	_.each(_.groupBy(promises, promiseGrouper), typeIterator);
-
-	return t;
-};
-
-// Apply the block, provided it has been verified.
-__private.applyBlock = function (block, broadcast, cb, saveBlock) {
-	// Prevent shutdown during database writes.
-	__private.isActive = true;
-
-	// Transactions to rewind in case of error.
-	var appliedTransactions = {};
-
-	// List of unconfirmed transactions ids.
-	var unconfirmedTransactionIds;
-
-	async.series({
-		// Rewind any unconfirmed transactions before applying block.
-		// TODO: It should be possible to remove this call if we can guarantee that only this function is processing transactions atomically. Then speed should be improved further.
-		// TODO: Other possibility, when we rebuild from block chain this action should be moved out of the rebuild function.
-		undoUnconfirmedList: function (seriesCb) {
-			modules.transactions.undoUnconfirmedList(function (err, ids) {
-				if (err) {
-					// Fatal error, memory tables will be inconsistent
-					library.logger.error('Failed to undo unconfirmed list', err);
-					return process.exit(0);
-				} else {
-					unconfirmedTransactionIds = ids;
-					return setImmediate(seriesCb);
-				}
-			});
-		},
-		// Apply transactions to unconfirmed mem_accounts fields.
-		applyUnconfirmed: function (seriesCb) {
-			async.eachSeries(block.transactions, function (transaction, eachSeriesCb) {
-				// DATABASE write
-				modules.accounts.setAccountAndGet({publicKey: transaction.senderPublicKey}, function (err, sender) {
-					// DATABASE: write
-					modules.transactions.applyUnconfirmed(transaction, sender, function (err) {
-						if (err) {
-							err = ['Failed to apply transaction:', transaction.id, '-', err].join(' ');
-							library.logger.error(err);
-							library.logger.error('Transaction', transaction);
-							return setImmediate(eachSeriesCb, err);
-						}
-
-						appliedTransactions[transaction.id] = transaction;
-
-						// Remove the transaction from the node queue, if it was present.
-						var index = unconfirmedTransactionIds.indexOf(transaction.id);
-						if (index >= 0) {
-							unconfirmedTransactionIds.splice(index, 1);
-						}
-
-						return setImmediate(eachSeriesCb);
-					});
-				});
-			}, function (err) {
-				if (err) {
-					// Rewind any already applied unconfirmed transactions.
-					// Leaves the database state as per the previous block.
-					async.eachSeries(block.transactions, function (transaction, eachSeriesCb) {
-						modules.accounts.getAccount({publicKey: transaction.senderPublicKey}, function (err, sender) {
-							if (err) {
-								return setImmediate(eachSeriesCb, err);
-							}
-							// The transaction has been applied?
-							if (appliedTransactions[transaction.id]) {
-								// DATABASE: write
-								library.logic.transaction.undoUnconfirmed(transaction, sender, eachSeriesCb);
-							} else {
-								return setImmediate(eachSeriesCb);
-							}
-						});
-					}, function (err) {
-						return setImmediate(seriesCb, err);
-					});
-				} else {
-					return setImmediate(seriesCb);
-				}
-			});
-		},
-		// Block and transactions are ok.
-		// Apply transactions to confirmed mem_accounts fields.
-		applyConfirmed: function (seriesCb) {
-			async.eachSeries(block.transactions, function (transaction, eachSeriesCb) {
-				modules.accounts.getAccount({publicKey: transaction.senderPublicKey}, function (err, sender) {
-					if (err) {
-						err = ['Failed to apply transaction:', transaction.id, '-', err].join(' ');
-						library.logger.error(err);
-						library.logger.error('Transaction', transaction);
-						// Fatal error, memory tables will be inconsistent
-						process.exit(0);
-					}
-					// DATABASE: write
-					modules.transactions.apply(transaction, block, sender, function (err) {
-						if (err) {
-							err = ['Failed to apply transaction:', transaction.id, '-', err].join(' ');
-							library.logger.error(err);
-							library.logger.error('Transaction', transaction);
-							// Fatal error, memory tables will be inconsistent
-							process.exit(0);
-						}
-						// Transaction applied, removed from the unconfirmed list.
-						modules.transactions.removeUnconfirmedTransaction(transaction.id);
-						return setImmediate(eachSeriesCb);
-					});
-				});
-			}, function (err) {
-				return setImmediate(seriesCb, err);
-			});
-		},
-		// Optionally save the block to the database.
-		saveBlock: function (seriesCb) {
-			__private.lastBlock = block;
-
-			if (saveBlock) {
-				// DATABASE: write
-				__private.saveBlock(block, function (err) {
-					if (err) {
-						library.logger.error('Failed to save block...');
-						library.logger.error('Block', block);
-						// Fatal error, memory tables will be inconsistent
-						process.exit(0);
-					}
-
-					library.logger.debug('Block applied correctly with ' + block.transactions.length + ' transactions');
-					library.bus.message('newBlock', block, broadcast);
-
-					// DATABASE write. Update delegates accounts
-					modules.rounds.tick(block, seriesCb);
-				});
-			} else {
-				library.bus.message('newBlock', block, broadcast);
-
-				// DATABASE write. Update delegates accounts
-				modules.rounds.tick(block, seriesCb);
-			}
-		},
-		// Push back unconfirmed transactions list (minus the one that were on the block if applied correctly).
-		// TODO: See undoUnconfirmedList discussion above.
-		applyUnconfirmedIds: function (seriesCb) {
-			// DATABASE write
-			modules.transactions.applyUnconfirmedIds(unconfirmedTransactionIds, function (err) {
-				return setImmediate(seriesCb, err);
-			});
-		},
-	}, function (err) {
-		// Allow shutdown, database writes are finished.
-		__private.isActive = false;
-
-		// Nullify large objects.
-		// Prevents memory leak during synchronisation.
-		appliedTransactions = unconfirmedTransactionIds = block = null;
-
-		// Finish here if snapshotting.
-		if (err === 'Snapshot finished') {
-			library.logger.info(err);
-			process.emit('SIGTERM');
-		}
-
-		return setImmediate(cb, err);
-	});
-};
-
-__private.checkTransaction = function (block, transaction, cb) {
-	async.waterfall([
-		function (waterCb) {
-			try {
-				transaction.id = library.logic.transaction.getId(transaction);
-			} catch (e) {
-				return setImmediate(waterCb, e.toString());
-			}
-			transaction.blockId = block.id;
-			return setImmediate(waterCb);
-		},
-		function (waterCb) {
-			// Check if transaction is already in database, otherwise fork 2.
-			// DATABASE: read only
-			library.logic.transaction.checkConfirmed(transaction, function (err) {
-				if (err) {
-					// Fork: Transaction already confirmed.
-					modules.delegates.fork(block, 2);
-					// Undo the offending transaction.
-					// DATABASE: write
-					modules.transactions.undoUnconfirmed(transaction, function (err2) {
-						modules.transactions.removeUnconfirmedTransaction(transaction.id);
-						return setImmediate(waterCb, err2 || err);
-					});
-				} else {
-					return setImmediate(waterCb);
-				}
-			});
-		},
-		function (waterCb) {
-			// Get account from database if any (otherwise cold wallet).
-			// DATABASE: read only
-			modules.accounts.getAccount({publicKey: transaction.senderPublicKey}, waterCb);
-		},
-		function (sender, waterCb) {
-			// Check if transaction id valid against database state (mem_* tables).
-			// DATABASE: read only
-			library.logic.transaction.verify(transaction, sender, waterCb);
-		}
-	], function (err) {
-		return setImmediate(cb, err);
-	});
-};
-
-__private.applyTransaction = function (block, transaction, sender, cb) {
-	modules.transactions.applyUnconfirmed(transaction, sender, function (err) {
-		if (err) {
-			return setImmediate(cb, {
-				message: err,
-				transaction: transaction,
-				block: block
-			});
-		}
-
-		modules.transactions.apply(transaction, block, sender, function (err) {
-			if (err) {
-				return setImmediate(cb, {
-					message: 'Failed to apply transaction: ' + transaction.id,
-					transaction: transaction,
-					block: block
-				});
-			}
-			return setImmediate(cb);
-		});
-	});
-};
-
-__private.afterSave = function (block, cb) {
-	async.eachSeries(block.transactions, function (transaction, cb) {
-		return library.logic.transaction.afterSave(transaction, cb);
-	}, function (err) {
-		return setImmediate(cb, err);
-	});
-};
-
-__private.popLastBlock = function (oldLastBlock, cb) {
-	library.balancesSequence.add(function (cb) {
-		self.loadBlocksPart({ id: oldLastBlock.previousBlock }, function (err, previousBlock) {
-			if (err || !previousBlock.length) {
-				return setImmediate(cb, err || 'previousBlock is null');
-			}
-			previousBlock = previousBlock[0];
-
-			async.eachSeries(oldLastBlock.transactions.reverse(), function (transaction, cb) {
-				async.series([
-					function (cb) {
-						modules.accounts.getAccount({publicKey: transaction.senderPublicKey}, function (err, sender) {
-							if (err) {
-								return setImmediate(cb, err);
-							}
-							modules.transactions.undo(transaction, oldLastBlock, sender, cb);
-						});
-					}, function (cb) {
-						modules.transactions.undoUnconfirmed(transaction, cb);
-					}, function (cb) {
-						return setImmediate(cb);
-					}
-				], cb);
-			}, function (err) {
-				if (err) {
-					// Fatal error, memory tables will be inconsistent
-					library.logger.error('Failed to undo transactions', err);
-					return process.exit(0);
-				}
-
-				modules.rounds.backwardTick(oldLastBlock, previousBlock, function (err) {
-					if (err) {
-						// Fatal error, memory tables will be inconsistent
-						library.logger.error('Failed to perform backwards tick', err);
-						return process.exit(0);
-					}
-
-					__private.deleteBlock(oldLastBlock.id, function (err) {
-						if (err) {
-							// Fatal error, memory tables will be inconsistent
-							library.logger.error('Failed to delete block', err);
-							return process.exit(0);
-						}
-
-						return setImmediate(cb, null, previousBlock);
-					});
-				});
-			});
-		});
-	}, cb);
-};
-
-__private.deleteBlock = function (blockId, cb) {
-	library.db.none(sql.deleteBlock, {id: blockId}).then(function () {
-		return setImmediate(cb);
-	}).catch(function (err) {
-		library.logger.error(err.stack);
-		return setImmediate(cb, 'Blocks#deleteBlock error');
-	});
-};
-
-__private.recoverChain = function (cb) {
-	library.logger.warn('Chain comparison failed, starting recovery');
-	self.deleteLastBlock(function (err, newLastBlock) {
-		if (err) {
-			library.logger.error('Recovery failed');
-		} else {
-			library.logger.info('Recovery complete, new last block', newLastBlock.id);
-		}
-		return setImmediate(cb, err);
-	});
-};
-
-__private.receiveBlock = function (block, cb) {
-	library.logger.info([
-		'Received new block id:', block.id,
-		'height:', block.height,
-		'round:',  modules.rounds.calc(block.height),
-		'slot:', slots.getSlotNumber(block.timestamp),
-		'reward:', block.reward
-	].join(' '));
-
-	self.lastReceipt(new Date());
-	self.processBlock(block, true, cb, true);
-};
-
-// Public methods
-Blocks.prototype.count = function (cb) {
-	library.db.query(sql.countByRowId).then(function (rows) {
-		var res = rows.length ? rows[0].count : 0;
-
-		return setImmediate(cb, null, res);
-	}).catch(function (err) {
-		library.logger.error(err.stack);
-		return setImmediate(cb, 'Blocks#count error');
-	});
-};
-
-Blocks.prototype.getLastBlock = function () {
-	if (__private.lastBlock) {
-		var epoch = constants.epochTime / 1000;
-		var lastBlockTime = epoch + __private.lastBlock.timestamp;
-		var currentTime = new Date().getTime() / 1000;
-
-		__private.lastBlock.secondsAgo = Math.round((currentTime - lastBlockTime) * 1e2) / 1e2;
-		__private.lastBlock.fresh = (__private.lastBlock.secondsAgo < constants.blockReceiptTimeOut);
-	}
-
-	return __private.lastBlock;
-};
-
-Blocks.prototype.lastReceipt = function (lastReceipt) {
-	if (lastReceipt) {
-		__private.lastReceipt = lastReceipt;
-	}
-
-	if (__private.lastReceipt) {
-		var timeNow = new Date();
-		__private.lastReceipt.secondsAgo = Math.floor((timeNow.getTime() - __private.lastReceipt.getTime()) / 1000);
-		__private.lastReceipt.secondsAgo = Math.round(__private.lastReceipt.secondsAgo * 1e2) / 1e2;
-		__private.lastReceipt.stale = (__private.lastReceipt.secondsAgo > constants.blockReceiptTimeOut);
-	}
-
-	return __private.lastReceipt;
-};
-
-Blocks.prototype.getCommonBlock = function (peer, height, cb) {
-	var comparisionFailed = false;
-
-	async.waterfall([
-		function (waterCb) {
-			__private.getIdSequence(height, function (err, res) {
-				return setImmediate(waterCb, err, res);
-			});
-		},
-		function (res, waterCb) {
-			var ids = res.ids;
-			modules.transport.getFromPeer(peer, {
-				api: '/blocks/common?ids=' + ids,
-				method: 'GET'
-			}, function (err, res) {
-				if (err || res.body.error) {
-					return setImmediate(waterCb, err || res.body.error.toString());
-				} else if (!res.body.common) {
-					comparisionFailed = true;
-					return setImmediate(waterCb, ['Chain comparison failed with peer:', peer.string, 'using ids:', ids].join(' '));
-				} else {
-					return setImmediate(waterCb, null, res);
-				}
-			});
-		},
-		function (res, waterCb) {
-			library.schema.validate(res.common, schema.getCommonBlock, function (err) {
-				if (err) {
-					return setImmediate(waterCb, err[0].message);
-				} else {
-					return setImmediate(waterCb, null, res);
-				}
-			});
-		},
-		function (res, waterCb) {
-			library.db.query(sql.getCommonBlock(res.common.previousBlock), {
-				id: res.common.id,
-				previousBlock: res.common.previousBlock,
-				height: res.common.height
-			}).then(function (rows) {
-				if (!rows.length || !rows[0].count) {
-					comparisionFailed = true;
-					return setImmediate(waterCb, ['Chain comparison failed with peer:', peer.string, 'using block:', JSON.stringify(res.common)].join(' '));
-				} else {
-					return setImmediate(waterCb, null, res.common);
-				}
-			}).catch(function (err) {
-				library.logger.error(err.stack);
-				return setImmediate(waterCb, 'Blocks#getCommonBlock error');
-			});
-		}
-	], function (err, res) {
-		if (comparisionFailed && modules.transport.poorConsensus()) {
-			return __private.recoverChain(cb);
-		} else {
-			return setImmediate(cb, err, res);
-		}
-	});
-};
-
-Blocks.prototype.loadBlocksFromPeer = function (peer, cb) {
-	var lastValidBlock = __private.lastBlock;
-
-	peer = library.logic.peers.create(peer).attachRPC();
-	library.logger.info('Loading blocks from: ' + peer.string, peer);
-
-	function getFromPeer (seriesCb) {
-		peer.rpc.blocks({lastBlockId: lastValidBlock.id, peer: library.logic.peers.me()}, function (err, res) {
-			err = err || res.error;
-			if (err) {
-				return setImmediate(seriesCb, err);
-			} else {
-				return setImmediate(seriesCb, null, res.blocks);
-			}
-		});
-	}
-
-	function validateBlocks (blocks, seriesCb) {
-		var report = library.schema.validate(blocks, schema.loadBlocksFromPeer);
-
-		if (!report) {
-			return setImmediate(seriesCb, 'Received invalid blocks data');
-		} else {
-			return setImmediate(seriesCb, null, blocks);
-		}
-	}
-
-	function processBlocks (blocks, seriesCb) {
-		if (blocks.length === 0) {
-			return setImmediate(seriesCb);
-		}
-		async.eachSeries(__private.readDbRows(blocks), function (block, eachSeriesCb) {
-			if (__private.cleanup) {
-				return setImmediate(eachSeriesCb);
-			} else {
-				return processBlock(block, eachSeriesCb);
-			}
-		}, function (err) {
-			return setImmediate(seriesCb, err);
-		});
-	}
-
-	function processBlock (block, seriesCb) {
-		self.processBlock(block, false, function (err) {
-			if (!err) {
-				lastValidBlock = block;
-				library.logger.info(['Block', block.id, 'loaded from:', peer.string].join(' '), 'height: ' + block.height);
-			} else {
-				var id = (block ? block.id : 'null');
-
-				library.logger.debug('Block processing failed', {id: id, err: err.toString(), module: 'blocks', block: block});
-			}
-			return seriesCb(err);
-		}, true);
-	}
-
-	async.waterfall([
-		getFromPeer,
-		validateBlocks,
-		processBlocks
-	], function (err) {
-		if (err) {
-			return setImmediate(cb, 'Error loading blocks: ' + (err.message || err), lastValidBlock);
-		} else {
-			return setImmediate(cb, null, lastValidBlock);
-		}
-	});
-};
-
-Blocks.prototype.loadBlocksData = function (filter, options, cb) {
-	if (arguments.length < 3) {
-		cb = options;
-		options = {};
-	}
-
-	var params = { limit: filter.limit || 1 };
-
-	if (filter.id && filter.lastId) {
-		return setImmediate(cb, 'Invalid filter: Received both id and lastId');
-	} else if (filter.id) {
-		params.id = filter.id;
-	} else if (filter.lastId) {
-		params.lastId = filter.lastId;
-	}
-
-	var fields = __private.blocksDataFields;
-
-	library.dbSequence.add(function (cb) {
-		library.db.query(sql.getHeightByLastId, { lastId: filter.lastId || null }).then(function (rows) {
-
-			var height = rows.length ? rows[0].height : 0;
-			var realLimit = height + (parseInt(filter.limit) || 1);
-
-			params.limit = realLimit;
-			params.height = height;
-
-			library.db.query(sql.loadBlocksData(filter), params).then(function (rows) {
-				return setImmediate(cb, null, rows);
-			});
-		}).catch(function (err ) {
-			library.logger.error(err.stack);
-			return setImmediate(cb, 'Blocks#loadBlockData error');
-		});
-	}, cb);
-};
-
-Blocks.prototype.loadBlocksPart = function (filter, cb) {
-	self.loadBlocksData(filter, function (err, rows) {
-		var blocks = [];
-
-		if (!err) {
-			blocks = __private.readDbRows(rows);
-		}
-
-		return setImmediate(cb, err, blocks);
-	});
-};
-
-Blocks.prototype.loadBlocksOffset = function (limit, offset, verify, cb) {
-	var newLimit = limit + (offset || 0);
-	var params = { limit: newLimit, offset: offset || 0 };
-
-	library.logger.debug('Loading blocks offset', {limit: limit, offset: offset, verify: verify});
-	library.dbSequence.add(function (cb) {
-		library.db.query(sql.loadBlocksOffset, params).then(function (rows) {
-			var blocks = __private.readDbRows(rows);
-
-			async.eachSeries(blocks, function (block, cb) {
-				if (__private.cleanup) {
-					return setImmediate(cb);
-				}
-
-				library.logger.debug('Processing block', block.id);
-				if (verify && block.id !== genesisblock.block.id) {
-					// Sanity check of the block, if values are coherent.
-					// No access to database.
-					var check = self.verifyBlock(block);
-
-					if (!check.verified) {
-						library.logger.error(['Block', block.id, 'verification failed'].join(' '), check.errors.join(', '));
-						return setImmediate(cb, check.errors[0]);
-					}
-				}
-				if (block.id === genesisblock.block.id) {
-					__private.applyGenesisBlock(block, cb);
-				} else {
-					__private.applyBlock(block, false, cb, false);
-				}
-				__private.lastBlock = block;
-			}, function (err) {
-				return setImmediate(cb, err, __private.lastBlock);
-			});
-		}).catch(function (err) {
-			library.logger.error(err.stack);
-			return setImmediate(cb, 'Blocks#loadBlocksOffset error');
-		});
-	}, cb);
-};
-
-Blocks.prototype.deleteLastBlock = function (cb) {
-	library.logger.warn('Deleting last block', __private.lastBlock);
-
-	if (__private.lastBlock.height === 1) {
-		return setImmediate(cb, 'Can not delete genesis block');
-	}
-=======
 	self = this;
->>>>>>> 2f617f49
 
 	this.submodules.chain.saveGenesisBlock(function (err) {
 		return setImmediate(cb, err, self);
 	});
 }
 
-<<<<<<< HEAD
-
-		self.processBlock(block, true, cb, true);
-	});
-};
-=======
 /**
  * PUBLIC METHODS
  */
->>>>>>> 2f617f49
 
 Blocks.prototype.lastBlock = {
 	get: function () {
@@ -742,7 +128,7 @@
  * @public
  * @async
  * @method sandboxApi
- * @param  {string}   call Name of the function to be called 
+ * @param  {string}   call Name of the function to be called
  * @param  {Object}   args Arguments
  * @param  {Function} cb Callback function
  */
