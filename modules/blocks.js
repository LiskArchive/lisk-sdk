var crypto = require("crypto");
var ed = require("ed25519");
var ip = require("ip");
var ByteBuffer = require("bytebuffer");
var constants = require("../helpers/constants.js");
var genesisblock = null;
var blockReward = require("../helpers/blockReward.js");
var constants = require("../helpers/constants.js");
var Inserts = require("../helpers/inserts.js");
var Router = require("../helpers/router.js");
var slots = require("../helpers/slots.js");
var util = require("util");
var async = require("async");
var transactionTypes = require("../helpers/transactionTypes.js");
var sandboxHelper = require("../helpers/sandbox.js");
var sql = require("../sql/blocks.js");
var _ = require("underscore");

// Private fields
var modules, library, self, private = {}, shared = {};

private.lastBlock = {};
private.blockReward = new blockReward();

// @formatter:off
private.blocksDataFields = {
	'b_id': String,
	'b_version': Number,
	'b_timestamp': Number,
	'b_height': Number,
	'b_previousBlock': String,
	'b_numberOfTransactions': Number,
	'b_totalAmount': String,
	'b_totalFee': String,
	'b_reward': String,
	'b_payloadLength': Number,
	'b_payloadHash': String,
	'b_generatorPublicKey': String,
	'b_blockSignature': String,
	't_id': String,
	't_type': Number,
	't_timestamp': Number,
	't_senderPublicKey': String,
	't_senderId': String,
	't_recipientId': String,
	't_amount': String,
	't_fee': String,
	't_signature': String,
	't_signSignature': String,
	's_publicKey': String,
	'd_username': String,
	'v_votes': String,
	'm_min': Number,
	'm_lifetime': Number,
	'm_keysgroup': String,
	'dapp_name': String,
	'dapp_description': String,
	'dapp_tags': String,
	'dapp_type': Number,
	'dapp_link': String,
	'dapp_category': Number,
	'dapp_icon': String,
	'in_dappId': String,
	'ot_dappId': String,
	'ot_outTransactionId': String,
	't_requesterPublicKey': String,
	't_signatures': String
};
// @formatter:on

private.loaded = false;
private.isActive = false;

// Constructor
function Blocks(cb, scope) {
	library = scope;
	genesisblock = library.genesisblock;
	self = this;
	self.__private = private;
	private.attachApi();

	private.saveGenesisBlock(function (err) {
		setImmediate(cb, err, self);
	});
}

// Private methods
private.attachApi = function () {
	var router = new Router();

	router.use(function (req, res, next) {
		if (modules) return next();
		res.status(500).send({success: false, error: "Blockchain is loading"});
	});

	router.map(shared, {
		"get /get": "getBlock",
		"get /": "getBlocks",
		"get /getHeight": "getHeight",
		"get /getNethash": "getNethash",
		"get /getFee": "getFee",
		"get /getFees": "getFees",
		"get /getMilestone": "getMilestone",
		"get /getReward": "getReward",
		"get /getSupply": "getSupply",
		"get /getStatus": "getStatus"
	});

	router.use(function (req, res, next) {
		res.status(500).send({success: false, error: "API endpoint not found"});
	});

	library.network.app.use('/api/blocks', router);
	library.network.app.use(function (err, req, res, next) {
		if (!err) return next();
		library.logger.error(req.url, err);
		res.status(500).send({success: false, error: err});
	});
}

private.saveGenesisBlock = function (cb) {
	library.db.query(sql.getGenesisBlockId, { id: genesisblock.block.id }).then(function (rows) {
		var blockId = rows.length && rows[0].id;

		if (!blockId) {
			private.saveBlock(genesisblock.block, function (err) {
				if (err) {
				}

				return cb(err);
			});
		} else {
			return cb();
		}
	}).catch(function (err) {
		library.logger.error(err.toString());
		return cb("Blocks#saveGenesisBlock error");
	});
}

private.deleteBlock = function (blockId, cb) {
	library.db.none(sql.deleteBlock, { id: blockId }).then(function () {
		return cb();
	}).catch(function (err) {
		library.logger.error(err.toString());
		return cb("Blocks#deleteBlock error");
	});
}

private.list = function (filter, cb) {
	var sortFields = sql.sortFields;
	var params = {}, where = [], sortMethod = '', sortBy = '';

	if (filter.generatorPublicKey) {
		where.push('"b_generatorPublicKey"::bytea = ${generatorPublicKey}');
		params.generatorPublicKey = filter.generatorPublicKey;
	}

	if (filter.numberOfTransactions) {
		where.push('"b_numberOfTransactions" = ${numberOfTransactions}');
		params.numberOfTransactions = filter.numberOfTransactions;
	}

	if (filter.previousBlock) {
		where.push('"b_previousBlock" = ${previousBlock}');
		params.previousBlock = filter.previousBlock;
	}

	if (filter.height === 0 || filter.height > 0) {
		where.push('"b_height" = ${height}');
		params.height = filter.height;
	}

	if (filter.totalAmount >= 0) {
		where.push('"b_totalAmount" = ${totalAmount}');
		params.totalAmount = filter.totalAmount;
	}

	if (filter.totalFee >= 0) {
		where.push('"b_totalFee" = ${totalFee}');
		params.totalFee = filter.totalFee;
	}

	if (filter.reward >= 0) {
		where.push('"b_reward" = ${reward}');
		params.reward = filter.reward;
	}

	if (filter.orderBy) {
		var sort = filter.orderBy.split(':');

		sortBy = sort[0].replace(/[^\w\s]/gi, '');
		sortBy = '"b_' + sortBy + '"';

		if (sort.length == 2) {
			sortMethod = sort[1] == 'desc' ? 'DESC' : 'ASC'
		} else {
			sortMethod = 'DESC';
		}
	}

	if (sortBy) {
		if (sortFields.indexOf(sortBy) < 0) {
			return cb("Invalid sort field");
		}
	}

	if (!filter.limit) {
		params.limit = 100;
	} else {
		params.limit = Math.abs(filter.limit);
	}

	if (!filter.offset) {
		params.offset = 0;
	} else {
		params.offset = Math.abs(filter.offset);
	}

	if (params.limit > 100) {
		return cb("Invalid limit. Maximum is 100");
	}

	library.db.query(sql.countList({
		where: where
	}), params).then(function (rows) {
		var count = rows[0].count;

		library.db.query(sql.list({
			where: where,
			sortBy: sortBy,
			sortMethod: sortMethod
		}), params).then(function (rows) {
				var blocks = [];

				for (var i = 0; i < rows.length; i++) {
					blocks.push(library.logic.block.dbRead(rows[i]));
				}

				var data = {
					blocks: blocks,
					count: count
				}

				cb(null, data);
		}).catch(function (err) {
			library.logger.error(err.toString());
			return cb("Blocks#list error");
		});
	}).catch(function (err) {
		library.logger.error(err.toString());
		return cb("Blocks#list error");
	});
}

private.getById = function (id, cb) {
	library.db.query(sql.getbyId, { id: id }).then(function (rows) {
		if (!rows.length) {
			return cb("Block not found");
		}

		var block = library.logic.block.dbRead(rows[0]);

		cb(null, block);
	}).catch(function (err) {
		library.logger.error(err.toString());
		return cb("Blocks#getById error");
	});
}

private.saveBlock = function (block, cb) {
	library.db.tx(function (t) {
		var promise = library.logic.block.dbSave(block);
		var inserts = new Inserts(promise, promise.values);

		var promises = [
			t.none(inserts.template(), promise.values)
		];

		t = private.promiseTransactions(t, block, promises);
		t.batch(promises);
	}).then(function () {
		return private.afterSave(block, cb);
	}).catch(function (err) {
		library.logger.error(err.toString());
		return cb("Blocks#saveBlock error");
	});
}

private.promiseTransactions = function (t, block, blockPromises) {
	if (_.isEmpty(block.transactions)) {
		return t;
	}

	var promises = [];

	var transactionIterator = function (transaction) {
		transaction.blockId = block.id;
		promises = promises.concat(
			library.logic.transaction.dbSave(transaction)
		);
	};

	var promiseGrouper = function (promise) {
		if (promise && promise.table) {
			return promise.table;
		} else {
			throw new Error("Invalid promise");
		}
	};

	var typeIterator = function (type) {
		var values = [];

		_.each(type, function (promise) {
			if (promise && promise.values) {
				values = values.concat(promise.values);
			} else {
				throw new Error("Invalid promise");
			}
		});

		var inserts = new Inserts(type[0], values, true);
		t.none(inserts.template(), inserts);
	}

	_.each(block.transactions, transactionIterator);
	_.each(_.groupBy(promises, promiseGrouper), typeIterator);

	return t;
}

private.afterSave = function (block, cb) {
	async.eachSeries(block.transactions, function (transaction, cb) {
		return library.logic.transaction.afterSave(transaction, cb);
	}, function (err) {
		return cb(err);
	});
}

private.popLastBlock = function (oldLastBlock, cb) {
	library.balancesSequence.add(function (cb) {
		self.loadBlocksPart({ id: oldLastBlock.previousBlock }, function (err, previousBlock) {
			if (err || !previousBlock.length) {
				return cb(err || 'previousBlock is null');
			}
			previousBlock = previousBlock[0];

			async.eachSeries(oldLastBlock.transactions.reverse(), function (transaction, cb) {
				async.series([
					function (cb) {
						modules.accounts.getAccount({publicKey: transaction.senderPublicKey}, function (err, sender) {
							if (err) {
								return cb(err);
							}
							modules.transactions.undo(transaction, oldLastBlock, sender, cb);
						});
					}, function (cb) {
						modules.transactions.undoUnconfirmed(transaction, cb);
					}, function (cb) {
						modules.transactions.pushHiddenTransaction(transaction);
						setImmediate(cb);
					}
				], cb);
			}, function (err) {
				modules.round.backwardTick(oldLastBlock, previousBlock, function () {
					private.deleteBlock(oldLastBlock.id, function (err) {
						if (err) {
							return cb(err);
						}

						cb(null, previousBlock);
					});
				});
			});
		});
	}, cb);
}

private.getIdSequence = function (height, cb) {
<<<<<<< HEAD
	var sql = "SELECT (ARRAY_AGG(\"id\" ORDER BY \"height\" ASC))[1] AS \"id\", MIN(\"height\") AS \"height\", "
	        + "CAST(\"height\" / ${delegates} AS INTEGER) + (CASE WHEN \"height\" % ${activeDelegates} > 0 THEN 1 ELSE 0 END) AS \"round\" FROM blocks "
	        + "WHERE \"height\" <= ${height} GROUP BY \"round\" ORDER BY \"height\" DESC LIMIT ${limit};"

	library.db.query(sql, { height: height, limit: 5, delegates: slots.delegates, activeDelegates:constants.activeDelegates }).then(function (rows) {
=======
	library.db.query(sql.getIdSequence, { height: height, limit: 5, delegates: slots.delegates }).then(function (rows) {
>>>>>>> 1988c969
		if (rows.length == 0) {
			return cb("Failed to get id sequence before: " + height);
		}

		var ids = [];

		if (genesisblock && genesisblock.block) {
			var __genesisblock = {
				id: genesisblock.block.id,
				height: genesisblock.block.height
			};

			if (!_.contains(rows, __genesisblock.id)) {
				rows.push(__genesisblock);
			}
		}

		if (private.lastBlock && !_.contains(rows, private.lastBlock.id)) {
			rows.unshift({
				id: private.lastBlock.id,
				height: private.lastBlock.height
			});
		}

		rows.forEach(function (row) {
			if (!_.contains(ids, row.id)) {
				ids.push("\"" + row.id + "\"");
			}
		});

		cb(null, { firstHeight: rows[0].height, ids: ids.join(",") });
	}).catch(function (err) {
		library.logger.error(err.toString());
		return cb("Blocks#getIdSequence error");
	});
}

private.readDbRows = function (rows) {
	var blocks = {};
	var order = [];
	for (var i = 0, length = rows.length; i < length; i++) {
		var __block = library.logic.block.dbRead(rows[i]);
		if (__block) {
			if (!blocks[__block.id]) {
				if (__block.id == genesisblock.block.id) {
					__block.generationSignature = (new Array(65)).join('0');
				}

				order.push(__block.id);
				blocks[__block.id] = __block;
			}

			var __transaction = library.logic.transaction.dbRead(rows[i]);
			blocks[__block.id].transactions = blocks[__block.id].transactions || {};
			if (__transaction) {
				if (!blocks[__block.id].transactions[__transaction.id]) {
					blocks[__block.id].transactions[__transaction.id] = __transaction;
				}
			}
		}
	}

	blocks = order.map(function (v) {
		blocks[v].transactions = Object.keys(blocks[v].transactions).map(function (t) {
			return blocks[v].transactions[t];
		});
		return blocks[v];
	});

	return blocks;
}

private.applyTransaction = function (block, transaction, sender, cb) {
	modules.transactions.applyUnconfirmed(transaction, sender, function (err) {
		if (err) {
			return setImmediate(cb, {
				message: err,
				transaction: transaction,
				block: block
			});
		}

		modules.transactions.apply(transaction, block, sender, function (err) {
			if (err) {
				return setImmediate(cb, {
					message: "Can't apply transaction: " + transaction.id,
					transaction: transaction,
					block: block
				});
			}
			setImmediate(cb);
		});
	});
}

// Public methods
Blocks.prototype.getCommonBlock = function (peer, height, cb) {
	var commonBlock = null;
	var lastBlockHeight = height;
	var count = 0;

	async.whilst(
		function () {
			return !commonBlock && count < 30 && lastBlockHeight > 1;
		},
		function (next) {
			count++;
			private.getIdSequence(lastBlockHeight, function (err, data) {
				if (err) {
					return next(err)
				}

				modules.transport.getFromPeer(peer, {
					api: "/blocks/common?ids=" + data.ids,
					method: "GET"
				}, function (err, data) {
					if (err || data.body.error) {
						return next(err || data.body.error.toString());
					}

					if (!data.body.common) {
						return next();
					}

					library.db.query(sql.getCommonBlock(data.body.common.previousBlock), {
						id: data.body.common.id,
						previousBlock: data.body.common.previousBlock,
						height: data.body.common.height
					}).then(function (rows) {
						if (!rows.length) {
							return next("Chain comparison failed with peer: " + peer.string);
						}

						if (rows[0].count) {
							commonBlock = data.body.common;
						}

						return next();
					}).catch(function (err) {
						library.logger.error(err.toString());
						return next("Blocks#getCommonBlock error");
					});
				});
			});
		},
		function (err) {
			setImmediate(cb, err, commonBlock);
		}
	)
}

Blocks.prototype.count = function (cb) {
	library.db.query(sql.countByRowId).then(function (rows) {
		var res = rows.length ? rows[0].count : 0;

		return cb(null, res);
	}).catch(function (err) {
		library.logger.error(err.toString());
		return cb("Blocks#count error");
	});
}

Blocks.prototype.loadBlocksData = function (filter, options, cb) {
	if (arguments.length < 3) {
		cb = options;
		options = {};
	}

	options = options || {};

	if (filter.lastId && filter.id) {
		return cb("Invalid filter");
	}

	var params = { limit: filter.limit || 1 };
	filter.lastId && (params['lastId'] = filter.lastId);
	filter.id && !filter.lastId && (params['id'] = filter.id);

	var fields = private.blocksDataFields;

	library.dbSequence.add(function (cb) {
		library.db.query(sql.getHeightByLastId, { lastId: filter.lastId || null }).then(function (rows) {

			var height = rows.length ? rows[0].height : 0;
			var realLimit = height + (parseInt(filter.limit) || 1);

			params.limit = realLimit;
			params.height = height;

			library.db.query(sql.loadBlocksData(filter), params).then(function (rows) {
				return cb(null, rows);
			});
		}).catch(function (err ) {
			library.logger.error(err.toString());
			return cb("Blocks#loadBlockData error");
		});
	}, cb);
}

Blocks.prototype.loadBlocksPart = function (filter, cb) {
	self.loadBlocksData(filter, function (err, rows) {
		// Notes:
		// If while loading we encounter an error, for example, an invalid signature on a block & transaction, then we need to stop loading and remove all blocks after the last good block. We also need to process all transactions within the block.

		var blocks = [];

		if (!err) {
			blocks = private.readDbRows(rows);
		}

		cb(err, blocks);
	});
}

Blocks.prototype.loadBlocksOffset = function (limit, offset, verify, cb) {
	var newLimit = limit + (offset || 0);
	var params = { limit: newLimit, offset: offset || 0 };

	library.dbSequence.add(function (cb) {
		library.db.query(sql.loadBlocksOffset, params).then(function (rows) {
				var blocks = private.readDbRows(rows);

				async.eachSeries(blocks, function (block, cb) {
					async.series([
						function (cb) {
							if (block.id != genesisblock.block.id) {
								if (verify) {
									if (block.previousBlock != private.lastBlock.id) {
										return cb({
											message: "Can't verify previous block",
											block: block
										});
									}

									try {
										var valid = library.logic.block.verifySignature(block);
									} catch (e) {
										return setImmediate(cb, {
											message: e.toString(),
											block: block
										});
									}
									if (!valid) {
										// Need to break cycle and delete this block and blocks after this block
										return cb({
											message: "Can't verify signature",
											block: block
										});
									}

									modules.delegates.validateBlockSlot(block, function (err) {
										if (err) {
											return cb({
												message: err,
												block: block
											});
										}
										cb();
									});
								} else {
									setImmediate(cb);
								}
							} else {
								setImmediate(cb);
							}
						}, function (cb) {
							block.transactions = block.transactions.sort(function (a, b) {
								if (block.id == genesisblock.block.id) {
									if (a.type == transactionTypes.VOTE)
										return 1;
								}

								if (a.type == transactionTypes.SIGNATURE) {
									return 1;
								}

								return 0;
							});

							async.eachSeries(block.transactions, function (transaction, cb) {
								if (verify) {
									modules.accounts.setAccountAndGet({publicKey: transaction.senderPublicKey}, function (err, sender) {
										if (err) {
											return cb({
												message: err,
												transaction: transaction,
												block: block
											});
										}
										if (verify && block.id != genesisblock.block.id) {
											library.logic.transaction.verify(transaction, sender, function (err) {
												if (err) {
													return setImmediate(cb, {
														message: err,
														transaction: transaction,
														block: block
													});
												}
												private.applyTransaction(block, transaction, sender, cb);
											});
										} else {
											private.applyTransaction(block, transaction, sender, cb);
										}
									});
								} else {
									setImmediate(cb);
								}
							}, function (err) {
								if (err) {
									library.logger.error(err);
									var lastValidTransaction = _.findIndex(block.transactions, function (trs) {
										return trs.id == err.transaction.id;
									});
									var transactions = block.transactions.slice(0, lastValidTransaction + 1);
									async.eachSeries(transactions.reverse(), function (transaction, cb) {
										async.series([
											function (cb) {
												modules.accounts.getAccount({publicKey: transaction.senderPublicKey}, function (err, sender) {
													if (err) {
														return cb(err);
													}
													modules.transactions.undo(transaction, block, sender, cb);
												});
											}, function (cb) {
												modules.transactions.undoUnconfirmed(transaction, cb);
											}
										], cb);
									}, cb);
								} else {
									private.lastBlock = block;

									modules.round.tick(private.lastBlock, cb);
								}
							});
						}
					], cb);
				}, function (err) {
					cb(err, private.lastBlock);
				});
		}).catch(function (err) {
			// Notes:
			// If while loading we encounter an error, for example, an invalid signature on a block & transaction, then we need to stop loading and remove all blocks after the last good block. We also need to process all transactions within the block.
			library.logger.error(err.toString());
			return cb("Blocks#loadBlocksOffset error");
		});
	}, cb);
}

Blocks.prototype.loadLastBlock = function (cb) {
	library.dbSequence.add(function (cb) {
		library.db.query(sql.loadLastBlock).then(function (rows) {
			var block = private.readDbRows(rows)[0];

			block.transactions = block.transactions.sort(function (a, b) {
				if (block.id == genesisblock.block.id) {
					if (a.type == transactionTypes.VOTE)
						return 1;
				}

				if (a.type == transactionTypes.SIGNATURE) {
					return 1;
				}

				return 0;
			});

			cb(null, block);
		}).catch(function (err) {
			library.logger.error(err.toString());
			return cb("Blocks#loadLastBlock error");
		});
	}, cb);
}

Blocks.prototype.getLastBlock = function () {
	return private.lastBlock;
}

Blocks.prototype.processBlock = function (block, broadcast, cb) {
	if (!private.loaded) {
		return setImmediate(cb, "Blockchain is loading");
	}
	private.isActive = true;
	library.balancesSequence.add(function (cb) {
		try {
			block.id = library.logic.block.getId(block);
		} catch (e) {
			private.isActive = false;
			return setImmediate(cb, e.toString());
		}
		block.height = private.lastBlock.height + 1;

		modules.transactions.undoUnconfirmedList(function (err, unconfirmedTransactions) {
			if (err) {
				private.isActive = false;
				return process.exit(0);
			}

			function done(err) {
				modules.transactions.applyUnconfirmedList(unconfirmedTransactions, function () {
					private.isActive = false;
					setImmediate(cb, err);
				});
			}

			if (!block.previousBlock && block.height != 1) {
				return setImmediate(done, "Invalid previous block");
			}

			var expectedReward = private.blockReward.calcReward(block.height);

			if (block.height != 1 && expectedReward !== block.reward) {
				return setImmediate(done, "Invalid block reward");
			}

			library.db.query(sql.getBlockId, { id: block.id }).then(function (rows) {
				var bId = rows.length && rows[0].id;

				if (bId) {
					return done("Block already exists: " + block.id);
				}

				try {
					var valid = library.logic.block.verifySignature(block);
				} catch (e) {
					return setImmediate(cb, e.toString());
				}
				if (!valid) {
					return done("Can't verify signature: " + block.id);
				}

				if (block.previousBlock != private.lastBlock.id) {
					// Fork: Same height but different previous block id
					modules.delegates.fork(block, 1);
					return done("Can't verify previous block: " + block.id);
				}

				if (block.version > 0) {
					return done("Invalid block version: " + block.id)
				}

				var blockSlotNumber = slots.getSlotNumber(block.timestamp);
				var lastBlockSlotNumber = slots.getSlotNumber(private.lastBlock.timestamp);

				if (blockSlotNumber > slots.getSlotNumber() || blockSlotNumber <= lastBlockSlotNumber) {
					return done("Can't verify block timestamp: " + block.id);
				}

				modules.delegates.validateBlockSlot(block, function (err) {
					if (err) {
						// Fork: Invalid generatorPublicKey for block slot
						modules.delegates.fork(block, 3);
						return done(err);
					}
					if (block.payloadLength > constants.maxPayloadLength) {
						return done("Can't verify payload length of block: " + block.id);
					}

					if (block.transactions.length != block.numberOfTransactions || block.transactions.length > constants.maxTxsPerBlock) {
						return done("Invalid amount of block assets: " + block.id);
					}

					// Check payload hash, transaction, number of confirmations
					var totalAmount = 0, totalFee = 0, payloadHash = crypto.createHash('sha256'), appliedTransactions = {}, acceptedRequests = {}, acceptedConfirmations = {};

					async.eachSeries(block.transactions, function (transaction, cb) {
						try {
							transaction.id = library.logic.transaction.getId(transaction);
						} catch (e) {
							return setImmediate(cb, e.toString());
						}

						transaction.blockId = block.id;

						library.db.query(sql.getTransactionId, { id: transaction.id }).then(function (rows) {
								var tId = rows.length && rows[0].id;

								if (tId) {
									// Fork: Transaction already exists
									modules.delegates.fork(block, 2);
									setImmediate(cb, "Transaction already exists: " + transaction.id);
								} else {
									if (appliedTransactions[transaction.id]) {
										return setImmediate(cb, "Duplicated transaction in block: " + transaction.id);
									}

									modules.accounts.getAccount({publicKey: transaction.senderPublicKey}, function (err, sender) {
										if (err) {
											return cb(err);
										}

										library.logic.transaction.verify(transaction, sender, function (err) {
											if (err) {
												return setImmediate(cb, err);
											}

											modules.transactions.applyUnconfirmed(transaction, sender, function (err) {
												if (err) {
													return setImmediate(cb, "Failed to apply transaction: " + transaction.id);
												}

												try {
													var bytes = library.logic.transaction.getBytes(transaction);
												} catch (e) {
													return setImmediate(cb, e.toString());
												}

												appliedTransactions[transaction.id] = transaction;

												var index = unconfirmedTransactions.indexOf(transaction.id);
												if (index >= 0) {
													unconfirmedTransactions.splice(index, 1);
												}

												payloadHash.update(bytes);

												totalAmount += transaction.amount;
												totalFee += transaction.fee;

												setImmediate(cb);
											});
										});
									});
								}
							}
						).catch(function (err) {
							library.logger.error(err.toString());
							return cb("Blocks#processBlock error");
						});
					}, function (err) {
						var errors = [];

						if (err) {
							errors.push(err);
						}

						if (payloadHash.digest().toString('hex') !== block.payloadHash) {
							errors.push("Invalid payload hash: " + block.id);
						}

						if (totalAmount != block.totalAmount) {
							errors.push("Invalid total amount: " + block.id);
						}

						if (totalFee != block.totalFee) {
							errors.push("Invalid total fee: " + block.id);
						}

						if (errors.length > 0) {
							async.eachSeries(block.transactions, function (transaction, cb) {
								if (appliedTransactions[transaction.id]) {
									modules.transactions.undoUnconfirmed(transaction, cb);
								} else {
									setImmediate(cb);
								}
							}, function () {
								done(errors[0]);
							});
						} else {
							try {
								block = library.logic.block.objectNormalize(block);
							} catch (e) {
								return setImmediate(done, e);
							}

							async.eachSeries(block.transactions, function (transaction, cb) {
								modules.accounts.setAccountAndGet({publicKey: transaction.senderPublicKey}, function (err, sender) {
									if (err) {
										library.logger.error("Failed to apply transactions: " + transaction.id);
										process.exit(0);
									}
									modules.transactions.apply(transaction, block, sender, function (err) {
										if (err) {
											library.logger.error("Failed to apply transactions: " + transaction.id);
											process.exit(0);
										}
										modules.transactions.removeUnconfirmedTransaction(transaction.id);
										setImmediate(cb);
									});
								});
							}, function (err) {
								private.saveBlock(block, function (err) {
									if (err) {
										library.logger.error("Failed to save block...");
										process.exit(0);
									}

									library.bus.message('newBlock', block, broadcast);
									private.lastBlock = block;

									modules.round.tick(block, done);
									// setImmediate(done);
								});
							});
						}
					});
				});
			}).catch(function (err) {
				library.logger.error(err.toString());
				return done("Blocks#processBlock error");
			});
		});
	}, cb);
}

Blocks.prototype.simpleDeleteAfterBlock = function (blockId, cb) {
	library.db.query(sql.simpleDeleteAfterBlock, { id: blockId }).then(function (res) {
		return cb(null, res);
	}).catch(function (err) {
		library.logger.error(err.toString());
		return cb("Blocks#simpleDeleteAfterBlock error");
	});
}

Blocks.prototype.loadBlocksFromPeer = function (peer, lastCommonBlockId, cb) {
	var loaded = false;
	var count = 0;
	var lastValidBlock = null;

	peer = modules.peer.inspect(peer);

	async.whilst(
		function () {
			return !loaded && count < 30;
		},
		function (next) {
			count++;
			modules.transport.getFromPeer(peer, {
				method: "GET",
				api: '/blocks?lastBlockId=' + lastCommonBlockId
			}, function (err, data) {
				if (err || data.body.error) {
					return next(err || data.body.error.toString());
				}

				var blocks = data.body.blocks;

				var report = library.scheme.validate(blocks, {
					type: "array"
				});

				if (!report) {
					return next("Received invalid blocks data");
				}

				blocks = private.readDbRows(blocks);

				if (blocks.length == 0) {
					loaded = true;
					next();
				} else {
					library.logger.info('Loading ' + blocks.length + ' blocks from', peer.string);

					async.eachSeries(blocks, function (block, cb) {
						try {
							block = library.logic.block.objectNormalize(block);
						} catch (e) {
							library.logger.warn('Block ' + (block ? block.id : 'null') + ' is not valid, ban 60 min', peer.string);
							library.logger.warn(e.toString());
							modules.peer.state(peer.ip, peer.port, 0, 3600);
							return cb(e);
						}
						self.processBlock(block, false, function (err) {
							if (!err) {
								lastCommonBlockId = block.id;
								lastValidBlock = block;
								library.logger.info('Block ' + block.id + ' loaded from ' + peer.string + ' at', block.height);
							} else {
								library.logger.warn('Block ' + (block ? block.id : 'null') + ' is not valid, ban 60 min', peer.string);
								library.logger.warn(err.toString());
								modules.peer.state(peer.ip, peer.port, 0, 3600);
							}

							return cb(err);
						});
					}, next);
				}
			});
		},
		function (err) {
			setImmediate(cb, err, lastValidBlock);
		}
	)
}

Blocks.prototype.deleteBlocksBefore = function (block, cb) {
	var blocks = [];

	async.whilst(
		function () {
			return !(block.height >= private.lastBlock.height)
		},
		function (next) {
			blocks.unshift(private.lastBlock);
			private.popLastBlock(private.lastBlock, function (err, newLastBlock) {
				private.lastBlock = newLastBlock;
				next(err);
			});
		},
		function (err) {
			setImmediate(cb, err, blocks);
		}
	);
}

Blocks.prototype.generateBlock = function (keypair, timestamp, cb) {
	var transactions = modules.transactions.getUnconfirmedTransactionList(false, constants.maxTxsPerBlock);
	var ready = [];

	async.eachSeries(transactions, function (transaction, cb) {
		modules.accounts.getAccount({ publicKey: transaction.senderPublicKey }, function (err, sender) {
			if (err || !sender) {
				return cb("Invalid sender");
			}

			if (library.logic.transaction.ready(transaction, sender)) {
				library.logic.transaction.verify(transaction, sender, function (err) {
					ready.push(transaction);
					cb();
				});
			} else {
				setImmediate(cb);
			}
		});
	}, function () {
		try {
			var block = library.logic.block.create({
				keypair: keypair,
				timestamp: timestamp,
				previousBlock: private.lastBlock,
				transactions: ready
			});
		} catch (e) {
			library.logger.error(e.toString());
			return setImmediate(cb, e);
		}

		self.processBlock(block, true, cb);
	});
}

Blocks.prototype.sandboxApi = function (call, args, cb) {
	sandboxHelper.callMethod(shared, call, args, cb);
}

// Events
Blocks.prototype.onReceiveBlock = function (block) {
	if (!private.loaded || modules.loader.syncing() || modules.round.ticking()) {
		return;
	}

	library.sequence.add(function (cb) {
		if (block.previousBlock == private.lastBlock.id && private.lastBlock.height + 1 == block.height) {
			library.logger.info('Received new block id: ' + block.id + ' height: ' + block.height + ' round: ' + modules.round.calc(modules.blocks.getLastBlock().height) + ' slot: ' + slots.getSlotNumber(block.timestamp) + ' reward: ' + modules.blocks.getLastBlock().reward)
			self.processBlock(block, true, cb);
		} else if (block.previousBlock != private.lastBlock.id && private.lastBlock.height + 1 == block.height) {
			// Fork: Same height but different previous block id
			modules.delegates.fork(block, 1);
			cb("Fork");
		} else if (block.previousBlock == private.lastBlock.previousBlock && block.height == private.lastBlock.height && block.id != private.lastBlock.id) {
			// Fork: Same height and previous block id, but different block id
			modules.delegates.fork(block, 5);
			cb("Fork");
		} else {
			cb();
		}
	});
}

Blocks.prototype.onBind = function (scope) {
	modules = scope;

	private.loaded = true;
}

Blocks.prototype.cleanup = function (cb) {
	private.loaded = false;
	if (!private.isActive) {
		cb();
	} else {
		setImmediate(function nextWatch() {
			if (private.isActive) {
				setTimeout(nextWatch, 1 * 1000)
			} else {
				cb();
			}
		});
	}
}

// Shared
shared.getBlock = function (req, cb) {
	if (!private.loaded) {
		cb("Blockchain is loading")
	}
	var query = req.body;
	library.scheme.validate(query, {
		type: "object",
		properties: {
			id: {
				type: 'string',
				minLength: 1
			}
		},
		required: ["id"]
	}, function (err) {
		if (err) {
			return cb(err[0].message);
		}

		library.dbSequence.add(function (cb) {
			private.getById(query.id, function (err, block) {
				if (!block || err) {
					return cb("Block not found");
				}
				cb(null, {block: block});
			});
		}, cb);
	});
}

shared.getBlocks = function (req, cb) {
	if (!private.loaded) {
		cb("Blockchain is loading")
	}
	var query = req.body;
	library.scheme.validate(query, {
		type: "object",
		properties: {
			limit: {
				type: "integer",
				minimum: 0,
				maximum: 100
			},
			orderBy: {
				type: "string"
			},
			offset: {
				type: "integer",
				minimum: 0
			},
			generatorPublicKey: {
				type: "string",
				format: "publicKey"
			},
			totalAmount: {
				type: "integer",
				minimum: 0,
				maximum: constants.totalAmount
			},
			totalFee: {
				type: "integer",
				minimum: 0,
				maximum: constants.totalAmount
			},
			reward: {
				type: "integer",
				minimum: 0
			},
			previousBlock: {
				type: "string"
			},
			height: {
				type: "integer"
			}
		}
	}, function (err) {
		if (err) {
			return cb(err[0].message);
		}

		library.dbSequence.add(function (cb) {
			private.list(query, function (err, data) {
				if (err) {
					return cb(err);
				}
				cb(null, {blocks: data.blocks, count: data.count});
			});
		}, cb);
	});
}

shared.getHeight = function (req, cb) {
	if (!private.loaded) {
		cb("Blockchain is loading")
	}
	var query = req.body;
	cb(null, {height: private.lastBlock.height});
}

shared.getFee = function (req, cb) {
	if (!private.loaded) {
		cb("Blockchain is loading")
	}
	var query = req.body;
	cb(null, {fee: library.logic.block.calculateFee()});
}

shared.getFees = function (req, cb) {
	if (!private.loaded) {
		cb("Blockchain is loading")
	}
	var query = req.body;
	cb(null, {fees: constants.fees});
}

shared.getNethash = function (req, cb) {
	if (!private.loaded) {
		cb("Blockchain is loading")
	}
	var query = req.body;
	cb(null, {nethash: library.config.nethash});
}

shared.getMilestone = function (req, cb) {
	if (!private.loaded) {
		cb("Blockchain is loading")
	}
	var query = req.body, height = private.lastBlock.height;
	cb(null, {milestone: private.blockReward.calcMilestone(height)});
}

shared.getReward = function (req, cb) {
	if (!private.loaded) {
		cb("Blockchain is loading")
	}
	var query = req.body, height = private.lastBlock.height;
	cb(null, {reward: private.blockReward.calcReward(height)});
}

shared.getSupply = function (req, cb) {
	if (!private.loaded) {
		cb("Blockchain is loading")
	}
	var query = req.body, height = private.lastBlock.height;
	cb(null, {supply: private.blockReward.calcSupply(height)});
}

shared.getStatus = function (req, cb) {
	if (!private.loaded) {
		cb("Blockchain is loading")
	}
	var query = req.body, height = private.lastBlock.height;
	cb(null, {
		height:    height,
		fee:       library.logic.block.calculateFee(),
		milestone: private.blockReward.calcMilestone(height),
		reward:    private.blockReward.calcReward(height),
		supply:    private.blockReward.calcSupply(height)
	});
}

// Export
module.exports = Blocks;<|MERGE_RESOLUTION|>--- conflicted
+++ resolved
@@ -378,15 +378,7 @@
 }
 
 private.getIdSequence = function (height, cb) {
-<<<<<<< HEAD
-	var sql = "SELECT (ARRAY_AGG(\"id\" ORDER BY \"height\" ASC))[1] AS \"id\", MIN(\"height\") AS \"height\", "
-	        + "CAST(\"height\" / ${delegates} AS INTEGER) + (CASE WHEN \"height\" % ${activeDelegates} > 0 THEN 1 ELSE 0 END) AS \"round\" FROM blocks "
-	        + "WHERE \"height\" <= ${height} GROUP BY \"round\" ORDER BY \"height\" DESC LIMIT ${limit};"
-
-	library.db.query(sql, { height: height, limit: 5, delegates: slots.delegates, activeDelegates:constants.activeDelegates }).then(function (rows) {
-=======
-	library.db.query(sql.getIdSequence, { height: height, limit: 5, delegates: slots.delegates }).then(function (rows) {
->>>>>>> 1988c969
+		library.db.query(sql.getIdSequence, { height: height, limit: 5, delegates: slots.delegates, activeDelegates:constants.activeDelegates }).then(function (rows) {
 		if (rows.length == 0) {
 			return cb("Failed to get id sequence before: " + height);
 		}
