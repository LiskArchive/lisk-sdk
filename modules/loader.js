var async = require('async'),
	Router = require('../helpers/router.js'),
	util = require('util'),
	ip = require("ip"),
	bignum = require('../helpers/bignum.js'),
	sandboxHelper = require('../helpers/sandbox.js');

require('colors');

// Private fields
var modules, library, self, private = {}, shared = {};

private.loaded = false;
private.isActive = false;
private.loadingLastBlock = null;
private.genesisBlock = null;
private.total = 0;
private.blocksToSync = 0;
private.syncIntervalId = null;

// Constructor
function Loader(cb, scope) {
	library = scope;
	private.genesisBlock = private.loadingLastBlock = library.genesisblock;
	self = this;
	self.__private = private;
	private.attachApi();

	setImmediate(cb, null, self);
}

// Private methods
private.attachApi = function () {
	var router = new Router();

	router.map(shared, {
		"get /status": "status",
		"get /status/sync": "sync"
	});

	library.network.app.use('/api/loader', router);
	library.network.app.use(function (err, req, res, next) {
		if (!err) return next();
		library.logger.error(req.url, err);
		res.status(500).send({success: false, error: err});
	});
}

private.syncTrigger = function (turnOn) {
	if (turnOn === false && private.syncIntervalId) {
		clearTimeout(private.syncIntervalId);
		private.syncIntervalId = null;
	}
	if (turnOn === true && !private.syncIntervalId) {
		setImmediate(function nextSyncTrigger() {
			library.network.io.sockets.emit('loader/sync', {
				blocks: private.blocksToSync,
				height: modules.blocks.getLastBlock().height
			});
			private.syncIntervalId = setTimeout(nextSyncTrigger, 1000);
		});
	}
}

private.loadFullDb = function (peer, cb) {
	peer = modules.peer.inspect(peer);

	var commonBlockId = private.genesisBlock.block.id;

	library.logger.info("Loading blocks from genesis from " + peer.string);

	modules.blocks.loadBlocksFromPeer(peer, commonBlockId, cb);
}

private.findUpdate = function (lastBlock, peer, cb) {
	peer = modules.peer.inspect(peer);

	library.logger.info("Looking for common block with " + peer.string);

	modules.blocks.getCommonBlock(peer, lastBlock.height, function (err, commonBlock) {
		if (err || !commonBlock) {
			return cb(err);
		}

		library.logger.info("Found common block " + commonBlock.id + " (at " + commonBlock.height + ")" + " with peer " + peer.string);
		var toRemove = lastBlock.height - commonBlock.height;

		if (toRemove > 1010) {
			library.logger.warn("Long fork, ban 60 min", peer.string);
			modules.peer.state(peer.ip, peer.port, 0, 3600);
			return cb();
		}

		var overTransactionList = [];
		modules.transactions.undoUnconfirmedList(function (err, unconfirmedList) {
			if (err) {
				return process.exit(0);
			}

			for (var i = 0; i < unconfirmedList.length; i++) {
				var transaction = modules.transactions.getUnconfirmedTransaction(unconfirmedList[i]);
				overTransactionList.push(transaction);
				modules.transactions.removeUnconfirmedTransaction(unconfirmedList[i]);
			}

			async.series([
				function (cb) {
					if (commonBlock.id != lastBlock.id) {
						modules.round.directionSwap('backward', lastBlock, cb);
					} else {
						cb();
					}
				},
				function (cb) {
					library.bus.message('deleteBlocksBefore', commonBlock);

					modules.blocks.deleteBlocksBefore(commonBlock, cb);
				},
				function (cb) {
					if (commonBlock.id != lastBlock.id) {
						modules.round.directionSwap('forward', lastBlock, cb);
					} else {
						cb();
					}
				},
				function (cb) {
					library.logger.debug("Loading blocks from peer " + peer.string);

					modules.blocks.loadBlocksFromPeer(peer, commonBlock.id, function (err, lastValidBlock) {
						if (err) {
							modules.transactions.deleteHiddenTransaction();
							library.logger.warn("Failed to load blocks, ban 60 min", peer.string);
							modules.peer.state(peer.ip, peer.port, 0, 3600);

							if (lastValidBlock) {
								var uploaded = lastValidBlock.height - commonBlock.height;

								if (toRemove < uploaded) {
									library.logger.info("Removing blocks again until " + lastValidBlock.id + " (at " + lastValidBlock.height + ")");

									async.series([
										function (cb) {
											if (lastValidBlock.id != lastBlock.id) {
												modules.round.directionSwap('backward', lastBlock, cb);
											} else {
												cb();
											}
										},
										function (cb) {
											modules.blocks.deleteBlocksBefore(lastValidBlock, function (err) {
												async.series([
													function (cb) {
														if (lastValidBlock.id != lastBlock.id) {
															modules.round.directionSwap('forward', lastBlock, cb);
														}
													},
													function (cb) {
														async.eachSeries(overTransactionList, function (trs, cb) {
															modules.transactions.processUnconfirmedTransaction(trs, false, cb);
														}, cb);
													}
												], cb);
											});
										}
									], cb);

								} else {
									library.logger.info("Removing blocks again until common " + commonBlock.id + " (at " + commonBlock.height + ")");

									async.series([
										function (cb) {
											if (commonBlock.id != lastBlock.id) {
												modules.round.directionSwap('backward', lastBlock, cb);
											} else {
												cb();
											}
										},
										function (cb) {
											modules.blocks.deleteBlocksBefore(commonBlock, cb);
										},
										function (cb) {
											if (commonBlock.id != lastBlock.id) {
												modules.round.directionSwap('forward', lastBlock, cb);
											} else {
												cb();
											}
										},
										function (cb) {
											async.eachSeries(overTransactionList, function (trs, cb) {
												modules.transactions.processUnconfirmedTransaction(trs, false, cb);
											}, cb);
										}
									], cb);
								}
							} else {
								async.eachSeries(overTransactionList, function (trs, cb) {
									modules.transactions.processUnconfirmedTransaction(trs, false, cb);
								}, cb);
							}
						} else {
							for (var i = 0; i < overTransactionList.length; i++) {
								modules.transactions.pushHiddenTransaction(overTransactionList[i]);
							}

							var trs = modules.transactions.shiftHiddenTransaction();
							async.whilst(
								function () {
									return trs
								},
								function (next) {
									modules.transactions.processUnconfirmedTransaction(trs, true, function () {
										trs = modules.transactions.shiftHiddenTransaction();
										next();
									});
								}, cb);
						}
					});
				}
			], cb)
		});
	});
}

private.loadBlocks = function (lastBlock, cb) {
	modules.transport.getFromRandomPeer({
		api: '/height',
		method: 'GET'
	}, function (err, data) {
		if (err) {
			return cb();
		}

		data.peer = modules.peer.inspect(data.peer);

		library.logger.info("Checking blockchain on " + data.peer.string);

		data.body.height = parseInt(data.body.height);

		var report = library.scheme.validate(data.body, {
			type: "object",
			properties: {
				"height": {
					type: "integer",
					minimum: 0
				}
			}, required: ['height']
		});

		if (!report) {
			library.logger.warn("Failed to parse blockchain height: " + data.peer.string + "\n" + library.scheme.getLastError());
			return cb();
		}

		if (bignum(modules.blocks.getLastBlock().height).lt(data.body.height)) { // Diff in chainbases
			private.blocksToSync = data.body.height;

			if (lastBlock.id != private.genesisBlock.block.id) { // Have to find common block
				private.findUpdate(lastBlock, data.peer, cb);
			} else { // Have to load full db
				private.loadFullDb(data.peer, cb);
			}
		} else {
			cb();
		}
	});
}

private.loadSignatures = function (cb) {
	modules.transport.getFromRandomPeer({
		api: '/signatures',
		method: 'GET',
		not_ban: true
	}, function (err, data) {
		if (err) {
			return cb();
		}

		library.scheme.validate(data.body, {
			type: "object",
			properties: {
				signatures: {
					type: "array",
					uniqueItems: true
				}
			},
			required: ['signatures']
		}, function (err) {
			if (err) {
				return cb();
			}

			library.sequence.add(function (cb) {
				async.eachSeries(data.body.signatures, function (signature, cb) {
					async.eachSeries(signature.signatures, function (s, cb) {
						modules.multisignatures.processSignature({
							signature: s,
							transaction: signature.transaction
						}, function (err) {
							setImmediate(cb);
						});
					}, cb);
				}, cb);
			}, cb);
		});
	});
}

private.loadUnconfirmedTransactions = function (cb) {
	modules.transport.getFromRandomPeer({
		api: '/transactions',
		method: 'GET'
	}, function (err, data) {
		if (err) {
			return cb();
		}

		var report = library.scheme.validate(data.body, {
			type: "object",
			properties: {
				transactions: {
					type: "array",
					uniqueItems: true
				}
			},
			required: ['transactions']
		});

		if (!report) {
			return cb();
		}

		data.peer = modules.peer.inspect(data.peer);

		var transactions = data.body.transactions;

		for (var i = 0; i < transactions.length; i++) {
			try {
				transactions[i] = library.logic.transaction.objectNormalize(transactions[i]);
			} catch (e) {
				library.logger.warn('Transaction ' + (transactions[i] ? transactions[i].id : 'null') + ' is not valid, ban 60 min', data.peer.string);
				library.logger.warn(e.toString());
				modules.peer.state(data.peer.ip, data.peer.port, 0, 3600);
				return setImmediate(cb);
			}
		}

		library.balancesSequence.add(function (cb) {
			modules.transactions.receiveTransactions(transactions, cb);
		}, cb);
	});
}

private.loadBlockChain = function () {
	var offset = 0, limit = library.config.loading.loadPerIteration;
	var verify = library.config.loading.verifyOnLoading;

	function load(count) {
		verify = true;
		private.total = count;

		library.logic.account.removeTables(function (err) {
			if (err) {
				throw err;
			} else {
				library.logic.account.createTables(function (err) {
					if (err) {
						throw err;
					} else {
						async.until(
							function () {
								return count < offset
							}, function (cb) {
								library.logger.info("Current " + offset);
								setImmediate(function () {
									modules.blocks.loadBlocksOffset(limit, offset, verify, function (err, lastBlockOffset) {
										if (err) {
											return cb(err);
										}

										offset = offset + limit;
										private.loadingLastBlock = lastBlockOffset;

										cb();
									});
								})
							}, function (err) {
								if (err) {
									library.logger.error(err);
									if (err.block) {
										library.logger.error('Blockchain failed at ', err.block.height)
										modules.blocks.simpleDeleteAfterBlock(err.block.id, function (err, res) {
											library.logger.error('Blockchain clipped');
											library.bus.message('blockchainReady');
										})
									}
								} else {
									library.logger.info('Blockchain ready');
									library.bus.message('blockchainReady');
								}
							}
						)
					}
				});
			}
		});
	}

	library.logic.account.createTables(function (err) {
		function reload (count, message) {
			library.logger.error(message);
			library.logger.info("Unable to load without verifying, clearing accounts from database and loading");
			load(count);
		}

		if (err) {
			throw err;
		}

		library.db.query('SELECT COUNT(*)::int FROM mem_accounts WHERE "blockId" = (SELECT "id" FROM "blocks" WHERE "numberOfTransactions" > 0 ORDER BY "height" DESC LIMIT 1)').then(function (rows) {
			var reject = !(rows[0].count);

			modules.blocks.count(function (err, count) {
				if (err) {
					return library.logger.error("Failed to count blocks", err);
				}

				library.logger.info("Blocks " + count);

				// Check if previous loading missed
				if (reject || verify || count == 1) {
					return load(count);
				}

				library.db.none("UPDATE mem_accounts SET \"u_isDelegate\" = \"isDelegate\", \"u_secondSignature\" = \"secondSignature\", \"u_username\" = \"username\", \"u_balance\" = \"balance\", \"u_delegates\" = \"delegates\", \"u_multisignatures\" = \"multisignatures\"").then(function () {
					library.db.query("SELECT a.\"blockId\", b.\"id\" FROM mem_accounts a LEFT OUTER JOIN blocks b ON b.\"id\" = a.\"blockId\" WHERE b.\"id\" IS NULL").then(function (rows) {
						if (rows.length > 0) {
							return load(count);
						}

						// Load delegates
						library.db.query("SELECT ENCODE(\"publicKey\", 'hex') FROM mem_accounts WHERE \"isDelegate\" = 1").then(function (delegates) {
							if (delegates.length == 0) {
								reload(count, "No delegates, reload database");
							} else {
								modules.blocks.loadBlocksOffset(1, count, verify, function (err, lastBlock) {
									if (err) {
										reload(count, err || "Unable to load last block");
									} else {
										modules.blocks.loadLastBlock(function (err, block) {
											if (err) {
												return load(count);
											}
											private.lastBlock = block;
											library.logger.info('Blockchain ready');
											library.bus.message('blockchainReady');
										});
									}
								});
							}
						}).catch(function (err) {
							reload(count, err);
						});
					}).catch(function (err) {
						reload(count, err);
					});
				}).catch(function (err) {
					reload(count, err);
				});
			});
		}).catch(function (err) {
			throw err;
		});
	});
}

// Public methods
Loader.prototype.syncing = function () {
	return !!private.syncIntervalId;
}

Loader.prototype.sandboxApi = function (call, args, cb) {
	sandboxHelper.callMethod(shared, call, args, cb);
}

// Events
Loader.prototype.onPeerReady = function () {
	setImmediate(function nextLoadBlock() {
		if (!private.loaded) return;
		private.isActive = true;
		library.sequence.add(function (cb) {
			private.syncTrigger(true);
			var lastBlock = modules.blocks.getLastBlock();
			private.loadBlocks(lastBlock, cb);
		}, function (err) {
<<<<<<< HEAD
			err && library.logger.error('loadBlocks timer:', err);
=======
			err && library.logger.error('Blocks timer:', err);
>>>>>>> 0d6c9476
			private.syncTrigger(false);
			private.blocksToSync = 0;

			private.isActive = false;
			if (!private.loaded) return;

			setTimeout(nextLoadBlock, 9 * 1000)
		});
	});

	setImmediate(function nextLoadUnconfirmedTransactions() {
		if (!private.loaded || self.syncing()) return;
		private.loadUnconfirmedTransactions(function (err) {
<<<<<<< HEAD
			err && library.logger.error('loadUnconfirmedTransactions timer:', err);
=======
			err && library.logger.error('Unconfirmed transactions timer:', err);
>>>>>>> 0d6c9476
			setTimeout(nextLoadUnconfirmedTransactions, 14 * 1000)
		});

	});

	setImmediate(function nextLoadSignatures() {
		if (!private.loaded) return;
		private.loadSignatures(function (err) {
<<<<<<< HEAD
			err && library.logger.error('loadSignatures timer:', err);
=======
			err && library.logger.error('Signatures timer:', err);
>>>>>>> 0d6c9476

			setTimeout(nextLoadSignatures, 14 * 1000)
		});
	});
}

Loader.prototype.onBind = function (scope) {
	modules = scope;

	private.loadBlockChain();
}

Loader.prototype.onBlockchainReady = function () {
	private.loaded = true;
}

Loader.prototype.cleanup = function (cb) {
	private.loaded = false;
	if (!private.isActive) {
		cb();
	} else {
		setImmediate(function nextWatch() {
			if (private.isActive) {
				setTimeout(nextWatch, 1 * 1000)
			} else {
				cb();
			}
		});
	}
}

// Shared
shared.status = function (req, cb) {
	cb(null, {
		loaded: private.loaded,
		now: private.loadingLastBlock.height,
		blocksCount: private.total
	});
}

shared.sync = function (req, cb) {
	cb(null, {
		syncing: self.syncing(),
		blocks: private.blocksToSync,
		height: modules.blocks.getLastBlock().height
	});
}

// Export
module.exports = Loader;<|MERGE_RESOLUTION|>--- conflicted
+++ resolved
@@ -492,11 +492,7 @@
 			var lastBlock = modules.blocks.getLastBlock();
 			private.loadBlocks(lastBlock, cb);
 		}, function (err) {
-<<<<<<< HEAD
-			err && library.logger.error('loadBlocks timer:', err);
-=======
 			err && library.logger.error('Blocks timer:', err);
->>>>>>> 0d6c9476
 			private.syncTrigger(false);
 			private.blocksToSync = 0;
 
@@ -510,11 +506,7 @@
 	setImmediate(function nextLoadUnconfirmedTransactions() {
 		if (!private.loaded || self.syncing()) return;
 		private.loadUnconfirmedTransactions(function (err) {
-<<<<<<< HEAD
-			err && library.logger.error('loadUnconfirmedTransactions timer:', err);
-=======
 			err && library.logger.error('Unconfirmed transactions timer:', err);
->>>>>>> 0d6c9476
 			setTimeout(nextLoadUnconfirmedTransactions, 14 * 1000)
 		});
 
@@ -523,11 +515,7 @@
 	setImmediate(function nextLoadSignatures() {
 		if (!private.loaded) return;
 		private.loadSignatures(function (err) {
-<<<<<<< HEAD
-			err && library.logger.error('loadSignatures timer:', err);
-=======
 			err && library.logger.error('Signatures timer:', err);
->>>>>>> 0d6c9476
 
 			setTimeout(nextLoadSignatures, 14 * 1000)
 		});
