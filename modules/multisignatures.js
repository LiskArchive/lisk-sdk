/*
 * Copyright © 2018 Lisk Foundation
 *
 * See the LICENSE file at the top-level directory of this distribution
 * for licensing information.
 *
 * Unless otherwise agreed in a custom licensing agreement with the Lisk Foundation,
 * no part of this software, including this file, may be copied, modified,
 * propagated, or distributed except according to the terms contained in the
 * LICENSE file.
 *
 * Removal or modification of this copyright notice is prohibited.
 */

'use strict';

const async = require('async');
const Multisignature = require('../logic/multisignature.js');
const transactionTypes = require('../helpers/transaction_types.js');
const ApiError = require('../helpers/api_error');
const errorCodes = require('../helpers/api_codes');

<<<<<<< HEAD
let genesisBlock = null; // eslint-disable-line no-unused-vars

=======
>>>>>>> 77ee83c3
// Private fields
let modules;
let library;
let self;
const __private = {};

__private.assetTypes = {};

/**
 * Main multisignatures methods. Initializes library with scope content and generates a Multisignature instance.
 * Calls logic.transaction.attachAssetType().
 *
 * @class
 * @memberof modules
 * @see Parent: {@link modules}
 * @requires async
 * @requires helpers/api_codes
 * @requires helpers/api_error
 * @requires helpers/transaction_types
 * @requires logic/multisignature
 * @param {function} cb - Callback function
 * @param {scope} scope - App instance
 * @returns {setImmediateCallback} cb, null, self
 */
function Multisignatures(cb, scope) {
	library = {
		logger: scope.logger,
		db: scope.db,
		network: scope.network,
		schema: scope.schema,
		bus: scope.bus,
		balancesSequence: scope.balancesSequence,
		logic: {
			transaction: scope.logic.transaction,
			account: scope.logic.account,
			multisignature: new Multisignature(
				scope.schema,
				scope.network,
				scope.logic.transaction,
				scope.logic.account,
				scope.logger
			),
		},
	};
<<<<<<< HEAD
	genesisBlock = library.genesisBlock;
=======
>>>>>>> 77ee83c3
	self = this;

	__private.assetTypes[
		transactionTypes.MULTI
	] = library.logic.transaction.attachAssetType(
		transactionTypes.MULTI,
		library.logic.multisignature
	);

	setImmediate(cb, null, self);
}

// Public methods

/**
 * Check if the provided signature is valid
 *
 * @private
 * @param {Object} signature - Signature data
 * @param {string} [signature.publicKey] - Public key of account that created the signature (optional)
 * @param {string} signature.transactionId - Id of transaction that signature was created for
 * @param {string} signature.signature - Actual signature
 * @param {Array} membersPublicKeys - Public keys of multisignature account members
 * @param {Object} transaction - Corresponding transaction grabbed from transaction pool
 * @returns {boolean} isValid - true if signature passed verification, false otherwise
 */
__private.isValidSignature = (signature, membersPublicKeys, transaction) => {
	let isValid = false;

	try {
		// If publicKey is provided we can perform direct verify
		if (signature.publicKey) {
			// Check if publicKey is present as member of multisignature account in transaction
			if (!membersPublicKeys.includes(signature.publicKey)) {
				library.logger.error(
					'Unable to process signature, signer not in keysgroup.',
					{ signature, membersPublicKeys, transaction }
				);
				return false;
			}

			// Try to verify the signature
			isValid = library.logic.transaction.verifySignature(
				transaction,
				signature.publicKey,
				signature.signature
			);
		} else {
			// publicKey is not there - we need to iterate through all members of multisignature account in transaction
			// Try to find public key for which the signature is passing validation
			const found = membersPublicKeys.find(memberPublicKey =>
				// Try to verify the signature
				library.logic.transaction.verifySignature(
					transaction,
					memberPublicKey,
					signature.signature
				)
			);
			// When public key found - mark signature as valid
			isValid = !!found;
		}
	} catch (e) {
		library.logger.error('Unable to process signature, verification failed.', {
			signature,
			membersPublicKeys,
			transaction,
			error: e.stack,
		});
	}
	return isValid;
};

/**
 * Validate signature against provided transaction, add signature to transaction if valid and emit events
 *
 * @private
 * @param {Object} signature - Signature data
 * @param {string} [signature.publicKey] - Public key of account that created the signature (optional)
 * @param {string} signature.transactionId - Id of transaction that signature was created for
 * @param {string} signature.signature - Actual signature
 * @param {Array} membersPublicKeys - Public keys of multisignature account members
 * @param {Object} transaction - Corresponding transaction grabbed from transaction pool
 * @param {Object} sender - Account data of sender of the transaction provided above
 * @param {function} cb - Callback function
 * @implements {library.logic.multisignature.ready}
 * @returns {setImmediateCallback} cb, err
 */
__private.validateSignature = (
	signature,
	membersPublicKeys,
	transaction,
	sender,
	cb
) => {
	// Check if signature is valid
	if (!__private.isValidSignature(signature, membersPublicKeys, transaction)) {
		return setImmediate(
			cb,
			new Error('Unable to process signature, verification failed')
		);
	}

	// Add signature to transaction
	transaction.signatures.push(signature.signature);
	// Check if transaction is ready to be processed
	transaction.ready = library.logic.multisignature.ready(transaction, sender);

	// Emit events
	library.network.io.sockets.emit(
		'multisignatures/signature/change',
		transaction
	);
	library.bus.message('signature', signature, true);
	return setImmediate(cb);
};

/**
 * Process signature for multisignature account creation, transaction type 4 (MULTI)
 *
 * @private
 * @param {Object} signature - Signature data
 * @param {string} [signature.publicKey] - Public key of account that created the signature (optional)
 * @param {string} signature.transactionId - Id of transaction that signature was created for
 * @param {string} signature.signature - Actual signature
 * @param {Object} transaction - Corresponding transaction grabbed from transaction pool
 * @param {function} cb - Callback function
 * @implements {__private.validateSignature}
 * @returns {setImmediateCallback} cb, err
 */
__private.processSignatureForMultisignatureAccountCreation = (
	signature,
	transaction,
	cb
) => {
	// Normalize members of multisignature account from transaction
	const membersPublicKeys = transaction.asset.multisignature.keysgroup.map(
		member => member.substring(1) // Remove first character, which is '+'
	);

	// Set empty object as sender, as we don't need sender in case of multisignature registration
	const sender = {};

	return __private.validateSignature(
		signature,
		membersPublicKeys,
		transaction,
		sender,
		cb
	);
};

/**
 * Process signature for transactions that comes from already estabilished multisignature account
 *
 * @private
 * @param {Object} signature - Signature data
 * @param {string} [signature.publicKey] - Public key of account that created the signature (optional)
 * @param {string} signature.transactionId - Id of transaction that signature was created for
 * @param {string} signature.signature - Actual signature
 * @param {Object} transaction - Corresponding transaction grabbed from transaction pool
 * @param {function} cb - Callback function
 * @implements {__private.validateSignature}
 * @returns {setImmediateCallback} cb, err
 */
__private.processSignatureFromMultisignatureAccount = (
	signature,
	transaction,
	cb
) => {
	// Get sender account of correscponding transaction
	modules.accounts.getAccount(
		{ address: transaction.senderId },
		(err, sender) => {
			if (err || !sender) {
				const message = 'Unable to process signature, account not found';
				library.logger.error(message, { signature, transaction, error: err });
				return setImmediate(cb, new Error(message));
			}

			// Assign members of multisignature account from transaction
			const membersPublicKeys = sender.multisignatures;

			return __private.validateSignature(
				signature,
				membersPublicKeys,
				transaction,
				sender,
				cb
			);
		}
	);
};

/**
 * Main function for processing received signature, includes:
 * - multisignature account creation
 * - send from multisignature account
 *
 * @public
 * @param {Object} signature - Signature data
 * @param {string} [signature.publicKey] - Public key of account that created the signature (optional)
 * @param {string} signature.transactionId - Id of transaction that signature was created for
 * @param {string} signature.signature - Actual signature
 * @param {function} cb - Callback function
 * @implements {library.balancesSequence.add} - All processing here is done through balancesSequence
 * @returns {setImmediateCallback} cb, err
 */
Multisignatures.prototype.processSignature = function(signature, cb) {
	if (!signature) {
		const message = 'Unable to process signature, signature not provided';
		library.logger.error(message);
		return setImmediate(cb, new Error(message));
	}

	// From now perform all the operations via balanceSequence
	library.balancesSequence.add(balanceSequenceCb => {
		// Grab transaction with corresponding ID from transaction pool
		const transaction = modules.transactions.getMultisignatureTransaction(
			signature.transactionId
		);

		if (!transaction) {
			const message =
				'Unable to process signature, corresponding transaction not found';
			library.logger.error(message, { signature });
			return setImmediate(balanceSequenceCb, new Error(message));
		}

		// If there are no signatures yet - initialise with empty array
		transaction.signatures = transaction.signatures || [];

		// Check if received signature already exists in transaction
		if (transaction.signatures.includes(signature.signature)) {
			const message = 'Unable to process signature, signature already exists';
			library.logger.error(message, { signature, transaction });
			return setImmediate(balanceSequenceCb, new Error(message));
		}

		// Process signature for multisignature account creation transaction
		if (transaction.type === transactionTypes.MULTI) {
			return __private.processSignatureForMultisignatureAccountCreation(
				signature,
				transaction,
				balanceSequenceCb
			);
		}

		// Process signature for send from multisignature account transaction
		return __private.processSignatureFromMultisignatureAccount(
			signature,
			transaction,
			balanceSequenceCb
		);
	}, cb);
};

/**
 * Description of getGroup.
 *
 * @todo Add @returns and @param tags
 * @todo Add description for the function
 */
Multisignatures.prototype.getGroup = function(address, cb) {
	const scope = {};

	async.series(
		{
			getAccount(seriesCb) {
				library.logic.account.getMultiSignature({ address }, (err, account) => {
					if (err) {
						return setImmediate(seriesCb, err);
					}

					if (!account) {
						return setImmediate(
							seriesCb,
							new ApiError(
								'Multisignature account not found',
								errorCodes.NOT_FOUND
							)
						);
					}

					scope.group = {
						address: account.address,
						publicKey: account.publicKey,
						secondPublicKey: account.secondPublicKey || '',
						balance: account.balance,
						unconfirmedBalance: account.u_balance,
						min: account.multimin,
						lifetime: account.multilifetime,
						members: [],
					};

					return setImmediate(seriesCb);
				});
			},
			getMembers(seriesCb) {
				library.db.multisignatures
					.getMemberPublicKeys(scope.group.address)
					.then(memberAccountKeys => {
						const addresses = [];

						memberAccountKeys.forEach(key => {
							addresses.push(modules.accounts.generateAddressByPublicKey(key));
						});

						modules.accounts.getAccounts(
							{ address: addresses },
							['address', 'publicKey', 'secondPublicKey'],
							(err, accounts) => {
								accounts.forEach(account => {
									scope.group.members.push({
										address: account.address,
										publicKey: account.publicKey,
										secondPublicKey: account.secondPublicKey || '',
									});
								});

								return setImmediate(seriesCb);
							}
						);
					});
			},
		},
		err => {
			if (err) {
				return setImmediate(cb, err);
			}
			return setImmediate(cb, null, scope.group);
		}
	);
};

// Events
/**
 * Calls Multisignature.bind() with modules params.
 *
 * @param {modules} scope - Loaded modules
 */
Multisignatures.prototype.onBind = function(scope) {
	modules = {
		accounts: scope.accounts,
		transactions: scope.transactions,
	};

	__private.assetTypes[transactionTypes.MULTI].bind(scope.accounts);
};

/**
 * Checks if `modules` is loaded.
 *
 * @returns {boolean} True if `modules` is loaded
 */
Multisignatures.prototype.isLoaded = function() {
	return !!modules;
};

// Shared API
/**
 * @todo Implement API comments with apidoc
 * @see {@link http://apidocjs.com/}
 */
Multisignatures.prototype.shared = {
	/**
	 * Search accounts based on the query parameter passed.
	 *
	 * @param {Object} filters - Filters applied to results
	 * @param {string} filters.address - Account address
	 * @param {function} cb - Callback function
	 * @returns {setImmediateCallback} cb
	 */
	getGroups(filters, cb) {
		self.getGroup(filters.address, (err, group) => {
			if (err) {
				return setImmediate(cb, err);
			}
			return setImmediate(cb, null, [group]);
		});
	},

	/**
	 * Search accounts based on the query parameter passed.
	 * @param {Object} filters - Filters applied to results.
	 * @param {string} filters.address - Account address.
	 * @param {function} cb - Callback function.
	 * @returns {setImmediateCallback} cb
	 */
	getMemberships(filters, cb) {
		const scope = {};

		async.series(
			{
				getAccount(seriesCb) {
					library.logic.account.get(
						{ address: filters.address },
						(err, account) => {
							if (err) {
								return setImmediate(seriesCb, err);
							}

							if (!account) {
								return setImmediate(
									seriesCb,
									new ApiError(
										'Multisignature membership account not found',
										errorCodes.NOT_FOUND
									)
								);
							}

							scope.targetAccount = account;

							return setImmediate(seriesCb);
						}
					);
				},
				getGroupAccountIds(seriesCb) {
					library.db.multisignatures
						.getGroupIds(scope.targetAccount.publicKey)
						.then(groupAccountIds => {
							scope.groups = [];

							async.each(
								groupAccountIds,
								(groupId, callback) => {
									self.getGroup(groupId, (err, group) => {
										scope.groups.push(group);

										return setImmediate(callback);
									});
								},
								err => setImmediate(seriesCb, err)
							);
						});
				},
			},
			err => {
				if (err) {
					return setImmediate(cb, err);
				}
				return setImmediate(cb, null, scope.groups);
			}
		);
	},
};

// Export
module.exports = Multisignatures;<|MERGE_RESOLUTION|>--- conflicted
+++ resolved
@@ -20,11 +20,6 @@
 const ApiError = require('../helpers/api_error');
 const errorCodes = require('../helpers/api_codes');
 
-<<<<<<< HEAD
-let genesisBlock = null; // eslint-disable-line no-unused-vars
-
-=======
->>>>>>> 77ee83c3
 // Private fields
 let modules;
 let library;
@@ -69,10 +64,6 @@
 			),
 		},
 	};
-<<<<<<< HEAD
-	genesisBlock = library.genesisBlock;
-=======
->>>>>>> 77ee83c3
 	self = this;
 
 	__private.assetTypes[
