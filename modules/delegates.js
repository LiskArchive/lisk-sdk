--- conflicted
+++ resolved
@@ -284,7 +284,7 @@
 	if (!Array.isArray(votes)) {
 		return setImmediate(cb, 'Votes must be an array');
 	}
-	
+
 	modules.accounts.getAccount({address: modules.accounts.generateAddressByPublicKey(publicKey)}, function (err, account) {
 		if (err) {
 			return setImmediate(cb, err);
@@ -437,58 +437,6 @@
 	if (!_.isObject(query)) {
 		throw 'Invalid query argument, expected object';
 	}
-<<<<<<< HEAD
-	modules.accounts.getAccounts({
-		// TODO: Will need to be upgraded if JSON-SQL is updated with HEAD
-		username: { $isnot: null },
-		sort: { 'votes': -1, 'publicKey': 1 }
-	}, ['username', 'address', 'publicKey', 'vote', 'missedblocks', 'producedblocks'], function (err, delegates) {
-		if (err) {
-			return setImmediate(cb, err);
-		}
-
-		var limit = query.limit || constants.activeDelegates;
-		var offset = query.offset || 0;
-		var active = query.active;
-
-		limit = limit > constants.activeDelegates ? constants.activeDelegates : limit;
-
-		var count = delegates.length;
-		var length = Math.min(limit, count);
-		var realLimit = Math.min(offset + limit, count);
-
-		var lastBlock   = modules.blocks.lastBlock.get(),
-		    totalSupply = __private.blockReward.calcSupply(lastBlock.height);
-
-		for (var i = 0; i < delegates.length; i++) {
-			// TODO: 'rate' property is deprecated and need to be removed after transitional period
-			delegates[i].rate = i + 1;
-			delegates[i].rank = i + 1;
-			delegates[i].approval = (delegates[i].vote / totalSupply) * 100;
-			delegates[i].approval = Math.round(delegates[i].approval * 1e2) / 1e2;
-
-			var percent = 100 - (delegates[i].missedblocks / ((delegates[i].producedblocks + delegates[i].missedblocks) / 100));
-			percent = Math.abs(percent) || 0;
-
-			var outsider = i + 1 > slots.delegates;
-			delegates[i].productivity = (!outsider) ? Math.round(percent * 1e2) / 1e2 : 0;
-		}
-
-		var orderBy = OrderBy(query.orderBy, {quoteField: false});
-
-		if (orderBy.error) {
-			return setImmediate(cb, orderBy.error);
-		}
-
-		return setImmediate(cb, null, {
-			delegates: delegates,
-			sortField: orderBy.sortField,
-			sortMethod: orderBy.sortMethod,
-			count: count,
-			offset: offset,
-			limit: realLimit
-		});
-=======
 	if (query.search) {
 		query.username = {$like: '%' + query.search + '%'};
 		delete query.search;
@@ -508,7 +456,6 @@
 		'productivity'
 	], function (err, delegates) {
 		return setImmediate(cb, err, delegates);
->>>>>>> 02149fe1
 	});
 };
 
