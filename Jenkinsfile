--- conflicted
+++ resolved
@@ -249,26 +249,20 @@
 					cd "$(echo $WORKSPACE | cut -f 1 -d '@')"
 					npm run jenkins
 
+                    export TEST=test/unit/modules/app.js TEST_TYPE='UNIT' NODE_ENV='TEST'
+					npm run jenkins
+
 					export TEST=test/unit/modules/cache.js TEST_TYPE='UNIT' NODE_ENV='TEST'
 					npm run jenkins
 
 					export TEST=test/unit/modules/peers.js TEST_TYPE='UNIT' NODE_ENV='TEST'
 					npm run jenkins
 
-<<<<<<< HEAD
-					export TEST=test/unit/modules/app.js TEST_TYPE='UNIT' NODE_ENV='TEST'
-					npm run jenkins
-
-					# Temporarily disabled until implemented
-					#TEST=test/unit/modules/transactions.js TEST_TYPE='UNIT' NODE_ENV='TEST'
-					#npm run jenkins
-=======
 					export TEST=test/unit/modules/transactions.js TEST_TYPE='UNIT' NODE_ENV='TEST'
 					npm run jenkins
 
 					export TEST=test/unit/modules/blocks/verify.js TEST_TYPE='UNIT' NODE_ENV='TEST'
 					npm run jenkins
->>>>>>> b75acf00
 					'''
 				}
 			},
