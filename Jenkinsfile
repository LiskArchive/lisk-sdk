/*
 * Copyright © 2018 Lisk Foundation
 *
 * See the LICENSE file at the top-level directory of this distribution
 * for licensing information.
 *
 * Unless otherwise agreed in a custom licensing agreement with the Lisk Foundation,
 * no part of this software, including this file, may be copied, modified,
 * propagated, or distributed except according to the terms contained in the
 * LICENSE file.
 *
 * Removal or modification of this copyright notice is prohibited.
 */
def initializeNode() {
	try {
		sh '''
		pkill -f app.js -9 || true
		sudo service postgresql restart
		dropdb lisk_test || true
		createdb lisk_test
		'''
		deleteDir()
		checkout scm
	} catch (err) {
		echo "Error: ${err}"
		currentBuild.result = 'FAILURE'
		report()
		error('Stopping build: initializing build failed')
	}
}

<<<<<<< HEAD
def buildDependency() {
  try {
    sh '''#!/bin/bash
    # Install Deps
    npm install

    # Install Nodejs
    tar -zxf ~/lisk-node-Linux-x86_64.tar.gz
    '''
  } catch (err) {
    currentBuild.result = 'FAILURE'
    error('Stopping build, installation failed')
  }
}

def startLisk() {
  try {
    sh '''#!/bin/bash
    cd "$(echo $WORKSPACE | cut -f 1 -d '@')"
    cp test/config.json test/genesisBlock.json .
    export NODE_ENV=test
    JENKINS_NODE_COOKIE=dontKillMe ~/start_lisk.sh
    '''
  } catch (err) {
    currentBuild.result = 'FAILURE'
    error('Stopping build, Lisk failed')
  }
}

lock(resource: "Lisk-Core-Nodes", inversePrecedence: true) {
  stage ('Prepare Workspace') {
    parallel(
      "Build Node-01" : {
        node('node-01') {
          initBuild()
        }
      },
      "Build Node-02" : {
        node('node-02') {
          initBuild()
        }
      },
      "Build Node-03" : {
        node('node-03') {
          initBuild()
        }
      },
      "Initialize Master Workspace" : {
        node('master-01') {
          sh '''
          cd /var/lib/jenkins/coverage/
          rm -rf node-0*
          rm -rf *.zip
          rm -rf coverage-unit/*
          rm -rf lisk/*
          rm -f merged-lcov.info
          '''
          deleteDir()
          checkout scm
        }
      }
    )
  }

  stage ('Build Dependencies') {
    parallel(
      "Build Dependencies Node-01" : {
        node('node-01') {
          buildDependency()
        }
      },
      "Build Dependencies Node-02" : {
        node('node-02') {
          buildDependency()
        }
      },
      "Build Dependencies Node-03" : {
        node('node-03') {
          buildDependency()
        }
      }
    )
  }

  stage ('Start Lisk') {
    parallel(
      "Start Lisk Node-01" : {
        node('node-01') {
          startLisk()
        }
      },
      "Start Lisk Node-02" : {
        node('node-02') {
          startLisk()
        }
      },
      "Start Lisk Node-03" : {
        node('node-03') {
          startLisk()
        }
      }
    )
  }

  stage ('Parallel Tests') {
    parallel(
      // Begin node-01 tests
      "ESLint" : {
        node('node-01') {
          sh '''
          cd "$(echo $WORKSPACE | cut -f 1 -d '@')"
          npm run eslint
          '''
        }
      },
      "Functional API - Accounts" : {
        node('node-01') {
          sh '''
          export TEST=test/api/accounts.js TEST_TYPE='FUNC'
          cd "$(echo $WORKSPACE | cut -f 1 -d '@')"
          npm run jenkins
          '''
        }
      },
      "Functional API - Blocks" : {
        node('node-01') {
          sh '''
          export TEST=test/api/blocks.js TEST_TYPE='FUNC'
          cd "$(echo $WORKSPACE | cut -f 1 -d '@')"
          npm run jenkins
          '''
        }
      },
      "Functional API - Delegates" : {
        node('node-01') {
          sh '''
          export TEST=test/api/delegates.js TEST_TYPE='FUNC'
          cd "$(echo $WORKSPACE | cut -f 1 -d '@')"
          npm run jenkins
          '''
        }
      },
      "Functional API - Dapps" : {
        node('node-01') {
          sh '''
          export TEST=test/api/dapps.js TEST_TYPE='FUNC'
          cd "$(echo $WORKSPACE | cut -f 1 -d '@')"
          npm run jenkins
          '''
        }
      },
      "Functional API - Loader" : {
        node('node-01') {
          sh '''
          export TEST=test/api/loader.js TEST_TYPE='FUNC'
          cd "$(echo $WORKSPACE | cut -f 1 -d '@')"
          npm run jenkins
          '''
        }
      },
      "Functional API - Multisignatures" : {
        node('node-01') {
          sh '''
          export TEST=test/api/multisignatures.js TEST_TYPE='FUNC'
          cd "$(echo $WORKSPACE | cut -f 1 -d '@')"
          npm run jenkins
          '''
        }
      },
      "Functional API - Multisignatures - Transactions" : {
        node('node-01') {
          sh '''
          export TEST=test/api/multisignatures.transactions.js TEST_TYPE='FUNC'
          cd "$(echo $WORKSPACE | cut -f 1 -d '@')"
          npm run jenkins
          '''
        }
      },
      "Functional API - Peers" : {
        node('node-01') {
          sh '''
          export TEST=test/api/peers.js TEST_TYPE='FUNC'
          cd "$(echo $WORKSPACE | cut -f 1 -d '@')"
          npm run jenkins
          '''
        }
      },
      "Functional API - Signatures" : {
        node('node-01') {
          sh '''
          export TEST=test/api/signatures.js TEST_TYPE='FUNC'
          cd "$(echo $WORKSPACE | cut -f 1 -d '@')"
          npm run jenkins
          '''
        }
      },
      "Functional API - Transactions" : {
        node('node-01') {
          sh '''
          export TEST=test/api/transactions.js TEST_TYPE='FUNC'
          cd "$(echo $WORKSPACE | cut -f 1 -d '@')"
          npm run jenkins
          '''
        }
      }, // End node-01 tests

      // Begin node-02 tests
      "Functional Transport - Peer" : {
        node('node-02') {
          sh '''
          export TEST=test/transport/peer.js TEST_TYPE='FUNC'
          cd "$(echo $WORKSPACE | cut -f 1 -d '@')"
          npm run jenkins
          '''
        }
      },
      "Functional Transport - Peer - Dapp" : {
        node('node-02') {
          sh '''
          export TEST=test/transport/peer.dapp.js TEST_TYPE='FUNC'
          cd "$(echo $WORKSPACE | cut -f 1 -d '@')"
          npm run jenkins
          '''
        }
      },
      "Functional Transport - Peer - Blocks" : {
        node('node-02') {
          sh '''
          export TEST=test/transport/peer.blocks.js TEST_TYPE='FUNC'
          cd "$(echo $WORKSPACE | cut -f 1 -d '@')"
          npm run jenkins
          '''
        }
      },
      "Functional Transport - Peer - Signatures" : {
        node('node-02') {
          sh '''
          export TEST=test/transport/peer.signatures.js TEST_TYPE='FUNC'
          cd "$(echo $WORKSPACE | cut -f 1 -d '@')"
          npm run jenkins
          '''
        }
      },
      "Functional Transport - Peer - Transactions Collision" : {
        node('node-02') {
          sh '''
          export TEST=test/transport/peer.transactions.collision.js TEST_TYPE='FUNC'
          cd "$(echo $WORKSPACE | cut -f 1 -d '@')"
          npm run jenkins
          '''
        }
      },
      "Functional Transport - Peer - Transactions Delegates" : {
        node('node-02') {
          sh '''
          export TEST=test/transport/peer.transactions.delegates.js TEST_TYPE='FUNC'
          cd "$(echo $WORKSPACE | cut -f 1 -d '@')"
          npm run jenkins
          '''
        }
      },
      "Functional Transport - Peer - Transactions Main" : {
        node('node-02') {
          sh '''
          export TEST=test/transport/peer.transactions.main.js  TEST_TYPE='FUNC'
          cd "$(echo $WORKSPACE | cut -f 1 -d '@')"
          npm run jenkins
          '''
        }
      },
      "Functional Transport - Peer - Transactions Multisignatures" : {
        node('node-02') {
          sh '''
          export TEST=test/transport/peer.transactions.multisignatures.js  TEST_TYPE='FUNC'
          cd "$(echo $WORKSPACE | cut -f 1 -d '@')"
          npm run jenkins
          '''
        }
      },
      "Functional Transport - Peer - Transactions Multisignatures Advanced" : {
        node('node-02') {
          sh '''
          export TEST=test/transport/peer.transactions.multisignatures.advanced.js  TEST_TYPE='FUNC'
          cd "$(echo $WORKSPACE | cut -f 1 -d '@')"
          npm run jenkins
          '''
        }
      },
      "Functional Transport - Peer - Transactions Signatures" : {
        node('node-02') {
          sh '''
          export TEST=test/transport/peer.transactions.signatures.js  TEST_TYPE='FUNC'
          cd "$(echo $WORKSPACE | cut -f 1 -d '@')"
          npm run jenkins
          '''
        }
      },
      "Functional Transport - Peer - Votes" : {
        node('node-02') {
          sh '''
          export TEST=test/transport/peer.transactions.votes.js TEST_TYPE='FUNC'
          cd "$(echo $WORKSPACE | cut -f 1 -d '@')"
          npm run jenkins
          '''
        }
      }, // End node-02 tests

      // Begin node-03 tests
      "Unit - Helpers" : {
        node('node-03') {
          sh '''
          export TEST=test/unit/helpers/*.js TEST_TYPE='UNIT'
          cd "$(echo $WORKSPACE | cut -f 1 -d '@')"
          npm run jenkins
          '''
        }
      },
      "Unit - Modules" : {
        node('node-03') {
          sh '''
          export TEST=test/unit/modules/*.js TEST_TYPE='UNIT'
          cd "$(echo $WORKSPACE | cut -f 1 -d '@')"
          npm run jenkins
          '''
        }
      },
      "Unit - Modules - Blocks" : {
        node('node-03') {
          sh '''
          export TEST=test/unit/modules/blocks/*.js TEST_TYPE='UNIT'
          cd "$(echo $WORKSPACE | cut -f 1 -d '@')"
          npm run jenkins
          '''
        }
      },
      "Unit - SQL" : {
        node('node-03') {
          sh '''
          export TEST=test/unit/sql/*.js TEST_TYPE='UNIT'
          cd "$(echo $WORKSPACE | cut -f 1 -d '@')"
          npm run jenkins
          '''
        }
      },
      "Unit - Logic" : {
        node('node-03') {
          sh '''
          export TEST=test/unit/logic/*.js TEST_TYPE='UNIT'
          cd "$(echo $WORKSPACE | cut -f 1 -d '@')"
          npm run jenkins
          '''
        }
      },
      "Functional System - Multisignature" : {
        node('node-03') {
          sh '''
          export TEST=test/system/multisignature.js TEST_TYPE='FUNC'
          cd "$(echo $WORKSPACE | cut -f 1 -d '@')"
          npm run jenkins
          '''
        }
      },
      "Functional Transport - Stress - Transactions" : {
        node('node-03') {
          sh '''
          export TEST=test/transport/peer.transactions.stress.js TEST_TYPE='FUNC'
          cd "$(echo $WORKSPACE | cut -f 1 -d '@')"
          npm run jenkins
          '''
        }
      } // End node-03 tests
    )
  }

  stage ('Gather Coverage') {
    parallel(
      "Gather Coverage Node-01" : {
        node('node-01') {
          sh '''#!/bin/bash
          export HOST=127.0.0.1:4000
          npm run fetchCoverage
          # Submit coverage reports to Master
          scp test/.coverage-func.zip jenkins@master-01:/var/lib/jenkins/coverage/coverage-func-node-01.zip
          '''
        }
      },
      "Gather Coverage Node-02" : {
        node('node-02') {
          sh '''#!/bin/bash
          export HOST=127.0.0.1:4000
          npm run fetchCoverage
          # Submit coverage reports to Master
          scp test/.coverage-func.zip jenkins@master-01:/var/lib/jenkins/coverage/coverage-func-node-02.zip
          '''
        }
      },
      "Gather Coverage Node-03" : {
        node('node-03') {
          sh '''#!/bin/bash
          export HOST=127.0.0.1:4000
          npm run fetchCoverage
          # Submit coverage reports to Master
          scp test/.coverage-unit/* jenkins@master-01:/var/lib/jenkins/coverage/coverage-unit/
          scp test/.coverage-func.zip jenkins@master-01:/var/lib/jenkins/coverage/coverage-func-node-03.zip
          '''
        }
      }
    ) // End parallel coverage
  }

  stage ('Submit Coverage') {
    node('master-01') {
      sh '''
      cd /var/lib/jenkins/coverage/
      unzip coverage-func-node-01.zip -d node-01
      unzip coverage-func-node-02.zip -d node-02
      unzip coverage-func-node-03.zip -d node-03
      bash merge_lcov.sh . merged-lcov.info
      cp merged-lcov.info $WORKSPACE/merged-lcov.info
      cp .coveralls.yml $WORKSPACE/.coveralls.yml
      cd $WORKSPACE
      cat merged-lcov.info | coveralls -v
      '''
    }
  }

  stage ('Cleanup') {
    parallel(
      "Cleanup Node-01" : {
        node('node-01') {
          sh '''
          pkill -f app.js -9
          '''
        }
      },
      "Cleanup Node-02" : {
        node('node-02') {
          sh '''
          pkill -f app.js -9
          '''
        }
      },
      "Cleanup Node-03" : {
        node('node-03') {
          sh '''
          pkill -f app.js -9
          '''
        }
      },
      "Cleanup Master" : {
        node('master-01') {
          sh '''
          cd /var/lib/jenkins/coverage/
          rm -rf node-0*
          rm -rf *.zip
          rm -rf coverage-unit/*
          rm -f merged-lcov.info
          rm -rf lisk/*
          '''
        }
      }
    )
  }
=======
def buildDependencies() {
	try {
		sh '''
		rsync -axl -e "ssh -oUser=jenkins" master-01:/var/lib/jenkins/lisk/node_modules/ "$WORKSPACE/node_modules/"
		npm install
		'''
	} catch (err) {
		echo "Error: ${err}"
		currentBuild.result = 'FAILURE'
		report()
		error('Stopping build: building dependencies failed')
	}
}

def startLisk() {
	try {
		sh '''
		cp test/data/config.json test/data/genesis_block.json .
		NODE_ENV=test JENKINS_NODE_COOKIE=dontKillMe ~/start_lisk.sh
		'''
	} catch (err) {
		echo "Error: ${err}"
		currentBuild.result = 'FAILURE'
		report()
		error('Stopping build: Lisk failed to start')
	}
}

def cleanUp() {
	try {
		sh 'pkill -f app.js -9'
	} catch (err) {
		echo "Error: ${err}"
		currentBuild.result = 'FAILURE'
		report()
		error('Stopping build: clean up failed')
	}
}

def cleanUpMaster() {
	try{
		dir('/var/lib/jenkins/coverage/') {
			sh '''
			rm -rf node-0*
			rm -rf *.zip
			rm -rf coverage-unit/*
			rm -f merged-lcov.info
			rm -rf lisk/*
			rm -f coverage.json
			rm -f lcov.info
			'''
		}
	} catch (err) {
		echo "Error: ${err}"
		currentBuild.result = 'FAILURE'
		report()
		error('Stopping build: master clean up failed')
	}
}

def archiveLogs() {
	sh '''
	mv "${WORKSPACE%@*}/logs" "${WORKSPACE}/logs_${NODE_NAME}_${JOB_BASE_NAME}_${BUILD_ID}" || true
	'''
	try {
		archiveArtifacts artifacts: "logs_${NODE_NAME}_${JOB_BASE_NAME}_${BUILD_ID}/*", allowEmptyArchive: true
	} catch (err) {
		echo "Error: ${err}"
	}
}

def runAction(action) {
	try {
		if (action == 'lint') {
			sh """
			cd "\$(echo ${env.WORKSPACE} | cut -f 1 -d '@')"
			npm run ${action}
			"""
		} else {
			sh """
			cd "\$(echo ${env.WORKSPACE} | cut -f 1 -d '@')"
			npm test -- ${action}
			"""
		}
	} catch (err) {
		archiveLogs()
		echo "Error: ${err}"
		currentBuild.result = 'FAILURE'
		report()
		error('Stopping build: ' + action + ' failed')
	}
}

def reportCoverage(node) {
	try {
		sh """
		export HOST=127.0.0.1:4000
		# Gathers tests into single lcov.info
		npm run cover:report
		npm run cover:fetch
		# Submit coverage reports to Master
		scp -r test/.coverage-unit/* jenkins@master-01:/var/lib/jenkins/coverage/coverage-unit/
		scp test/.coverage-func.zip jenkins@master-01:/var/lib/jenkins/coverage/coverage-func-node-${node}.zip
		"""
	} catch (err) {
		echo "Error: ${err}"
		currentBuild.result = 'FAILURE'
		report()
		error('Stopping build: reporting coverage statistics failed node-' + node)
	}
}

def report() {
	if (currentBuild.result == 'FAILURE') {
		def prBranch = ''
		if (env.CHANGE_BRANCH != null) {
			prBranch = " (${env.CHANGE_BRANCH})"
		}
		slackSend color: 'danger', message: "Build #${env.BUILD_NUMBER} of <${env.BUILD_URL}|${env.JOB_NAME}>${prBranch} failed (<${env.BUILD_URL}/console|console>, <${env.BUILD_URL}/changes|changes>)", channel: '#lisk-ci-core'
	}
}

lock(resource: "Lisk-Core-Nodes", inversePrecedence: true) {

	properties([
		parameters([
			string(name: 'JENKINS_PROFILE', defaultValue: 'jenkins', description: 'To build cache dependencies and run slow tests, change this value to jenkins-extensive.', ),
			string(name: 'LOG_LEVEL', defaultValue: 'error', description: 'To get desired build log output change the log level', ),
			string(name: 'FILE_LOG_LEVEL', defaultValue: 'error', description: 'To get desired file log output change the log level', ),
			string(name: 'LOG_DB_EVENTS', defaultValue: 'false', description: 'To get detailed info on db events log.', ),
			string(name: 'SILENT', defaultValue: 'true', description: 'To turn off test debug logs.', )
		 ])
	])

	stage('Prepare workspace') {
		parallel(
			"Build cached dependencies" : {
				node('master-01') {
					try {
						deleteDir()
						checkout scm
						sh """
						if [ ${params.JENKINS_PROFILE} = "jenkins-extensive" ]; then
							rm -Rf "${env.WORKSPACE}/node_modules/"
							npm install
							rsync -axl --delete "${env.WORKSPACE}/node_modules/" /var/lib/jenkins/lisk/node_modules/
						fi
						"""
					} catch (err) {
						echo "Error: ${err}"
						currentBuild.result = 'FAILURE'
						report()
						error('Stopping build: caching dependencies failed')
					}
				}
			},
			"Initialize node-01" : {
				node('node-01') {
					initializeNode()
				}
			},
			"Initialize node-02" : {
				node('node-02') {
					initializeNode()
				}
			},
			"Initialize node-03" : {
				node('node-03') {
					initializeNode()
				}
			},
			"Initialize node-04" : {
				node('node-04') {
					initializeNode()
				}
			},
			"Initialize node-05" : {
				node('node-05') {
					initializeNode()
				}
			},
			"Initialize master workspace" : {
				node('master-01') {
					cleanUpMaster()
				}
			}
		)
	}

	stage('Build dependencies') {
		parallel(
			"Build dependencies node-01" : {
				node('node-01') {
					buildDependencies()
				}
			},
			"Build dependencies node-02" : {
				node('node-02') {
					buildDependencies()
				}
			},
			"Build dependencies node-03" : {
				node('node-03') {
					buildDependencies()
				}
			},
			"Build dependencies node-04" : {
				node('node-04') {
					buildDependencies()
				}
			},
			"Build dependencies node-05" : {
				node('node-05') {
					buildDependencies()
				}
			}
		)
	}

	stage('Start Lisk') {
		parallel(
			"Start Lisk node-01" : {
				node('node-01') {
					startLisk()
				}
			},
			"Start Lisk node-02" : {
				node('node-02') {
					startLisk()
				}
			},
			"Start Lisk node-03" : {
				node('node-03') {
					startLisk()
				}
			},
			"Start Lisk node-04" : {
				node('node-04') {
					startLisk()
				}
			},
			"Start Lisk node-05" : {
				node('node-05') {
					startLisk()
				}
			}
		)
	}

	stage('Run parallel tests') {
		timestamps {
			parallel(
				"Lint" : {
					node('node-01') {
						runAction('lint')
					}
				},
				"Functional HTTP GET tests" : {
					node('node-01') {
						if (params.JENKINS_PROFILE == 'jenkins-extensive') {
							runAction('mocha:extensive:functional:get')
						} else {
							runAction('mocha:untagged:functional:get')
						}
						archiveLogs()
					}
				}, // End node-01 tests
				"Functional HTTP POST tests" : {
					node('node-02') {
						if (params.JENKINS_PROFILE == 'jenkins-extensive') {
							runAction('mocha:extensive:functional:post')
						} else {
							runAction('mocha:untagged:functional:post')
						}
						archiveLogs()
					}
				}, // End node-02 tests
				"Functional WS tests" : {
					node('node-03') {
						if (params.JENKINS_PROFILE == 'jenkins-extensive') {
							runAction('mocha:extensive:functional:ws')
						} else {
							runAction('mocha:untagged:functional:ws')
						}
						archiveLogs()
					}
				}, // End node-03 tests
				"Unit tests" : {
					node('node-04') {
						if (params.JENKINS_PROFILE == 'jenkins-extensive') {
							runAction('mocha:extensive:unit')
						} else {
							runAction('mocha:untagged:unit')
						}
						archiveLogs()
					}
				}, // End node-04 tests
				"Functional system tests" : {
					node('node-05') {
						if (params.JENKINS_PROFILE == 'jenkins-extensive') {
							runAction('mocha:extensive:functional:system')
						} else {
							runAction('mocha:untagged:functional:system')
						}
						archiveLogs()
					}
				} // End node-05 tests
			) // End parallel
		} // End timestamp
	}

	stage('Gather coverage') {
		parallel(
			"Gather coverage node-01" : {
				node('node-01') {
					reportCoverage('01')
				}
			},
			"Gather coverage node-02" : {
				node('node-02') {
					reportCoverage('02')
				}
			},
			"Gather coverage node-03" : {
				node('node-03') {
					reportCoverage('03')
				}
			},
			"Gather coverage node-04" : {
				node('node-04') {
					reportCoverage('04')
				}
			},
			"Gather coverage node-05" : {
				node('node-05') {
					reportCoverage('05')
				}
			}
		)
	}

	stage('Submit coverage') {
		node('master-01') {
			try {
				sh '''
				cd /var/lib/jenkins/coverage/
				unzip coverage-func-node-01.zip -d node-01
				unzip coverage-func-node-02.zip -d node-02
				unzip coverage-func-node-03.zip -d node-03
				unzip coverage-func-node-04.zip -d node-04
				unzip coverage-func-node-05.zip -d node-05
				bash merge_lcov.sh . merged-lcov.info
				cp merged-lcov.info $WORKSPACE/merged-lcov.info
				cp .coveralls.yml $WORKSPACE/.coveralls.yml
				cd $WORKSPACE
				cat merged-lcov.info | coveralls -v
				'''
			} catch (err) {
				echo "Error: ${err}"
				currentBuild.result = 'FAILURE'
				report()
				error('Stopping build: submitting coverage failed')
			}
		}
	}

	stage('Clean up') {
		parallel(
			"Clean up node-01" : {
				node('node-01') {
					cleanUp()
				}
			},
			"Clean up node-02" : {
				node('node-02') {
					cleanUp()
				}
			},
			"Clean up node-03" : {
				node('node-03') {
					cleanUp()
				}
			},
			"Clean up node-04" : {
				node('node-04') {
					cleanUp()
				}
			},
			"Clean up node-05" : {
				node('node-05') {
					cleanUp()
				}
			},
			"Clean up master" : {
				node('master-01') {
					cleanUpMaster()
				}
			}
		)
	}
>>>>>>> 2a4460b6

	stage('Set milestone') {
		node('master-01') {
			milestone 1
			currentBuild.result = 'SUCCESS'
			report()
		}
	}
}<|MERGE_RESOLUTION|>--- conflicted
+++ resolved
@@ -29,471 +29,6 @@
 	}
 }
 
-<<<<<<< HEAD
-def buildDependency() {
-  try {
-    sh '''#!/bin/bash
-    # Install Deps
-    npm install
-
-    # Install Nodejs
-    tar -zxf ~/lisk-node-Linux-x86_64.tar.gz
-    '''
-  } catch (err) {
-    currentBuild.result = 'FAILURE'
-    error('Stopping build, installation failed')
-  }
-}
-
-def startLisk() {
-  try {
-    sh '''#!/bin/bash
-    cd "$(echo $WORKSPACE | cut -f 1 -d '@')"
-    cp test/config.json test/genesisBlock.json .
-    export NODE_ENV=test
-    JENKINS_NODE_COOKIE=dontKillMe ~/start_lisk.sh
-    '''
-  } catch (err) {
-    currentBuild.result = 'FAILURE'
-    error('Stopping build, Lisk failed')
-  }
-}
-
-lock(resource: "Lisk-Core-Nodes", inversePrecedence: true) {
-  stage ('Prepare Workspace') {
-    parallel(
-      "Build Node-01" : {
-        node('node-01') {
-          initBuild()
-        }
-      },
-      "Build Node-02" : {
-        node('node-02') {
-          initBuild()
-        }
-      },
-      "Build Node-03" : {
-        node('node-03') {
-          initBuild()
-        }
-      },
-      "Initialize Master Workspace" : {
-        node('master-01') {
-          sh '''
-          cd /var/lib/jenkins/coverage/
-          rm -rf node-0*
-          rm -rf *.zip
-          rm -rf coverage-unit/*
-          rm -rf lisk/*
-          rm -f merged-lcov.info
-          '''
-          deleteDir()
-          checkout scm
-        }
-      }
-    )
-  }
-
-  stage ('Build Dependencies') {
-    parallel(
-      "Build Dependencies Node-01" : {
-        node('node-01') {
-          buildDependency()
-        }
-      },
-      "Build Dependencies Node-02" : {
-        node('node-02') {
-          buildDependency()
-        }
-      },
-      "Build Dependencies Node-03" : {
-        node('node-03') {
-          buildDependency()
-        }
-      }
-    )
-  }
-
-  stage ('Start Lisk') {
-    parallel(
-      "Start Lisk Node-01" : {
-        node('node-01') {
-          startLisk()
-        }
-      },
-      "Start Lisk Node-02" : {
-        node('node-02') {
-          startLisk()
-        }
-      },
-      "Start Lisk Node-03" : {
-        node('node-03') {
-          startLisk()
-        }
-      }
-    )
-  }
-
-  stage ('Parallel Tests') {
-    parallel(
-      // Begin node-01 tests
-      "ESLint" : {
-        node('node-01') {
-          sh '''
-          cd "$(echo $WORKSPACE | cut -f 1 -d '@')"
-          npm run eslint
-          '''
-        }
-      },
-      "Functional API - Accounts" : {
-        node('node-01') {
-          sh '''
-          export TEST=test/api/accounts.js TEST_TYPE='FUNC'
-          cd "$(echo $WORKSPACE | cut -f 1 -d '@')"
-          npm run jenkins
-          '''
-        }
-      },
-      "Functional API - Blocks" : {
-        node('node-01') {
-          sh '''
-          export TEST=test/api/blocks.js TEST_TYPE='FUNC'
-          cd "$(echo $WORKSPACE | cut -f 1 -d '@')"
-          npm run jenkins
-          '''
-        }
-      },
-      "Functional API - Delegates" : {
-        node('node-01') {
-          sh '''
-          export TEST=test/api/delegates.js TEST_TYPE='FUNC'
-          cd "$(echo $WORKSPACE | cut -f 1 -d '@')"
-          npm run jenkins
-          '''
-        }
-      },
-      "Functional API - Dapps" : {
-        node('node-01') {
-          sh '''
-          export TEST=test/api/dapps.js TEST_TYPE='FUNC'
-          cd "$(echo $WORKSPACE | cut -f 1 -d '@')"
-          npm run jenkins
-          '''
-        }
-      },
-      "Functional API - Loader" : {
-        node('node-01') {
-          sh '''
-          export TEST=test/api/loader.js TEST_TYPE='FUNC'
-          cd "$(echo $WORKSPACE | cut -f 1 -d '@')"
-          npm run jenkins
-          '''
-        }
-      },
-      "Functional API - Multisignatures" : {
-        node('node-01') {
-          sh '''
-          export TEST=test/api/multisignatures.js TEST_TYPE='FUNC'
-          cd "$(echo $WORKSPACE | cut -f 1 -d '@')"
-          npm run jenkins
-          '''
-        }
-      },
-      "Functional API - Multisignatures - Transactions" : {
-        node('node-01') {
-          sh '''
-          export TEST=test/api/multisignatures.transactions.js TEST_TYPE='FUNC'
-          cd "$(echo $WORKSPACE | cut -f 1 -d '@')"
-          npm run jenkins
-          '''
-        }
-      },
-      "Functional API - Peers" : {
-        node('node-01') {
-          sh '''
-          export TEST=test/api/peers.js TEST_TYPE='FUNC'
-          cd "$(echo $WORKSPACE | cut -f 1 -d '@')"
-          npm run jenkins
-          '''
-        }
-      },
-      "Functional API - Signatures" : {
-        node('node-01') {
-          sh '''
-          export TEST=test/api/signatures.js TEST_TYPE='FUNC'
-          cd "$(echo $WORKSPACE | cut -f 1 -d '@')"
-          npm run jenkins
-          '''
-        }
-      },
-      "Functional API - Transactions" : {
-        node('node-01') {
-          sh '''
-          export TEST=test/api/transactions.js TEST_TYPE='FUNC'
-          cd "$(echo $WORKSPACE | cut -f 1 -d '@')"
-          npm run jenkins
-          '''
-        }
-      }, // End node-01 tests
-
-      // Begin node-02 tests
-      "Functional Transport - Peer" : {
-        node('node-02') {
-          sh '''
-          export TEST=test/transport/peer.js TEST_TYPE='FUNC'
-          cd "$(echo $WORKSPACE | cut -f 1 -d '@')"
-          npm run jenkins
-          '''
-        }
-      },
-      "Functional Transport - Peer - Dapp" : {
-        node('node-02') {
-          sh '''
-          export TEST=test/transport/peer.dapp.js TEST_TYPE='FUNC'
-          cd "$(echo $WORKSPACE | cut -f 1 -d '@')"
-          npm run jenkins
-          '''
-        }
-      },
-      "Functional Transport - Peer - Blocks" : {
-        node('node-02') {
-          sh '''
-          export TEST=test/transport/peer.blocks.js TEST_TYPE='FUNC'
-          cd "$(echo $WORKSPACE | cut -f 1 -d '@')"
-          npm run jenkins
-          '''
-        }
-      },
-      "Functional Transport - Peer - Signatures" : {
-        node('node-02') {
-          sh '''
-          export TEST=test/transport/peer.signatures.js TEST_TYPE='FUNC'
-          cd "$(echo $WORKSPACE | cut -f 1 -d '@')"
-          npm run jenkins
-          '''
-        }
-      },
-      "Functional Transport - Peer - Transactions Collision" : {
-        node('node-02') {
-          sh '''
-          export TEST=test/transport/peer.transactions.collision.js TEST_TYPE='FUNC'
-          cd "$(echo $WORKSPACE | cut -f 1 -d '@')"
-          npm run jenkins
-          '''
-        }
-      },
-      "Functional Transport - Peer - Transactions Delegates" : {
-        node('node-02') {
-          sh '''
-          export TEST=test/transport/peer.transactions.delegates.js TEST_TYPE='FUNC'
-          cd "$(echo $WORKSPACE | cut -f 1 -d '@')"
-          npm run jenkins
-          '''
-        }
-      },
-      "Functional Transport - Peer - Transactions Main" : {
-        node('node-02') {
-          sh '''
-          export TEST=test/transport/peer.transactions.main.js  TEST_TYPE='FUNC'
-          cd "$(echo $WORKSPACE | cut -f 1 -d '@')"
-          npm run jenkins
-          '''
-        }
-      },
-      "Functional Transport - Peer - Transactions Multisignatures" : {
-        node('node-02') {
-          sh '''
-          export TEST=test/transport/peer.transactions.multisignatures.js  TEST_TYPE='FUNC'
-          cd "$(echo $WORKSPACE | cut -f 1 -d '@')"
-          npm run jenkins
-          '''
-        }
-      },
-      "Functional Transport - Peer - Transactions Multisignatures Advanced" : {
-        node('node-02') {
-          sh '''
-          export TEST=test/transport/peer.transactions.multisignatures.advanced.js  TEST_TYPE='FUNC'
-          cd "$(echo $WORKSPACE | cut -f 1 -d '@')"
-          npm run jenkins
-          '''
-        }
-      },
-      "Functional Transport - Peer - Transactions Signatures" : {
-        node('node-02') {
-          sh '''
-          export TEST=test/transport/peer.transactions.signatures.js  TEST_TYPE='FUNC'
-          cd "$(echo $WORKSPACE | cut -f 1 -d '@')"
-          npm run jenkins
-          '''
-        }
-      },
-      "Functional Transport - Peer - Votes" : {
-        node('node-02') {
-          sh '''
-          export TEST=test/transport/peer.transactions.votes.js TEST_TYPE='FUNC'
-          cd "$(echo $WORKSPACE | cut -f 1 -d '@')"
-          npm run jenkins
-          '''
-        }
-      }, // End node-02 tests
-
-      // Begin node-03 tests
-      "Unit - Helpers" : {
-        node('node-03') {
-          sh '''
-          export TEST=test/unit/helpers/*.js TEST_TYPE='UNIT'
-          cd "$(echo $WORKSPACE | cut -f 1 -d '@')"
-          npm run jenkins
-          '''
-        }
-      },
-      "Unit - Modules" : {
-        node('node-03') {
-          sh '''
-          export TEST=test/unit/modules/*.js TEST_TYPE='UNIT'
-          cd "$(echo $WORKSPACE | cut -f 1 -d '@')"
-          npm run jenkins
-          '''
-        }
-      },
-      "Unit - Modules - Blocks" : {
-        node('node-03') {
-          sh '''
-          export TEST=test/unit/modules/blocks/*.js TEST_TYPE='UNIT'
-          cd "$(echo $WORKSPACE | cut -f 1 -d '@')"
-          npm run jenkins
-          '''
-        }
-      },
-      "Unit - SQL" : {
-        node('node-03') {
-          sh '''
-          export TEST=test/unit/sql/*.js TEST_TYPE='UNIT'
-          cd "$(echo $WORKSPACE | cut -f 1 -d '@')"
-          npm run jenkins
-          '''
-        }
-      },
-      "Unit - Logic" : {
-        node('node-03') {
-          sh '''
-          export TEST=test/unit/logic/*.js TEST_TYPE='UNIT'
-          cd "$(echo $WORKSPACE | cut -f 1 -d '@')"
-          npm run jenkins
-          '''
-        }
-      },
-      "Functional System - Multisignature" : {
-        node('node-03') {
-          sh '''
-          export TEST=test/system/multisignature.js TEST_TYPE='FUNC'
-          cd "$(echo $WORKSPACE | cut -f 1 -d '@')"
-          npm run jenkins
-          '''
-        }
-      },
-      "Functional Transport - Stress - Transactions" : {
-        node('node-03') {
-          sh '''
-          export TEST=test/transport/peer.transactions.stress.js TEST_TYPE='FUNC'
-          cd "$(echo $WORKSPACE | cut -f 1 -d '@')"
-          npm run jenkins
-          '''
-        }
-      } // End node-03 tests
-    )
-  }
-
-  stage ('Gather Coverage') {
-    parallel(
-      "Gather Coverage Node-01" : {
-        node('node-01') {
-          sh '''#!/bin/bash
-          export HOST=127.0.0.1:4000
-          npm run fetchCoverage
-          # Submit coverage reports to Master
-          scp test/.coverage-func.zip jenkins@master-01:/var/lib/jenkins/coverage/coverage-func-node-01.zip
-          '''
-        }
-      },
-      "Gather Coverage Node-02" : {
-        node('node-02') {
-          sh '''#!/bin/bash
-          export HOST=127.0.0.1:4000
-          npm run fetchCoverage
-          # Submit coverage reports to Master
-          scp test/.coverage-func.zip jenkins@master-01:/var/lib/jenkins/coverage/coverage-func-node-02.zip
-          '''
-        }
-      },
-      "Gather Coverage Node-03" : {
-        node('node-03') {
-          sh '''#!/bin/bash
-          export HOST=127.0.0.1:4000
-          npm run fetchCoverage
-          # Submit coverage reports to Master
-          scp test/.coverage-unit/* jenkins@master-01:/var/lib/jenkins/coverage/coverage-unit/
-          scp test/.coverage-func.zip jenkins@master-01:/var/lib/jenkins/coverage/coverage-func-node-03.zip
-          '''
-        }
-      }
-    ) // End parallel coverage
-  }
-
-  stage ('Submit Coverage') {
-    node('master-01') {
-      sh '''
-      cd /var/lib/jenkins/coverage/
-      unzip coverage-func-node-01.zip -d node-01
-      unzip coverage-func-node-02.zip -d node-02
-      unzip coverage-func-node-03.zip -d node-03
-      bash merge_lcov.sh . merged-lcov.info
-      cp merged-lcov.info $WORKSPACE/merged-lcov.info
-      cp .coveralls.yml $WORKSPACE/.coveralls.yml
-      cd $WORKSPACE
-      cat merged-lcov.info | coveralls -v
-      '''
-    }
-  }
-
-  stage ('Cleanup') {
-    parallel(
-      "Cleanup Node-01" : {
-        node('node-01') {
-          sh '''
-          pkill -f app.js -9
-          '''
-        }
-      },
-      "Cleanup Node-02" : {
-        node('node-02') {
-          sh '''
-          pkill -f app.js -9
-          '''
-        }
-      },
-      "Cleanup Node-03" : {
-        node('node-03') {
-          sh '''
-          pkill -f app.js -9
-          '''
-        }
-      },
-      "Cleanup Master" : {
-        node('master-01') {
-          sh '''
-          cd /var/lib/jenkins/coverage/
-          rm -rf node-0*
-          rm -rf *.zip
-          rm -rf coverage-unit/*
-          rm -f merged-lcov.info
-          rm -rf lisk/*
-          '''
-        }
-      }
-    )
-  }
-=======
 def buildDependencies() {
 	try {
 		sh '''
@@ -894,7 +429,6 @@
 			}
 		)
 	}
->>>>>>> 2a4460b6
 
 	stage('Set milestone') {
 		node('master-01') {
