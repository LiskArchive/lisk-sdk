--- conflicted
+++ resolved
@@ -25,7 +25,6 @@
 	windowMs: 60000 // 1 minute window
 };
 
-<<<<<<< HEAD
 /**
  * Description.
  *
@@ -40,11 +39,7 @@
  * @returns {function} {@link api/fittings.lisk_request_limit}
  * @todo: Add description of the function and its parameters
  */
-module.exports = function create (fittingDef, bagpipes) {
-
-=======
 module.exports = function create(fittingDef) {
->>>>>>> 05875943
 	debug('config: %j', fittingDef);
 	var limits = {};
 	var appConfigLimits = {};
@@ -68,7 +63,6 @@
 
 	var middleware = new RateLimit(_.clone(limits));
 
-<<<<<<< HEAD
 	/**
 	 * Description.
 	 *
@@ -79,10 +73,7 @@
 	 * @returns {function} {@link api/fittings.lisk_request_limit}
 	 * @todo: Add description of the function and its parameters
 	 */
-	function lisk_request_limit (context, cb) {
-=======
 	function lisk_request_limit(context, cb) {
->>>>>>> 05875943
 		debug('exec');
 		middleware(context.request, context.response, cb);
 	}
