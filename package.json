{
	"name": "lisk",
<<<<<<< HEAD
	"version": "1.4.0-alpha.0",
=======
	"version": "1.3.0-alpha.1",
>>>>>>> 96c2cd83
	"description": "Lisk blockchain application platform",
	"author":
		"Lisk Foundation <admin@lisk.io>, lightcurve GmbH <admin@lightcurve.io>",
	"license": "GPL-3.0",
	"private": true,
	"keywords": ["cryptocurrency", "blockchain", "lisk", "nodejs", "javascript"],
	"homepage": "https://github.com/LiskHQ/lisk#readme",
	"repository": {
		"type": "git",
		"url": "git+https://github.com/LiskHQ/lisk.git"
	},
	"bugs": {
		"url": "https://github.com/LiskHQ/lisk/issues"
	},
	"engines": {
		"node": "8.12.0",
		"npm": "6.4.1"
	},
	"main": "app.js",
	"scripts": {
		"start": "node app.js",
		"console": "node scripts/console.js",
		"lint": "./node_modules/.bin/eslint .",
		"lint:fix": "./node_modules/.bin/eslint --fix .",
		"format":
			"prettier --write \"./*.{js,json,md}\" \"{api,config,db,docs,helpers,logic,modules,schema,scripts,tasks,test}{,/**}/*.{js,json,md}\"",
		"cover:fetch": "./node_modules/.bin/grunt exec:fetchCoverage --verbose",
		"cover:report": "./node_modules/.bin/grunt coverageReport --verbose",
		"test": "./node_modules/.bin/grunt",
		"grunt": "./node_modules/.bin/grunt",
		"mocha": "./node_modules/.bin/mocha",
		"docs:build": "jsdoc -c docs/conf.json --verbose --pedantic",
		"docs:serve": "./node_modules/.bin/http-server docs/jsdoc/",
		"precommit": "lint-staged",
		"check:dependencies": "./node_modules/.bin/snyk protect",
		"prepush":
			"./node_modules/.bin/eslint $(git ls-files '*.js') && npm run check:dependencies",
		"prepublishOnly": "npm run check:dependencies"
	},
	"dependencies": {
		"async": "=2.4.1",
		"bignumber.js": "=7.2.1",
		"bluebird": "=3.5.1",
		"body-parser": "=1.18.2",
		"bytebuffer": "=5.0.1",
		"change-case": "=3.0.1",
		"colors": "=1.1.2",
		"commander": "=2.9.0",
		"compression": "=1.7.1",
		"cors": "=2.8.3",
		"debug": "=3.1.0",
		"deep-diff": "=1.0.1",
		"ejs": "=2.5.6",
		"express": "=4.16.0",
		"express-domain-middleware": "=0.1.0",
		"express-query-int": "=1.0.1",
		"express-rate-limit": "=2.8.0",
		"extend": "=3.0.1",
		"find": "=0.2.7",
		"fs-extra": "=5.0.0",
		"ip": "=1.1.5",
		"js-yaml": "=3.10.0",
		"json-refs": "=3.0.12",
		"lisk-elements": "=1.0.0",
		"lisk-newrelic": "LiskHQ/lisk-newrelic#1ea09b4",
		"lodash": "=4.17.11",
		"lisk-newrelic": "LiskHQ/lisk-newrelic#5e1f4bb",
		"method-override": "=2.3.10",
		"newrelic": "=4.8.1",
		"pg-monitor": "=0.9.0",
		"pg-promise": "=8.2.1",
		"popsicle": "=9.1.0",
		"randomstring": "=1.1.5",
		"redis": "=2.7.1",
		"rimraf": "=2.6.1",
		"semver": "=5.3.0",
		"socket.io": "=2.0.3",
		"socketcluster": "=11.4.1",
		"socketcluster-client": "=11.2.0",
		"sodium-native": "LiskHQ/sodium-native#dd0319f",
		"strftime": "=0.10.0",
		"swagger-node-runner": "=0.7.3",
		"sway": "=2.0.5",
		"valid-url": "=1.0.9",
		"wamp-socket-cluster": "=2.0.0-beta.4",
		"z-schema": "=3.18.2"
	},
	"devDependencies": {
		"browserify-bignum": "=1.3.0-2",
		"chai": "=4.0.2",
		"chai-as-promised": "=7.1.1",
		"chai-bignumber": "=2.0.0",
		"co-mocha": "=1.2.1",
		"coveralls": "=3.0.2",
		"csv": "=1.1.1",
		"eslint": "=4.16.0",
		"eslint-config-airbnb-base": "=12.1.0",
		"eslint-config-lisk-base": "=1.0.0",
		"eslint-plugin-import": "=2.8.0",
		"eslint-plugin-mocha": "=4.11.0",
		"faker": "=4.1.0",
		"grunt": "=1.0.3",
		"grunt-exec": "=2.0.0",
		"http-server": "=0.11.1",
		"husky": "=0.14.3",
		"istanbul": "=0.4.5",
		"istanbul-middleware": "=0.2.2",
		"jsdoc": "=3.4.3",
		"jsdox": "=0.4.10",
		"lint-staged": "=6.1.0",
		"mocha": "=4.0.1",
		"moment": "=2.19.3",
		"node-mocks-http": "^1.6.6",
		"pm2": "=3.2.2",
		"prettier": "=1.10.2",
		"rewire": "=4.0.1",
		"rx": "=4.1.0",
		"sinon": "=3.2.1",
		"sinon-chai": "=2.14.0",
		"snyk": "^1.69.6",
		"stampit": "=4.0.2",
		"supertest": "=3.0.0"
	},
	"snyk": true,
	"lisk": {
		"minVersion": "1.1.0-rc.0"
	}
}<|MERGE_RESOLUTION|>--- conflicted
+++ resolved
@@ -1,10 +1,6 @@
 {
 	"name": "lisk",
-<<<<<<< HEAD
 	"version": "1.4.0-alpha.0",
-=======
-	"version": "1.3.0-alpha.1",
->>>>>>> 96c2cd83
 	"description": "Lisk blockchain application platform",
 	"author":
 		"Lisk Foundation <admin@lisk.io>, lightcurve GmbH <admin@lightcurve.io>",
@@ -69,9 +65,8 @@
 		"js-yaml": "=3.10.0",
 		"json-refs": "=3.0.12",
 		"lisk-elements": "=1.0.0",
+		"lodash": "=4.17.11",
 		"lisk-newrelic": "LiskHQ/lisk-newrelic#1ea09b4",
-		"lodash": "=4.17.11",
-		"lisk-newrelic": "LiskHQ/lisk-newrelic#5e1f4bb",
 		"method-override": "=2.3.10",
 		"newrelic": "=4.8.1",
 		"pg-monitor": "=0.9.0",
