--- conflicted
+++ resolved
@@ -50,20 +50,10 @@
 		"test:framework": "lerna run test --scope=lisk-framework",
 		"test:framework-plugins": "lerna run test --scope=@liskhq/lisk-framework-*",
 		"test:commander": "lerna run test --scope=lisk-commander",
-<<<<<<< HEAD
 		"build": "lerna run build --ignore=@liskhq/lisk-bft --ignore=@liskhq/lisk-genesis --ignore=lisk-elements --ignore=@liskhq/lisk-framework* --ignore=lisk-commander",
-		"init": "./scripts/init.sh"
-	},
-	"husky": {
-		"hooks": {
-			"pre-commit": "lint-staged"
-		}
-=======
-		"build": "lerna run build",
 		"init": "./scripts/init.sh",
 		"prepare": "husky install",
 		"postinstall": "husky install"
->>>>>>> 785c0931
 	},
 	"devDependencies": {
 		"@types/node": "12.20.6",
