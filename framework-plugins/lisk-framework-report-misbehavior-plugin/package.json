{
	"name": "@liskhq/lisk-framework-report-misbehavior-plugin",
	"version": "0.3.0-alpha.6",
<<<<<<< HEAD
	"description": "A plugin for lisk-framework that provides automatic detection of delegate misbehavior and sends a reportDelegateMisbehaviorTransaction to the running node",
=======
	"description": "A plugin for lisk-framework that provides automatic detection of validator misbehavior and sends a reportValidatorMisbehaviorTransaction to the running node",
>>>>>>> f4916ec8
	"author": "Lisk Foundation <admin@lisk.com>, lightcurve GmbH <admin@lightcurve.io>",
	"license": "Apache-2.0",
	"keywords": [
		"lisk",
		"blockchain"
	],
	"homepage": "https://github.com/LiskHQ/lisk-sdk/tree/master/framework-plugins/lisk-framework-report-misbehavior-plugin#readme",
	"repository": {
		"type": "git",
		"url": "git+https://github.com/LiskHQ/lisk-sdk.git"
	},
	"bugs": {
		"url": "https://github.com/LiskHQ/lisk-sdk/issues"
	},
	"engines": {
		"node": ">=16.14.1 <=16",
		"npm": ">=8.1.0"
	},
	"main": "dist-node/index.js",
	"scripts": {
		"clean": "./scripts/clean.sh",
		"format": "prettier --write '**/*'",
		"lint": "eslint --ext .js,.ts .",
		"lint:fix": "eslint --fix --ext .js,.ts .",
		"test": "jest --config=./test/unit/jest.config.js ",
		"test:coverage": "jest --config=./test/unit/jest.config.js  --coverage=true --coverage-reporters=text",
		"test:watch": "npm test -- --watch",
		"test:unit": "jest --config=./test/unit/jest.config.js --coverage=true --coverage-reporters=json --verbose",
		"test:integration": "jest --config=./test/integration/jest.config.js --runInBand",
		"test:functional": "jest --config=./test/functional/jest.config.js --runInBand",
		"prebuild": "rm -r dist-node/* || mkdir dist-node || true",
		"build": "tsc",
		"build:check": "node -e \"require('./dist-node')\""
	},
	"dependencies": {
		"@liskhq/lisk-cryptography": "^4.0.0-alpha.4",
		"fs-extra": "9.1.0",
		"lisk-sdk": "^6.0.0-alpha.6"
	},
	"devDependencies": {
		"@types/jest": "26.0.21",
		"@types/jest-when": "2.7.2",
		"@types/node": "12.20.6",
		"@typescript-eslint/eslint-plugin": "4.19.0",
		"@typescript-eslint/parser": "4.19.0",
		"axios": "0.21.2",
		"eslint": "7.22.0",
		"eslint-config-lisk-base": "2.0.1",
		"eslint-plugin-import": "2.22.1",
		"eslint-plugin-jest": "24.3.2",
		"jest": "26.6.3",
		"jest-extended": "0.11.5",
		"jest-when": "3.2.1",
		"prettier": "2.2.1",
		"source-map-support": "0.5.19",
		"ts-jest": "26.5.4",
		"ts-node": "9.1.1",
		"tsconfig-paths": "3.9.0",
		"typescript": "4.2.3"
	}
}<|MERGE_RESOLUTION|>--- conflicted
+++ resolved
@@ -1,11 +1,7 @@
 {
 	"name": "@liskhq/lisk-framework-report-misbehavior-plugin",
 	"version": "0.3.0-alpha.6",
-<<<<<<< HEAD
-	"description": "A plugin for lisk-framework that provides automatic detection of delegate misbehavior and sends a reportDelegateMisbehaviorTransaction to the running node",
-=======
 	"description": "A plugin for lisk-framework that provides automatic detection of validator misbehavior and sends a reportValidatorMisbehaviorTransaction to the running node",
->>>>>>> f4916ec8
 	"author": "Lisk Foundation <admin@lisk.com>, lightcurve GmbH <admin@lightcurve.io>",
 	"license": "Apache-2.0",
 	"keywords": [
