--- conflicted
+++ resolved
@@ -37,21 +37,8 @@
 		"build:check": "node -e \"require('./dist-node')\""
 	},
 	"dependencies": {
-<<<<<<< HEAD
 		"fs-extra": "9.1.0",
-		"lisk-sdk": "^5.2.0"
-=======
-		"@liskhq/lisk-bft": "^0.3.3",
-		"@liskhq/lisk-chain": "^0.3.3",
-		"@liskhq/lisk-codec": "^0.2.1",
-		"@liskhq/lisk-cryptography": "^3.2.0",
-		"@liskhq/lisk-db": "^0.2.0",
-		"@liskhq/lisk-transactions": "^5.2.1",
-		"@liskhq/lisk-utils": "^0.2.0",
-		"@liskhq/lisk-validator": "^0.6.1",
-		"fs-extra": "9.1.0",
-		"lisk-framework": "^0.9.1"
->>>>>>> 899df602
+		"lisk-sdk": "^5.2.1"
 	},
 	"devDependencies": {
 		"@types/jest": "26.0.21",
