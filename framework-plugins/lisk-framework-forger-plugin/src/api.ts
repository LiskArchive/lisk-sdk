/*
 * Copyright © 2020 Lisk Foundation
 *
 * See the LICENSE file at the top-level directory of this distribution
 * for licensing information.
 *
 * Unless otherwise agreed in a custom licensing agreement with the Lisk Foundation,
 * no part of this software, including this file, may be copied, modified,
 * propagated, or distributed except according to the terms contained in the
 * LICENSE file.
 *
 * Removal or modification of this copyright notice is prohibited.
 */

import * as express from 'express';
import { Express } from 'express';
import { BaseChannel, PluginCodec } from 'lisk-framework';
import { KVStore } from '@liskhq/lisk-db';
import * as cors from 'cors';
import * as rateLimit from 'express-rate-limit';
import * as middlewares from './middlewares';
import * as controllers from './controllers';
import { Options } from './types';

<<<<<<< HEAD
export const initApi = (
	options: Options,
	channel: BaseChannel,
	codec: PluginCodec,
	db: KVStore,
): Express => {
=======
export const initApi = (options: Options, channel: BaseChannel, codec: PluginCodec): Express => {
>>>>>>> 75acca58
	const app: Express = express();

	// Register before middleware
	app.use(cors(options.cors));
	app.use(express.json());
	app.use(rateLimit(options.limits));
	app.use(middlewares.whiteListMiddleware(options));

	// Register controllers
	app.get('/v1/hello', controllers.helloController(channel));
<<<<<<< HEAD
	app.get('/api/voters', controllers.getVoters(channel, codec, db));
=======
	app.get('/api/forgers', controllers.forgers.getForgers(channel, codec));
>>>>>>> 75acca58

	// Register after middleware
	app.use(middlewares.errorMiddleware());

	return app;
};<|MERGE_RESOLUTION|>--- conflicted
+++ resolved
@@ -22,16 +22,12 @@
 import * as controllers from './controllers';
 import { Options } from './types';
 
-<<<<<<< HEAD
 export const initApi = (
 	options: Options,
 	channel: BaseChannel,
 	codec: PluginCodec,
 	db: KVStore,
 ): Express => {
-=======
-export const initApi = (options: Options, channel: BaseChannel, codec: PluginCodec): Express => {
->>>>>>> 75acca58
 	const app: Express = express();
 
 	// Register before middleware
@@ -42,11 +38,8 @@
 
 	// Register controllers
 	app.get('/v1/hello', controllers.helloController(channel));
-<<<<<<< HEAD
-	app.get('/api/voters', controllers.getVoters(channel, codec, db));
-=======
+	app.get('/api/voters', controllers.voters.getVoters(channel, codec, db));
 	app.get('/api/forgers', controllers.forgers.getForgers(channel, codec));
->>>>>>> 75acca58
 
 	// Register after middleware
 	app.use(middlewares.errorMiddleware());
