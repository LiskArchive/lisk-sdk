--- conflicted
+++ resolved
@@ -37,29 +37,12 @@
 		"build:check": "node -e \"require('./dist-node')\""
 	},
 	"dependencies": {
-<<<<<<< HEAD
 		"debug": "4.3.1",
 		"fs-extra": "9.1.0",
-		"lisk-sdk": "^5.2.0"
-	},
-	"devDependencies": {
-		"@liskhq/lisk-api-client": "^5.1.4",
-=======
-		"@liskhq/lisk-chain": "^0.3.3",
-		"@liskhq/lisk-codec": "^0.2.1",
-		"@liskhq/lisk-cryptography": "^3.2.0",
-		"@liskhq/lisk-db": "^0.2.0",
-		"@liskhq/lisk-transactions": "^5.2.1",
-		"@liskhq/lisk-utils": "^0.2.0",
-		"@liskhq/lisk-validator": "^0.6.1",
-		"debug": "4.3.1",
-		"fs-extra": "9.1.0",
-		"lisk-framework": "^0.9.1"
+		"lisk-sdk": "^5.2.1"
 	},
 	"devDependencies": {
 		"@liskhq/lisk-api-client": "^5.1.5",
-		"@liskhq/lisk-genesis": "^0.2.3",
->>>>>>> 899df602
 		"@types/debug": "4.1.5",
 		"@types/jest": "26.0.21",
 		"@types/jest-when": "2.7.2",
