--- conflicted
+++ resolved
@@ -17,12 +17,9 @@
 import Icon from '../components/Icon';
 import Logo from '../components/Logo';
 import CopiableText from '../components/CopiableText';
-<<<<<<< HEAD
 import { Widget, WidgetHeader, WidgetBody } from '../components/widget';
-=======
 import Button from '../components/Button';
 import IconButton from '../components/IconButton';
->>>>>>> 678d86a7
 
 const MainPage: React.FC = () => (
 	<section className={styles.root}>
