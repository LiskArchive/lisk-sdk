--- conflicted
+++ resolved
@@ -15,15 +15,10 @@
 import styles from './Text.module.scss';
 
 export interface Props {
-<<<<<<< HEAD
-	color?: 'green' | 'pink' | 'yellow' | 'blue' | 'white' | 'gray' | 'red';
-	type?: 'h1' | 'h2' | 'h3' | 'th' | 'tr' | 'p';
-	className?: string;
-=======
 	color?: 'green' | 'pink' | 'yellow' | 'blue' | 'white' | 'gray' | 'platinum_gray' | 'red';
 	type?: 'h1' | 'h2' | 'h3' | 'p' | 'tr';
 	style?: 'light';
->>>>>>> 70849707
+	className?: string;        
 }
 
 const Text: React.FC<Props> = props => {
