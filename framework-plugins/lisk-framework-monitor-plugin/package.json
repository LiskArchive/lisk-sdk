{
	"name": "@liskhq/lisk-framework-monitor-plugin",
	"version": "0.2.6",
	"description": "A plugin for lisk-framework that provides network statistics of the running node",
	"author": "Lisk Foundation <admin@lisk.com>, lightcurve GmbH <admin@lightcurve.io>",
	"license": "Apache-2.0",
	"keywords": [
		"lisk",
		"blockchain"
	],
	"homepage": "https://github.com/LiskHQ/lisk-sdk/tree/master/framework-plugins/lisk-framework-monitor-plugin#readme",
	"repository": {
		"type": "git",
		"url": "git+https://github.com/LiskHQ/lisk-sdk.git"
	},
	"bugs": {
		"url": "https://github.com/LiskHQ/lisk-sdk/issues"
	},
	"engines": {
		"node": ">=12.13.0",
		"npm": ">=6.12.0"
	},
	"main": "dist-node/index.js",
	"scripts": {
		"clean": "./scripts/clean.sh",
		"format": "prettier --write '**/*'",
		"lint": "eslint --ext .js,.ts .",
		"lint:fix": "eslint --fix --ext .js,.ts .",
		"test": "jest --config=./test/unit/jest.config.js ",
		"test:coverage": "jest --config=./test/unit/jest.config.js  --coverage=true --coverage-reporters=text",
		"test:unit": "jest --config=./test/unit/jest.config.js --coverage=true --coverage-reporters=json --verbose",
		"test:ci": "jest --coverage=true --coverage-reporters=json --verbose",
		"test:watch": "npm test -- --watch",
		"prebuild": "rm -r dist-node/* || mkdir dist-node || true",
		"build": "tsc",
		"build:check": "node -e \"require('./dist-node')\""
	},
	"dependencies": {
		"cors": "2.8.5",
		"express": "4.17.1",
		"express-rate-limit": "5.1.3",
		"ip": "1.1.5",
<<<<<<< HEAD
		"lisk-sdk": "^5.2.0"
=======
		"lisk-framework": "^0.9.1"
>>>>>>> 899df602
	},
	"devDependencies": {
		"@types/cors": "2.8.6",
		"@types/express": "4.17.6",
		"@types/express-rate-limit": "5.0.0",
		"@types/ip": "1.1.0",
		"@types/jest": "26.0.21",
		"@types/jest-when": "2.7.2",
		"@types/node": "12.20.6",
		"@typescript-eslint/eslint-plugin": "4.19.0",
		"@typescript-eslint/parser": "4.19.0",
		"eslint": "7.22.0",
		"eslint-config-lisk-base": "2.0.1",
		"eslint-plugin-import": "2.22.1",
		"eslint-plugin-jest": "24.3.2",
		"jest": "26.6.3",
		"jest-extended": "0.11.5",
		"jest-when": "3.2.1",
		"prettier": "2.2.1",
		"source-map-support": "0.5.19",
		"ts-jest": "26.5.4",
		"ts-node": "9.1.1",
		"tsconfig-paths": "3.9.0",
		"typescript": "4.2.3"
	}
}<|MERGE_RESOLUTION|>--- conflicted
+++ resolved
@@ -40,11 +40,7 @@
 		"express": "4.17.1",
 		"express-rate-limit": "5.1.3",
 		"ip": "1.1.5",
-<<<<<<< HEAD
-		"lisk-sdk": "^5.2.0"
-=======
-		"lisk-framework": "^0.9.1"
->>>>>>> 899df602
+		"lisk-sdk": "^5.2.1"
 	},
 	"devDependencies": {
 		"@types/cors": "2.8.6",
