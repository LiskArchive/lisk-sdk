{
	"name": "@liskhq/lisk-framework-faucet-plugin",
	"version": "0.1.6",
	"description": "A plugin for distributing testnet tokens from a newly developed blockchain application.",
	"author": "Lisk Foundation <admin@lisk.com>, lightcurve GmbH <admin@lightcurve.io>",
	"license": "Apache-2.0",
	"keywords": [
		"lisk",
		"blockchain",
		"faucet"
	],
	"homepage": "https://github.com/LiskHQ/lisk-sdk/tree/master/framework-plugins/lisk-framework-faucet-plugin#readme",
	"repository": {
		"type": "git",
		"url": "git+https://github.com/LiskHQ/lisk-sdk.git"
	},
	"bugs": {
		"url": "https://github.com/LiskHQ/lisk-sdk/issues"
	},
	"engines": {
		"node": ">=12.13.0",
		"npm": ">=6.12.0"
	},
	"main": "dist-node/index.js",
	"scripts": {
		"clean": "./scripts/clean.sh",
		"format": "prettier --write '**/*'",
		"lint": "eslint --ext .js,.ts .",
		"lint:fix": "eslint --fix --ext .js,.ts .",
		"test": "jest --config=./test/unit/jest.config.js ",
		"test:coverage": "jest --config=./test/unit/jest.config.js  --coverage=true --coverage-reporters=text",
		"test:watch": "npm test -- --watch",
		"test:functional": "jest --config=./test/functional/jest.config.js --runInBand",
		"test:unit": "jest --config=./test/unit/jest.config.js --coverage=true --coverage-reporters=json --verbose",
		"prebuild": "rm -r dist-node/* || mkdir dist-node || true",
		"build": "npm run build:node && npm run build:web",
		"build:node": "tsc",
		"build:web": "node scripts/build.js --jsx react",
		"start:web": "NODE_ENV=development node scripts/start.js",
		"build:check": "node -e \"require('./dist-node')\""
	},
	"dependencies": {
		"@liskhq/lisk-api-client": "^5.1.5",
		"@liskhq/lisk-client": "^5.2.1",
		"@liskhq/lisk-cryptography": "^3.2.0",
		"@liskhq/lisk-transactions": "^5.2.1",
		"@liskhq/lisk-utils": "^0.2.0",
		"@liskhq/lisk-validator": "^0.6.1",
		"axios": "0.21.2",
		"express": "4.17.1",
<<<<<<< HEAD
		"lisk-sdk": "^5.2.0",
=======
		"lisk-framework": "^0.9.1",
>>>>>>> 899df602
		"react": "^17.0.1",
		"react-dom": "^17.0.1",
		"react-router-dom": "^5.2.0"
	},
	"devDependencies": {
		"@babel/core": "7.12.3",
		"@pmmmwh/react-refresh-webpack-plugin": "0.4.3",
		"@svgr/webpack": "5.5.0",
		"@types/cors": "2.8.6",
		"@types/debug": "4.1.5",
		"@types/express": "4.17.6",
		"@types/express-rate-limit": "5.0.0",
		"@types/ip": "1.1.0",
		"@types/jest": "26.0.21",
		"@types/jest-when": "2.7.2",
		"@types/node": "12.20.6",
		"@types/react": "^17.0.0",
		"@types/react-dom": "^17.0.0",
		"@types/react-router-dom": "5.1.7",
		"@typescript-eslint/eslint-plugin": "4.19.0",
		"@typescript-eslint/parser": "4.19.0",
		"babel-eslint": "^10.1.0",
		"babel-loader": "8.1.0",
		"babel-plugin-named-asset-import": "^0.3.7",
		"babel-preset-react-app": "^10.0.0",
		"bfj": "^7.0.2",
		"camelcase": "^6.1.0",
		"case-sensitive-paths-webpack-plugin": "2.3.0",
		"css-loader": "4.3.0",
		"dotenv": "8.2.0",
		"dotenv-expand": "5.1.0",
		"eslint": "7.22.0",
		"eslint-config-lisk-base": "2.0.1",
		"eslint-config-react-app": "^6.0.0",
		"eslint-plugin-flowtype": "^5.2.0",
		"eslint-plugin-import": "2.22.1",
		"eslint-plugin-jest": "24.3.2",
		"eslint-plugin-jsx-a11y": "^6.3.1",
		"eslint-plugin-react": "^7.21.5",
		"eslint-plugin-react-hooks": "^4.2.0",
		"eslint-plugin-testing-library": "^3.9.2",
		"eslint-webpack-plugin": "^2.1.0",
		"file-loader": "6.1.1",
		"html-webpack-plugin": "4.5.0",
		"identity-obj-proxy": "3.0.0",
		"jest": "26.6.3",
		"jest-extended": "0.11.5",
		"jest-when": "3.2.1",
		"mini-css-extract-plugin": "0.11.3",
		"optimize-css-assets-webpack-plugin": "5.0.4",
		"pnp-webpack-plugin": "1.6.4",
		"postcss-flexbugs-fixes": "4.2.1",
		"postcss-loader": "3.0.0",
		"postcss-normalize": "8.0.1",
		"postcss-preset-env": "6.7.0",
		"postcss-safe-parser": "5.0.2",
		"prettier": "2.2.1",
		"prompts": "2.4.0",
		"react-app-polyfill": "^2.0.0",
		"react-dev-utils": "^11.0.2",
		"react-refresh": "^0.8.3",
		"resolve": "1.18.1",
		"resolve-url-loader": "^3.1.2",
		"sass": "1.32.8",
		"sass-loader": "^10.0.5",
		"semver": "7.3.5",
		"source-map-support": "0.5.19",
		"style-loader": "1.3.0",
		"terser-webpack-plugin": "4.2.3",
		"ts-jest": "26.5.4",
		"ts-node": "8.6.2",
		"ts-pnp": "1.2.0",
		"tsconfig-paths": "3.9.0",
		"typescript": "4.2.3",
		"url-loader": "4.1.1",
		"web-vitals": "^1.0.1",
		"webpack": "4.44.2",
		"webpack-dev-server": "3.11.0",
		"webpack-manifest-plugin": "2.2.0",
		"workbox-webpack-plugin": "5.1.4"
	},
	"eslintConfig": {
		"extends": [
			"react-app"
		]
	},
	"browserslist": {
		"production": [
			">0.2%",
			"not dead",
			"not op_mini all"
		],
		"development": [
			"last 1 chrome version",
			"last 1 firefox version",
			"last 1 safari version"
		]
	},
	"babel": {
		"presets": [
			"react-app"
		]
	}
}<|MERGE_RESOLUTION|>--- conflicted
+++ resolved
@@ -48,11 +48,7 @@
 		"@liskhq/lisk-validator": "^0.6.1",
 		"axios": "0.21.2",
 		"express": "4.17.1",
-<<<<<<< HEAD
-		"lisk-sdk": "^5.2.0",
-=======
-		"lisk-framework": "^0.9.1",
->>>>>>> 899df602
+		"lisk-sdk": "^5.2.1",
 		"react": "^17.0.1",
 		"react-dom": "^17.0.1",
 		"react-router-dom": "^5.2.0"
