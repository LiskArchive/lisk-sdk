/*
 * Copyright © 2021 Lisk Foundation
 *
 * See the LICENSE file at the top-level directory of this distribution
 * for licensing information.
 *
 * Unless otherwise agreed in a custom licensing agreement with the Lisk Foundation,
 * no part of this software, including this file, may be copied, modified,
 * propagated, or distributed except according to the terms contained in the
 * LICENSE file.
 *
 * Removal or modification of this copyright notice is prohibited.
 */

<<<<<<< HEAD
import { intToBuffer } from '@liskhq/lisk-cryptography';
=======
import { EncryptedPassphraseObject } from '@liskhq/lisk-cryptography';
>>>>>>> 0be4e4ef
import axios from 'axios';
import {
	BasePluginEndpoint,
	PluginEndpointContext,
	validator as liskValidator,
	cryptography,
	transactions,
	BasePlugin,
} from 'lisk-sdk';
import { authorizeParamsSchema, fundParamsSchema } from './schemas';
import { FaucetPluginConfig, State } from './types';

const { validator, LiskValidationError } = liskValidator;

export class Endpoint extends BasePluginEndpoint {
	private _state: State = { publicKey: undefined, passphrase: undefined };
	private _client!: BasePlugin['apiClient'];
	private _config!: FaucetPluginConfig;

	public init(state: State, apiClient: BasePlugin['apiClient'], config: FaucetPluginConfig) {
		this._state = state;
		this._client = apiClient;
		this._config = config;
	}
	// eslint-disable-next-line @typescript-eslint/require-await
	public async authorize(context: PluginEndpointContext): Promise<{ result: string }> {
		const errors = validator.validate(authorizeParamsSchema, context.params);

		if (errors.length) {
			throw new LiskValidationError(errors);
		}

		const { enable, password } = context.params;

		try {
			const parsedEncryptedPassphrase = cryptography.parseEncryptedPassphrase(
				this._config.encryptedPassphrase,
			);

			const passphrase = await cryptography.decryptPassphraseWithPassword(
				parsedEncryptedPassphrase as EncryptedPassphraseObject,
				password as string,
			);

			const { publicKey } = cryptography.getAddressAndPublicKeyFromPassphrase(passphrase);

			this._state.publicKey = enable ? publicKey : undefined;
			this._state.passphrase = enable ? passphrase : undefined;
			const changedState = enable ? 'enabled' : 'disabled';

			return {
				result: `Successfully ${changedState} the faucet.`,
			};
		} catch (error) {
			throw new Error('Password given is not valid.');
		}
	}

	public async fundTokens(context: PluginEndpointContext): Promise<{ result: string }> {
		const errors = validator.validate(fundParamsSchema, context.params);
		const { address, token } = context.params;

		if (errors.length) {
			throw new LiskValidationError(errors);
		}

		if (!this._state.publicKey || !this._state.passphrase) {
			throw new Error('Faucet is not enabled.');
		}

		const captchaResult = await axios({
			method: 'post',
			url: 'https://www.google.com/recaptcha/api/siteverify',
			params: {
				secret: this._config.captchaSecretkey,
				response: token,
			},
		});

		// eslint-disable-next-line @typescript-eslint/no-unsafe-member-access
		if (!captchaResult?.data?.success) {
			throw new Error('Captcha response was invalid.');
		}

		await this._transferFunds(address as string);

		return {
			result: `Successfully funded account at address: ${address as string}.`,
		};
	}

	private async _transferFunds(address: string): Promise<void> {
		const transferTransactionParams = {
			amount: BigInt(transactions.convertLSKToBeddows(this._config.amount)),
			recipientAddress: Buffer.from(address, 'hex'),
			data: '',
		};

		const transaction = await this._client.transaction.create(
			{
				moduleID: intToBuffer(2, 4),
				commandID: intToBuffer(0, 4),
				senderPublicKey: this._state.publicKey as Buffer,
				fee: BigInt(transactions.convertLSKToBeddows(this._config.fee)), // TODO: The static fee should be replaced by fee estimation calculation
				params: transferTransactionParams,
			},
			this._state.passphrase as string,
		);

		await this._client.transaction.send(transaction);
	}
}<|MERGE_RESOLUTION|>--- conflicted
+++ resolved
@@ -12,11 +12,7 @@
  * Removal or modification of this copyright notice is prohibited.
  */
 
-<<<<<<< HEAD
-import { intToBuffer } from '@liskhq/lisk-cryptography';
-=======
-import { EncryptedPassphraseObject } from '@liskhq/lisk-cryptography';
->>>>>>> 0be4e4ef
+import { EncryptedPassphraseObject, intToBuffer } from '@liskhq/lisk-cryptography';
 import axios from 'axios';
 import {
 	BasePluginEndpoint,
