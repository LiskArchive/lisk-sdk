--- conflicted
+++ resolved
@@ -1,10 +1,6 @@
 {
 	"name": "@liskhq/lisk-client",
-<<<<<<< HEAD
 	"version": "2.3.0-alpha.0",
-=======
-	"version": "2.1.1",
->>>>>>> e3009fc3
 	"description": "A default set of Elements for use by clients of the Lisk network",
 	"author": "Lisk Foundation <admin@lisk.io>, lightcurve GmbH <admin@lightcurve.io>",
 	"license": "Apache-2.0",
@@ -63,19 +59,11 @@
 		"prepublishOnly": "npm run lint && npm test && npm run build && npm run build:check"
 	},
 	"dependencies": {
-<<<<<<< HEAD
 		"@liskhq/lisk-api-client": "2.0.1",
 		"@liskhq/lisk-constants": "1.2.1",
 		"@liskhq/lisk-cryptography": "2.2.0-alpha.0",
 		"@liskhq/lisk-passphrase": "2.0.1",
 		"@liskhq/lisk-transactions": "2.3.0-alpha.0",
-=======
-		"@liskhq/lisk-api-client": "2.0.2",
-		"@liskhq/lisk-constants": "1.2.2",
-		"@liskhq/lisk-cryptography": "2.1.1",
-		"@liskhq/lisk-passphrase": "2.0.2",
-		"@liskhq/lisk-transactions": "2.1.2",
->>>>>>> e3009fc3
 		"@types/node": "10.12.21"
 	},
 	"devDependencies": {
