/*
 * Copyright © 2019 Lisk Foundation
 *
 * See the LICENSE file at the top-level directory of this distribution
 * for licensing information.
 *
 * Unless otherwise agreed in a custom licensing agreement with the Lisk Foundation,
 * no part of this software, including this file, may be copied, modified,
 * propagated, or distributed except according to the terms contained in the
 * LICENSE file.
 *
 * Removal or modification of this copyright notice is prohibited.
 */

import { TransactionJSON } from '@liskhq/lisk-transactions';

import {
	Account,
	BlockJSON,
	BlockRound,
	Storage as DBStorage,
	StorageTransaction,
	TempBlock,
} from '../types';

export class Storage {
	private readonly _storage: DBStorage;

	public constructor(storage: DBStorage) {
		this._storage = storage;
	}

	/*
		Block headers
	*/

	public async getBlockHeadersByIDs(
		arrayOfBlockIds: ReadonlyArray<string>,
	): Promise<BlockJSON[]> {
		const blocks = await this._storage.entities.Block.get(
			{ id_in: arrayOfBlockIds },
			{},
		);

		return blocks;
	}

	public async getBlockHeaderByHeight(height: number): Promise<BlockJSON> {
		const [block] = await this._storage.entities.Block.get({ height }, {});

		return block;
	}

	public async getBlockHeadersByHeightBetween(
		fromHeight: number,
		toHeight: number,
	): Promise<BlockJSON[]> {
		const blocks = await this._storage.entities.Block.get(
			{ height_gte: fromHeight, height_lte: toHeight },
			{ limit: undefined, sort: 'height:desc' },
		);

		return blocks;
	}

	public async getBlockHeadersWithHeights(
		heightList: ReadonlyArray<number>,
	): Promise<BlockJSON[]> {
		const blocks = await this._storage.entities.Block.get(
			{
				height_in: heightList,
			},
			{
				sort: 'height:asc',
				limit: heightList.length,
			},
		);

		return blocks;
	}

	public async getLastBlockHeader(): Promise<BlockJSON> {
		const [lastBlockHeader] = await this._storage.entities.Block.get(
			{},
			{ limit: 1, sort: 'height:desc' },
		);

		return lastBlockHeader;
	}

	public async getLastCommonBlockHeader(
		arrayOfBlockIds: ReadonlyArray<string>,
	): Promise<BlockJSON> {
		const [block] = await this._storage.entities.Block.get(
			{
				id_in: arrayOfBlockIds,
			},
			{ sort: 'height:desc', limit: 1 },
		);

		return block;
	}

	public async getBlocksCount(): Promise<number> {
		const count = await this._storage.entities.Block.count({}, {});

		return count;
	}

	/*
		Extended blocks with transaction payload
	*/

<<<<<<< HEAD
	public async getExtendedBlocksByIDs(
=======
	public async getBlocksByIDs(
>>>>>>> 7f805349
		arrayOfBlockIds: ReadonlyArray<string>,
	): Promise<BlockJSON[]> {
		const blocks = await this._storage.entities.Block.get(
			{ id_in: arrayOfBlockIds },
			{ extended: true },
		);

		return blocks;
	}

	public async getBlockByHeight(height: number): Promise<BlockJSON> {
		const [block] = await this._storage.entities.Block.get(
			{ height },
			{ extended: true },
		);

		return block;
	}

	public async getBlocksByHeightBetween(
		fromHeight: number,
		toHeight: number,
	): Promise<BlockJSON[]> {
		const blocks = await this._storage.entities.Block.get(
			{ height_gte: fromHeight, height_lte: toHeight },
			{ extended: true },
		);

		return blocks;
	}

	public async getLastBlock(): Promise<BlockJSON> {
		const [lastBlock] = await this._storage.entities.Block.get(
			{},
			{ sort: 'height:desc', limit: 1, extended: true },
		);

		return lastBlock;
	}

	public async getTempBlocks(): Promise<TempBlock[]> {
		const tempBlocks = await this._storage.entities.TempBlock.get(
			{},
			{ sort: 'height:asc' },
		);

		return tempBlocks;
	}

	public async isTempBlockEmpty(): Promise<boolean> {
		const isEmpty = await this._storage.entities.TempBlock.isEmpty();

		return isEmpty;
	}

	public clearTempBlocks(): void {
		this._storage.entities.TempBlock.truncate();
	}

	public async getFirstBlockIdWithInterval(
		height: number,
		interval: number,
	): Promise<BlockRound[]> {
		const rows: BlockRound[] = await this._storage.entities.Block.getFirstBlockIdOfLastRounds(
			{
				height,
				numberOfRounds: 5,
				numberOfDelegates: interval,
			},
		);

		return rows;
	}

	public async isBlockPersisted(blockId: string): Promise<boolean> {
		const isPersisted = await this._storage.entities.Block.isPersisted({
			blockId,
		});

		return isPersisted;
	}

	/*
		Accounts
	*/

	public async getAccountsByPublicKey(
		arrayOfPublicKeys: ReadonlyArray<string>,
		tx?: StorageTransaction,
	): Promise<Account[]> {
		const accounts = await this._storage.entities.Account.get(
			{ publicKey_in: arrayOfPublicKeys },
			{},
			tx,
		);

		return accounts;
	}

	public async getAccountsByAddress(
		arrayOfAddresses: ReadonlyArray<string>,
		tx?: StorageTransaction,
	): Promise<Account[]> {
		const accounts = await this._storage.entities.Account.get(
			{ address_in: arrayOfAddresses },
			{},
			tx,
		);

		return accounts;
	}

	public async getDelegateAccounts(
		tx?: StorageTransaction,
	): Promise<Account[]> {
		const accounts = await this._storage.entities.Account.get(
			{ isDelegate: true },
			{ limit: 101, sort: ['voteWeight:desc', 'publicKey:asc'] },
			tx,
		);

		return accounts;
	}

	public async resetAccountMemTables(): Promise<void> {
		await this._storage.entities.Account.resetMemTables();
	}

	/*
		Transactions
	*/

	public async getTransactionsByIDs(
		arrayOfTransactionIds: ReadonlyArray<string>,
	): Promise<TransactionJSON[]> {
		const transactions = await this._storage.entities.Transaction.get({
			id_in: arrayOfTransactionIds,
		});

		return transactions;
	}

	public async isTransactionPersisted(transactionId: string): Promise<boolean> {
		const isPersisted = await this._storage.entities.Transaction.isPersisted({
			id: transactionId,
		});

		return isPersisted;
	}
}<|MERGE_RESOLUTION|>--- conflicted
+++ resolved
@@ -111,11 +111,7 @@
 		Extended blocks with transaction payload
 	*/
 
-<<<<<<< HEAD
-	public async getExtendedBlocksByIDs(
-=======
 	public async getBlocksByIDs(
->>>>>>> 7f805349
 		arrayOfBlockIds: ReadonlyArray<string>,
 	): Promise<BlockJSON[]> {
 		const blocks = await this._storage.entities.Block.get(
