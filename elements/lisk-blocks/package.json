--- conflicted
+++ resolved
@@ -34,11 +34,6 @@
 		"prepublishOnly": "npm run lint && npm test && npm run build && npm run build:check"
 	},
 	"dependencies": {
-<<<<<<< HEAD
-		"@liskhq/bignum": "1.3.1",
-=======
-		"@types/node": "12.12.11",
->>>>>>> be00d0a6
 		"@liskhq/lisk-cryptography": "2.4.0",
 		"@liskhq/lisk-transactions": "3.0.0",
 		"@types/node": "12.12.11",
