{
	"name": "@liskhq/lisk-transactions",
<<<<<<< HEAD
	"version": "2.2.0-alpha.0",
=======
	"version": "2.1.2",
>>>>>>> e3009fc3
	"description": "Everything related to transactions according to the Lisk protocol",
	"author": "Lisk Foundation <admin@lisk.io>, lightcurve GmbH <admin@lightcurve.io>",
	"license": "Apache-2.0",
	"keywords": [
		"lisk",
		"blockchain"
	],
	"homepage": "https://github.com/LiskHQ/lisk-sdk/tree/master/elements/lisk-transactions#readme",
	"repository": {
		"type": "git",
		"url": "git+https://github.com/LiskHQ/lisk-sdk.git"
	},
	"bugs": {
		"url": "https://github.com/LiskHQ/lisk-sdk/issues"
	},
	"engines": {
		"node": ">=8.10 <=10",
		"npm": ">=5"
	},
	"main": "dist-node/index.js",
	"scripts": {
		"transpile": "tsc",
		"transpile:browsertest": "tsc -p tsconfig.browsertest.json",
		"browserify": "browserify ./dist-node/index.js -o ./dist-browser/index.js -s liskTransactions",
		"browserify:browsertest": "browserify ./browsertest.build/test/*.js -o ./browsertest.build/browsertest.js -s liskTransactions",
		"uglify": "uglifyjs -nm -o ./dist-browser/index.min.js ./dist-browser/index.js",
		"uglify:browsertest": "uglifyjs -o ./browsertest.build/browsertest.min.js ./browsertest.build/browsertest.js",
		"clean": "./scripts/clean.sh",
		"format": "prettier --write '**/*'",
		"lint": "tslint --format verbose --project .",
		"lint:fix": "npm run lint -- --fix",
		"test": "TS_NODE_PROJECT=./test/tsconfig.json nyc mocha test/{,/**/,/**/**/}/*.ts",
		"test:watch": "npm test -- --watch",
		"test:watch:min": "npm run test:watch -- --reporter=min",
		"test:node": "npm run build:check",
		"serve:start": "http-server -p 11545 ./browsertest &",
		"serve:stop": "kill $(lsof -t -i:11545) || true",
		"pretest:browser": "npm run serve:stop && npm run build:browsertest && npm run serve:start",
		"test:browser": "wait-on http://localhost:11545 && cypress run --config baseUrl=http://localhost:11545 --env ROOT_DIR=\"${PWD##*/}\"",
		"posttest:browser": "npm run serve:stop",
		"cover": "if [ -z $JENKINS_HOME ]; then npm run cover:local; else npm run cover:ci; fi",
		"cover:base": "NODE_ENV=test nyc report",
		"cover:local": "npm run cover:base -- --reporter=html --reporter=text",
		"cover:ci": "npm run cover:base -- --reporter=text",
		"build:browsertest": "npm run transpile:browsertest && npm run browserify:browsertest && npm run uglify:browsertest",
		"postbuild:browsertest": "rm -r browsertest.build/src browsertest.build/test",
		"prebuild:node": "rm -r dist-node/* || mkdir dist-node || true",
		"build:node": "npm run transpile",
		"prebuild:browser": "rm ./dist-browser/index.js ./dist-browser/index.min.js || true",
		"build:browser": "npm run build:node && npm run browserify && npm run uglify",
		"prebuild": "npm run prebuild:browser",
		"build": "npm run build:browser",
		"build:check": "node -e \"require('./dist-node')\"",
		"prepublishOnly": "npm run lint && npm test && npm run build && npm run build:check"
	},
	"dependencies": {
		"@liskhq/bignum": "1.3.1",
		"@liskhq/lisk-cryptography": "2.1.1",
		"@types/node": "10.12.21",
		"ajv": "6.8.1",
		"ajv-merge-patch": "4.1.0"
	},
	"devDependencies": {
		"@types/chai": "4.1.7",
		"@types/expect": "1.20.3",
		"@types/jquery": "3.3.29",
		"@types/mocha": "5.2.5",
		"@types/node": "10.10.1",
		"browserify": "16.2.3",
		"chai": "4.2.0",
		"cypress": "3.1.5",
		"http-server": "0.11.1",
		"mocha": "5.2.0",
		"nyc": "14.1.1",
		"prettier": "1.16.4",
		"sinon": "7.2.3",
		"sinon-chai": "3.3.0",
		"source-map-support": "0.5.10",
		"ts-node": "8.0.2",
		"tsconfig-paths": "3.8.0",
		"tslint": "5.12.1",
		"tslint-config-prettier": "1.18.0",
		"tslint-immutable": "5.1.2",
		"typescript": "3.3.1",
		"uglify-es": "3.3.9",
		"wait-on": "3.2.0"
	}
}<|MERGE_RESOLUTION|>--- conflicted
+++ resolved
@@ -1,10 +1,6 @@
 {
 	"name": "@liskhq/lisk-transactions",
-<<<<<<< HEAD
 	"version": "2.2.0-alpha.0",
-=======
-	"version": "2.1.2",
->>>>>>> e3009fc3
 	"description": "Everything related to transactions according to the Lisk protocol",
 	"author": "Lisk Foundation <admin@lisk.io>, lightcurve GmbH <admin@lightcurve.io>",
 	"license": "Apache-2.0",
