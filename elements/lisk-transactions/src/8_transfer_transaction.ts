--- conflicted
+++ resolved
@@ -22,16 +22,8 @@
 	isValidTransferAmount,
 	validator,
 } from '@liskhq/lisk-validator';
-<<<<<<< HEAD
-import {
-	BaseTransaction,
-	StateStore,
-	StateStorePrepare,
-} from './base_transaction';
-=======
 
 import { BaseTransaction, StateStore } from './base_transaction';
->>>>>>> 1d998628
 import { BYTESIZES, MAX_TRANSACTION_AMOUNT } from './constants';
 import { convertToAssetError, TransactionError } from './errors';
 import { TransactionJSON } from './transaction_types';
