/*
 * Copyright © 2020 Lisk Foundation
 *
 * See the LICENSE file at the top-level directory of this distribution
 * for licensing information.
 *
 * Unless otherwise agreed in a custom licensing agreement with the Lisk Foundation,
 * no part of this software, including this file, may be copied, modified,
 * propagated, or distributed except according to the terms contained in the
 * LICENSE file.
 *
 * Removal or modification of this copyright notice is prohibited.
 *
 */

import { getBytes } from './sign';

<<<<<<< HEAD
/** Available options for {@link computeMinFee} */
export interface Options {
	/** Minimum fee per byte. Default value: {@link DEFAULT_MIN_FEE_PER_BYTE} */
=======
export interface Options {
>>>>>>> 3214cf71
	readonly minFeePerByte?: number;
	/** Number of signatures included in the transaction. Default value: {@link DEFAULT_NUMBER_OF_SIGNATURES} */
	readonly numberOfSignatures?: number;
	/** Number of empty signatures in the transaction. Default value: {@link DEFAULT_SIGNATURE_BYTE_SIZE} */
	readonly numberOfEmptySignatures?: number;
}

/** Default value for `minFeePerByte`. */
export const DEFAULT_MIN_FEE_PER_BYTE = 1000;
/** Default value for `numberOfSignatures`. */
export const DEFAULT_NUMBER_OF_SIGNATURES = 1;
/** Default byte size for transaction signatures. */
export const DEFAULT_SIGNATURE_BYTE_SIZE = 64;

export const computeMinFee = (
	trx: Record<string, unknown>,
	assetSchema?: object,
	options?: Options,
): bigint => {
	const mockSignatures = new Array(
		options?.numberOfSignatures ?? DEFAULT_NUMBER_OF_SIGNATURES,
	).fill(Buffer.alloc(DEFAULT_SIGNATURE_BYTE_SIZE));
	if (options?.numberOfEmptySignatures) {
		mockSignatures.push(
			...new Array<Buffer>(options.numberOfEmptySignatures).fill(Buffer.alloc(0)),
		);
	}

	const { ...transaction } = trx;
	transaction.signatures = mockSignatures;
	transaction.fee = BigInt(0);

<<<<<<< HEAD
/**
 * Computes the minimum fee for a provided transaction.
 *
 *  @example
 *  ```ts
 *  import { computeMinFee } from '@liskhq/lisk-transactions';
 *  const minFee = computeMinFee(TransferTrx, transferParamsSchema, options);
 *  ```
 *
 * @param trx the {@link baseTransactionSchema | transaction}  object
 * @param assetSchema Schema for the command parameters.
 * The specific schemas for parameters are described in the [Modules reference]().
 * @param options
 *
 * @returns Minimum fee for the provided transaction.
 *
 * @see [LIP 0013 - Replace static fee system by dynamic fee system](https://github.com/LiskHQ/lips/blob/main/proposals/lip-0013.md)
 * @see [LIP 0048 - Introduce Fee Module](https://github.com/LiskHQ/lips/blob/main/proposals/lip-0048.md#minimum-fee-per-transaction)
 * */
export const computeMinFee = (
	trx: Record<string, unknown>,
	assetSchema?: object,
	options?: Options,
): bigint => {
	const { fee, ...trxWithoutFee } = trx;
	trxWithoutFee.fee = BigInt(0);
	let minFee = computeTransactionMinFee(trxWithoutFee, assetSchema, options);
=======
	let minFee = BigInt(0);

	do {
		transaction.fee = minFee;
		const transactionSize = getBytes(transaction, assetSchema).length;
		minFee = BigInt(transactionSize * (options?.minFeePerByte ?? DEFAULT_MIN_FEE_PER_BYTE));
	} while (minFee > BigInt(transaction.fee as bigint));
>>>>>>> 3214cf71

	return minFee;
};<|MERGE_RESOLUTION|>--- conflicted
+++ resolved
@@ -15,13 +15,9 @@
 
 import { getBytes } from './sign';
 
-<<<<<<< HEAD
 /** Available options for {@link computeMinFee} */
 export interface Options {
 	/** Minimum fee per byte. Default value: {@link DEFAULT_MIN_FEE_PER_BYTE} */
-=======
-export interface Options {
->>>>>>> 3214cf71
 	readonly minFeePerByte?: number;
 	/** Number of signatures included in the transaction. Default value: {@link DEFAULT_NUMBER_OF_SIGNATURES} */
 	readonly numberOfSignatures?: number;
@@ -36,6 +32,25 @@
 /** Default byte size for transaction signatures. */
 export const DEFAULT_SIGNATURE_BYTE_SIZE = 64;
 
+/**
+ * Computes the minimum fee for a provided transaction.
+ *
+ *  @example
+ *  ```ts
+ *  import { computeMinFee } from '@liskhq/lisk-transactions';
+ *  const minFee = computeMinFee(TransferTrx, transferParamsSchema, options);
+ *  ```
+ *
+ * @param trx the {@link baseTransactionSchema | transaction}  object
+ * @param assetSchema Schema for the command parameters.
+ * The specific schemas for parameters are described in the [Modules reference](https://lisk.com/documentation/lisk-sdk/modules/index.html).
+ * @param options
+ *
+ * @returns Minimum fee for the provided transaction.
+ *
+ * @see [LIP 0013 - Replace static fee system by dynamic fee system](https://github.com/LiskHQ/lips/blob/main/proposals/lip-0013.md)
+ * @see [LIP 0048 - Introduce Fee Module](https://github.com/LiskHQ/lips/blob/main/proposals/lip-0048.md#minimum-fee-per-transaction)
+ * */
 export const computeMinFee = (
 	trx: Record<string, unknown>,
 	assetSchema?: object,
@@ -54,35 +69,6 @@
 	transaction.signatures = mockSignatures;
 	transaction.fee = BigInt(0);
 
-<<<<<<< HEAD
-/**
- * Computes the minimum fee for a provided transaction.
- *
- *  @example
- *  ```ts
- *  import { computeMinFee } from '@liskhq/lisk-transactions';
- *  const minFee = computeMinFee(TransferTrx, transferParamsSchema, options);
- *  ```
- *
- * @param trx the {@link baseTransactionSchema | transaction}  object
- * @param assetSchema Schema for the command parameters.
- * The specific schemas for parameters are described in the [Modules reference]().
- * @param options
- *
- * @returns Minimum fee for the provided transaction.
- *
- * @see [LIP 0013 - Replace static fee system by dynamic fee system](https://github.com/LiskHQ/lips/blob/main/proposals/lip-0013.md)
- * @see [LIP 0048 - Introduce Fee Module](https://github.com/LiskHQ/lips/blob/main/proposals/lip-0048.md#minimum-fee-per-transaction)
- * */
-export const computeMinFee = (
-	trx: Record<string, unknown>,
-	assetSchema?: object,
-	options?: Options,
-): bigint => {
-	const { fee, ...trxWithoutFee } = trx;
-	trxWithoutFee.fee = BigInt(0);
-	let minFee = computeTransactionMinFee(trxWithoutFee, assetSchema, options);
-=======
 	let minFee = BigInt(0);
 
 	do {
@@ -90,7 +76,6 @@
 		const transactionSize = getBytes(transaction, assetSchema).length;
 		minFee = BigInt(transactionSize * (options?.minFeePerByte ?? DEFAULT_MIN_FEE_PER_BYTE));
 	} while (minFee > BigInt(transaction.fee as bigint));
->>>>>>> 3214cf71
 
 	return minFee;
 };