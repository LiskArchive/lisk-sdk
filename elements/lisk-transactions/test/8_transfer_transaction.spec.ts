/*
 * Copyright © 2019 Lisk Foundation
 *
 * See the LICENSE file at the top-level directory of this distribution
 * for licensing information.
 *
 * Unless otherwise agreed in a custom licensing agreement with the Lisk Foundation,
 * no part of this software, including this file, may be copied, modified,
 * propagated, or distributed except according to the terms contained in the
 * LICENSE file.
 *
 * Removal or modification of this copyright notice is prohibited.
 *
 */
import { MAX_TRANSACTION_AMOUNT } from '../src/constants';
import { TransferTransaction } from '../src/8_transfer_transaction';
import { Account } from '../src/transaction_types';
import { TransactionError } from '../src/errors';
import { defaultAccount, StateStoreMock } from './utils/state_store_mock';
import * as fixture from '../fixtures/transaction_network_id_and_change_order/transfer_transaction_validate.json';
import * as secondSignatureReg from '../fixtures/transaction_multisignature_registration/multisignature_registration_2nd_sig_equivalent_transaction.json';
import { BaseTransaction } from '../src';

describe('Transfer transaction class', () => {
	const validTransferTransaction = fixture.testCases[0].output;
	const validTransferInput = fixture.testCases[0].input;
	const validTransferAccount = fixture.testCases[0].input.account;
	let validTransferTestTransaction: TransferTransaction;
	let sender: Account;
	let recipient: Account;
	let store: StateStoreMock;

	beforeEach(() => {
		validTransferTestTransaction = new TransferTransaction(
			validTransferTransaction,
		);
		sender = {
			...defaultAccount,
			balance: BigInt('10000000000'),
			address: validTransferTestTransaction.senderId,
		};
		sender.nonce = BigInt(validTransferAccount.nonce);

		recipient = {
			...defaultAccount,
			balance: BigInt('10000000000'),
			address: validTransferTestTransaction.asset.recipientId,
		};
		recipient.nonce = BigInt(validTransferAccount.nonce);

		store = new StateStoreMock([sender, recipient]);

		jest.spyOn(store.account, 'get');
		jest.spyOn(store.account, 'getOrDefault');
		jest.spyOn(store.account, 'set');
	});

	describe('#constructor', () => {
		it('should create instance of TransferTransaction', () => {
			expect(validTransferTestTransaction).toBeInstanceOf(TransferTransaction);
		});

		it('should set transfer asset data', () => {
			expect(validTransferTestTransaction.asset.data).toEqual(
				validTransferTestTransaction.asset.data,
			);
		});

		it('should set transfer asset amount', () => {
			expect(validTransferTestTransaction.asset.amount.toString()).toEqual(
				validTransferTransaction.asset.amount,
			);
		});

		it('should set transfer asset recipientId', () => {
			expect(validTransferTestTransaction.asset.recipientId).toEqual(
				validTransferTransaction.asset.recipientId,
			);
		});
	});

	describe('#assetToJSON', () => {
		it('should return an object of type transfer asset', () => {
			expect(
				(validTransferTestTransaction.assetToJSON() as any).data,
			).toBeString();
		});
	});

<<<<<<< HEAD
	describe('#prepare', () => {
		it('should call state store', async () => {
			await validTransferTestTransaction.prepare(store);
			expect(store.account.cache).toHaveBeenCalledWith([
				{ address: validTransferTestTransaction.senderId },
				{ address: validTransferTestTransaction.asset.recipientId },
			]);
		});
	});

	// TODO: Update after updating protocol-specs
	describe.skip('#validateAsset', () => {
=======
	describe('#validateAsset', () => {
>>>>>>> 1d998628
		it('should return no errors with a valid transfer transaction', () => {
			const errors = (validTransferTestTransaction as any).validateAsset();
			expect(Object.keys(errors)).toHaveLength(0);
		});

		it('should return error with invalid recipientId', () => {
			const transferTransactionWithInvalidRecipientId = new TransferTransaction(
				{
					...validTransferTransaction,
					asset: {
						...validTransferTransaction.asset,
						recipientId: '123456',
					},
				},
			);
			const errors = (transferTransactionWithInvalidRecipientId as any).validateAsset();

			expect(errors[0]).toBeInstanceOf(TransactionError);
			expect(errors[0].message).toContain(
				'\'.recipientId\' should match format "address"',
			);
		});

		it('should return error if recipientId exceed uint64 limit', () => {
			const transferTransactionWithInvalidRecipientId = new TransferTransaction(
				{
					...validTransferTransaction,
					asset: {
						...validTransferTransaction.asset,
						recipientId: '19961131544040416558L',
					},
				},
			);
			const errors = (transferTransactionWithInvalidRecipientId as any).validateAsset();

			expect(errors).toHaveLength(1);
			expect(errors[0]).toBeInstanceOf(TransactionError);
		});

		it('should return error if recipientId contains leading zeros', () => {
			const transferTransactionWithInvalidRecipientId = new TransferTransaction(
				{
					...validTransferTransaction,
					asset: {
						...validTransferTransaction.asset,
						recipientId: '000123L',
					},
				},
			);
			const errors = (transferTransactionWithInvalidRecipientId as any).validateAsset();

			expect(errors).toHaveLength(1);
			expect(errors[0]).toBeInstanceOf(TransactionError);
		});

		it('should return error with invalid amount', () => {
			const transferTransactionWithInvalidAmount = new TransferTransaction({
				...validTransferTransaction,
				asset: {
					...validTransferTransaction.asset,
					amount: '92233720368547758087823474829847337',
				},
			});
			const errors = (transferTransactionWithInvalidAmount as any).validateAsset();

			expect(errors[0]).toBeInstanceOf(TransactionError);
			expect(errors[0].message).toEqual(
				'Amount must be a valid number in string format.',
			);
			expect(errors[0].dataPath).toEqual('.asset.amount');
		});

		it('should return error with invalid asset', () => {
			const transferTransactionWithInvalidAsset = new TransferTransaction({
				...validTransferTransaction,
				asset: {
					...validTransferTransaction.asset,
					data:
						'Lorem ipsum dolor sit amet, consectetur adipiscing elit, sed do eiusmod tempor incididunt ut labore et dolore magna aliqua. Ut enim ad minim veniam, quis nostrud exercitation ullamco laboris nisi ut aliquip ex ea commodo consequat. Duis aute irure dolor in reprehenderit in voluptate velit esse cillum dolore eu fugiat nulla pariatur. Excepteur sint occaecat cupidatat non proident, sunt in culpa qui officia deserunt mollit anim id est laborum.',
				},
			});
			const errors = (transferTransactionWithInvalidAsset as any).validateAsset();

			expect(errors[0]).toBeInstanceOf(TransactionError);
		});

		it('should return error if asset data containing null string', () => {
			const transferTransactionWithValiddAsset = new TransferTransaction({
				...validTransferTransaction,
				asset: {
					...validTransferTransaction.asset,
					data: '\u0000hey:)',
				},
			});
			const errors = (transferTransactionWithValiddAsset as any).validateAsset();

			expect(errors).toHaveLength(1);
			expect(errors[0]).toBeInstanceOf(TransactionError);
		});

		it('should return error with asset data containing overflowed string', () => {
			const transferTransactionWithInvalidAsset = new TransferTransaction({
				...validTransferTransaction,
				asset: {
					data:
						'o2ljg313lzzopdcilxcuy840qzdnmj21hfehd8u63k9jkifpsgxptegi56t8xos现',
				},
			});
			const errors = (transferTransactionWithInvalidAsset as any).validateAsset();

			expect(errors[0]).toBeInstanceOf(TransactionError);
		});
	});

	describe('#applyAsset', () => {
		it('should return no errors', () => {
			const errors = (validTransferTestTransaction as any).applyAsset(store);

			expect(Object.keys(errors)).toHaveLength(0);
		});

		it('should call state store', async () => {
			await (validTransferTestTransaction as any).applyAsset(store);
			expect(store.account.get).toHaveBeenCalledWith(
				validTransferTestTransaction.senderId,
			);
			expect(store.account.set).toHaveBeenCalledWith(
				sender.address,
				expect.objectContaining({
					address: sender.address,
					publicKey: sender.publicKey,
				}),
			);
			expect(store.account.getOrDefault).toHaveBeenCalledWith(
				validTransferTestTransaction.asset.recipientId,
			);
			expect(store.account.set).toHaveBeenCalledWith(
				recipient.address,
				expect.objectContaining({
					address: recipient.address,
					publicKey: recipient.publicKey,
				}),
			);
		});

		it('should return error when recipient balance is over maximum amount', async () => {
			store.account.set(recipient.address, {
				...recipient,
				balance: BigInt(MAX_TRANSACTION_AMOUNT),
			});
			const errors = await (validTransferTestTransaction as any).applyAsset(
				store,
			);
			expect(errors[0].message).toEqual('Invalid amount');
		});

		it('should return error when recipient balance is below minimum remaining balance', async () => {
			store.account.set(recipient.address, {
				...recipient,
				balance:
					-validTransferTestTransaction.asset.amount +
					BaseTransaction.MIN_REMAINING_BALANCE -
					BigInt(1),
			});
			const errors = await (validTransferTestTransaction as any).applyAsset(
				store,
			);
			expect(errors[0].message).toContain(
				'Account does not have enough minimum remaining LSK',
			);
		});
	});

	describe('#undoAsset', () => {
		it('should call state store', async () => {
			await (validTransferTestTransaction as any).undoAsset(store);
			expect(store.account.get).toHaveBeenCalledWith(
				validTransferTestTransaction.senderId,
			);

			expect(store.account.set).toHaveBeenCalledWith(
				sender.address,
				expect.objectContaining({
					address: sender.address,
					publicKey: sender.publicKey,
				}),
			);
			expect(store.account.getOrDefault).toHaveBeenCalledWith(
				validTransferTestTransaction.asset.recipientId,
			);
			expect(store.account.set).toHaveBeenCalledWith(
				recipient.address,
				expect.objectContaining({
					address: recipient.address,
					publicKey: recipient.publicKey,
				}),
			);
		});

		it('should return error when sender balance is over maximum amount', async () => {
			store.account.set(sender.address, {
				...sender,
				balance: BigInt(MAX_TRANSACTION_AMOUNT),
			});
			const errors = await (validTransferTestTransaction as any).undoAsset(
				store,
			);
			expect(errors[0].message).toEqual('Invalid amount');
		});
	});

	// TODO: Update after updating protocol-specs
	describe.skip('#signAll', () => {
		const { transaction, account, networkIdentifier } = validTransferInput;
		let validTransferInstance: BaseTransaction;
		beforeEach(() => {
			validTransferInstance = new TransferTransaction(transaction);
		});

		it('should have one signature for single key pair account', () => {
			validTransferInstance.sign(
				networkIdentifier,
				account.passphrase,
				undefined,
				undefined,
			);
			expect(validTransferInstance.signatures[0]).toBe(
				validTransferTransaction.signatures[0],
			);
		});

		it('should have two signatures for a multisignature account used as 2nd passphrase account', () => {
			const { members } = secondSignatureReg.testCases.input;
			const { output: secondSignatureAccount } = secondSignatureReg.testCases;

			validTransferInstance.sign(
				networkIdentifier,
				undefined,
				[members.mandatoryOne.passphrase, members.mandatoryTwo.passphrase],
				{
					...secondSignatureAccount.asset,
				},
			);

			expect(validTransferInstance.signatures).toHaveLength(2);
			expect(validTransferInstance.signatures).toStrictEqual([
				'f47e027482ddd90a0cc9a6a4f62392273306f4d7fc1a37caec260c213342087f83d3f3fe05b20997791a13b822bf074509440c4594321265270813b1a3e94503',
				'b8186c3e3e03fc8e1fa3c06d9bdd36d975c66c002234b394b8467a6bc5e91d65530a271a0377582894383a47f630fbd50c9437873c9d0b563c97af82ff8e9a0e',
			]);
		});
	});
});<|MERGE_RESOLUTION|>--- conflicted
+++ resolved
@@ -87,22 +87,7 @@
 		});
 	});
 
-<<<<<<< HEAD
-	describe('#prepare', () => {
-		it('should call state store', async () => {
-			await validTransferTestTransaction.prepare(store);
-			expect(store.account.cache).toHaveBeenCalledWith([
-				{ address: validTransferTestTransaction.senderId },
-				{ address: validTransferTestTransaction.asset.recipientId },
-			]);
-		});
-	});
-
-	// TODO: Update after updating protocol-specs
-	describe.skip('#validateAsset', () => {
-=======
 	describe('#validateAsset', () => {
->>>>>>> 1d998628
 		it('should return no errors with a valid transfer transaction', () => {
 			const errors = (validTransferTestTransaction as any).validateAsset();
 			expect(Object.keys(errors)).toHaveLength(0);
@@ -314,8 +299,7 @@
 		});
 	});
 
-	// TODO: Update after updating protocol-specs
-	describe.skip('#signAll', () => {
+	describe('#signAll', () => {
 		const { transaction, account, networkIdentifier } = validTransferInput;
 		let validTransferInstance: BaseTransaction;
 		beforeEach(() => {
@@ -349,8 +333,8 @@
 
 			expect(validTransferInstance.signatures).toHaveLength(2);
 			expect(validTransferInstance.signatures).toStrictEqual([
-				'f47e027482ddd90a0cc9a6a4f62392273306f4d7fc1a37caec260c213342087f83d3f3fe05b20997791a13b822bf074509440c4594321265270813b1a3e94503',
-				'b8186c3e3e03fc8e1fa3c06d9bdd36d975c66c002234b394b8467a6bc5e91d65530a271a0377582894383a47f630fbd50c9437873c9d0b563c97af82ff8e9a0e',
+				'80d364c0fa5f3a53587986d96316404313b1831408c35ead1eac02d264919708034f8b61198cad29c966d0336c5526acfc37215b7ee17152aebd85f6963dec0c',
+				'be8498bf26315480bb9d242b784b3d3a7fcd67fd74aede35e359a478a5932ea40287f85bc3e6b8dbaac2642162b11ae4341bd510048bf58f742d3db1d4f0a50d',
 			]);
 		});
 	});
