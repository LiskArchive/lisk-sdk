/*
 * Copyright © 2019 Lisk Foundation
 *
 * See the LICENSE file at the top-level directory of this distribution
 * for licensing information.
 *
 * Unless otherwise agreed in a custom licensing agreement with the Lisk Foundation,
 * no part of this software, including this file, may be copied, modified,
 * propagated, or distributed except according to the terms contained in the
 * LICENSE file.
 *
 * Removal or modification of this copyright notice is prohibited.
 *
 */
import { getAddressFromPublicKey } from '@liskhq/lisk-cryptography';
<<<<<<< HEAD
import { SignatureObject } from '../src/create_signature_object';
=======
>>>>>>> e16ee4c5
import { MultisignatureTransaction } from '../src/12_multisignature_transaction';
import { Account, TransactionJSON } from '../src/transaction_types';
import { Status } from '../src/response';
import { defaultAccount, StateStoreMock } from './utils/state_store_mock';
/*
@TODO once registration is working update ProtocolSpec https://github.com/LiskHQ/lisk-sdk/pull/4608/files and replace here
import * as multisignatureFixture from '../fixtures/transaction_network_id_and_change_order/multi_signature_transaction_validate.json';
*/
import { validTransaction } from '../fixtures';

describe('Multisignature transaction class', () => {
	const multisigFixture = {
		multisigRegistration: {
			senderPublicKey:
				'0b211fce4b615083701cb8a8c99407e464b2f9aa4f367095322de1b77e5fcfbe',
			timestamp: 77045780,
			type: 12,
			asset: {
				mandatoryKeys: [
					'4a67646a446313db964c39370359845c52fce9225a3929770ef41448c258fd39',
					'f1b9f4ee71b5d5857d3b346d441ca967f27870ebee88569db364fd13e28adba3',
				],
				optionalKeys: [
					'57df5c3811961939f8dcfa858c6eaefebfaa4de942f7e703bf88127e0ee9cca4',
					'fa406b6952d377f0278920e3eb8da919e4cf5c68b02eeba5d8b3334fdc0369b6',
				],
				numberOfSignatures: 4,
			},
			signatures: [
				'941c8a6890e768a824da5b2663071f7465144d2585d692c49bd965d44f00a73086ee2caa917740c189731d01ac367e6e65aae925435c1c5337f7c4f92586c107',
				'ff23ac936c0a0e67f38e8e196f5be613f683c720c7c994df47ae7196c805f58dd0676b696a7570835a68a1356df515e48dff4b582e739d2d979d6c257baef104',
				'1bbfaeb786873f48c6c2ff2628005bc08803238311d1a4c84fdf9174159e811c41729b4019fe8f4a9f4915d27d2d54370f67ddb6a38c89a5a62de7aec5094d0a',
				'5a77767cf9e59984d7da83b571ec52858280d9338e623a8094df529819b99b3038fbc4a4181df6f89020ffa39d818567ee5ca9e25953529ee11bd1f0ebc30903',
				'73217244b02994bb19ad66862d84372d993f08ddc00d891fdaaf5db1da1ec1955116b2a7432b00865e231177b3fd9ebd12a798af4cc93e4dc79ac8a1b91e8a01',
			],
		},
		accounts: {
			targetAccount: {
				passphrase:
					'inherit moon normal relief spring bargain hobby join baby flash fog blood',
				privateKey:
					'de4a28610239ceac2ec3f592e36a2ead8ed4ac93cb16aa0d996ab6bb0249da2c0b211fce4b615083701cb8a8c99407e464b2f9aa4f367095322de1b77e5fcfbe',
				publicKey:
					'0b211fce4b615083701cb8a8c99407e464b2f9aa4f367095322de1b77e5fcfbe',
				address: '18141291412139607230L',
			},
			mandatoryOne: {
				passphrase:
					'trim elegant oven term access apple obtain error grain excite lawn neck',
				privateKey:
					'8a138c0dd8efe597c8b9c519af69e9821bd1e769cf0fb3490e22209e9cabfb8df1b9f4ee71b5d5857d3b346d441ca967f27870ebee88569db364fd13e28adba3',
				publicKey:
					'f1b9f4ee71b5d5857d3b346d441ca967f27870ebee88569db364fd13e28adba3',
				address: '10481548956627905381L',
			},
			mandatoryTow: {
				passphrase:
					'desk deposit crumble farm tip cluster goose exotic dignity flee bring traffic',
				privateKey:
					'ddc8e19d6697d6e5c1dacf6576a7169752810999918212afe14d3978b354f8aa4a67646a446313db964c39370359845c52fce9225a3929770ef41448c258fd39',
				publicKey:
					'4a67646a446313db964c39370359845c52fce9225a3929770ef41448c258fd39',
				address: '3372320078773139180L',
			},
			optionalOne: {
				passphrase:
					'sugar object slender confirm clock peanut auto spice carbon knife increase estate',
				privateKey:
					'69aa94ea7ade3b7b08e277b18c1a590b2306ce5973ae8462b0b85122b180e89c57df5c3811961939f8dcfa858c6eaefebfaa4de942f7e703bf88127e0ee9cca4',
				publicKey:
					'57df5c3811961939f8dcfa858c6eaefebfaa4de942f7e703bf88127e0ee9cca4',
				address: '7745870967079479156L',
			},
			optionalTwo: {
				passphrase:
					'faculty inspire crouch quit sorry vague hard ski scrap jaguar garment limb',
				privateKey:
					'ffed38380998a90a2af9501f10182bc2a07922448ab383575b1e34aeddfa5482fa406b6952d377f0278920e3eb8da919e4cf5c68b02eeba5d8b3334fdc0369b6',
				publicKey:
					'fa406b6952d377f0278920e3eb8da919e4cf5c68b02eeba5d8b3334fdc0369b6',
				address: '7086965981385941478L',
			},
		},
	};

	const validMultisignatureRegistrationTransaction =
		multisigFixture.multisigRegistration;

	const targetMultisigAccount = {
		...defaultAccount,
		keys: {
			...defaultAccount.keys,
		},
		address: multisigFixture.accounts.targetAccount.address,
		balance: BigInt('94378900000'),
	};

	const convertedAccount = {
		...defaultAccount,
		address: multisigFixture.accounts.targetAccount.address,
		balance: BigInt('94378900000'),
		keys: {
			...multisigFixture.multisigRegistration.asset,
		},
	};

	const networkIdentifier =
		'e48feb88db5b5cf5ad71d93cdcd1d879b6d5ed187a36b0002cc34e0ef9883255';
	let validTestTransaction: MultisignatureTransaction;
	let multisignatureSender: Partial<Account>;
	let storeAccountCacheStub: jest.SpyInstance;
	let storeAccountGetStub: jest.SpyInstance;
	let storeAccountSetStub: jest.SpyInstance;
	let store: StateStoreMock;

	beforeEach(async () => {
		validTestTransaction = new MultisignatureTransaction({
			...validMultisignatureRegistrationTransaction,
			networkIdentifier,
		});

		multisignatureSender = multisigFixture.accounts.targetAccount;

		store = new StateStoreMock();

		storeAccountGetStub = jest
			.spyOn(store.account, 'getOrDefault')
			.mockResolvedValue({
				...defaultAccount,
				keys: defaultAccount.keys,
				address: multisigFixture.accounts.targetAccount.address,
			});

		storeAccountGetStub = jest
			.spyOn(store.account, 'get')
			.mockResolvedValue(targetMultisigAccount);

		storeAccountSetStub = jest.spyOn(store.account, 'set');
		storeAccountCacheStub = jest.spyOn(store.account, 'cache');
	});

	describe('#constructor', () => {
		it('should create instance of MultisignatureTransaction', async () => {
			expect(validTestTransaction).toBeInstanceOf(MultisignatureTransaction);
		});

		it('should set multisignature asset', async () => {
			expect(validTestTransaction.asset).toEqual(
				validMultisignatureRegistrationTransaction.asset,
			);
		});

<<<<<<< HEAD
		it('should set _multisignatureStatus to PENDING', async () => {
			expect(validTestTransaction).toHaveProperty('_multisignatureStatus', 2);
		});

		it('should throw TransactionMultiError when asset min is not a number', async () => {
			const invalidMultisignatureTransactionData = {
				...validMultisignatureRegistrationTransaction,
				asset: {
					...validMultisignatureRegistrationTransaction.asset,
					min: '2',
				},
			};
			expect(
				() =>
					new MultisignatureTransaction(invalidMultisignatureTransactionData),
			).not.toThrowError();
		});

		it('should not throw TransactionMultiError when asset lifetime is not a number', async () => {
			const invalidMultisignatureTransactionData = {
				...validMultisignatureRegistrationTransaction,
				asset: {
					...validMultisignatureRegistrationTransaction.asset,
					lifetime: '1',
				},
			};
			expect(
				() =>
					new MultisignatureTransaction(invalidMultisignatureTransactionData),
			).not.toThrowError();
		});
=======
		it.skip('should set fee to multisignature transaction fee amount', async () => {});
>>>>>>> e16ee4c5
	});

	describe('#assetToBytes', () => {
		it('should return valid buffer', async () => {
			const assetBytes = (validTestTransaction as any).assetToBytes();

			expect(assetBytes).toEqual(
				Buffer.from(
					'024a67646a446313db964c39370359845c52fce9225a3929770ef41448c258fd39f1b9f4ee71b5d5857d3b346d441ca967f27870ebee88569db364fd13e28adba30257df5c3811961939f8dcfa858c6eaefebfaa4de942f7e703bf88127e0ee9cca4fa406b6952d377f0278920e3eb8da919e4cf5c68b02eeba5d8b3334fdc0369b604',
					'hex',
				),
			);
		});
	});

	describe('#verifyAgainstOtherTransactions', () => {
		it('should return status true with non conflicting transactions', async () => {
			const {
				errors,
				status,
			} = validTestTransaction.verifyAgainstOtherTransactions([
				validTransaction,
			] as ReadonlyArray<TransactionJSON>);

			expect(errors).toHaveLength(0);
			expect(status).toBe(Status.OK);
		});

		it('should return TransactionResponse with error when other transaction from same account has the same type', async () => {
			const conflictTransaction = {
				...validTransaction,
				senderPublicKey: multisigFixture.accounts.targetAccount.publicKey,
				type: 12,
			};
			const {
				errors,
				status,
			} = validTestTransaction.verifyAgainstOtherTransactions([
				conflictTransaction,
			] as ReadonlyArray<TransactionJSON>);

			expect(errors).toHaveLength(1);
			expect(status).toBe(Status.FAIL);
		});
	});

	describe('#assetToJSON', () => {
		it('should return an object of type transfer asset', async () => {
			expect(validTestTransaction.assetToJSON()).toEqual(
				validMultisignatureRegistrationTransaction.asset,
			);
		});
	});

	describe('#prepare', () => {
		it('should call state store with correct params', async () => {
			await validTestTransaction.prepare(store);
			// Derive addresses from public keys
			const mandatoryKeysAddressess = validTestTransaction.asset.mandatoryKeys.map(
				aKey => ({ address: getAddressFromPublicKey(aKey) }),
			);
			const optionalKeysAddressess = validTestTransaction.asset.optionalKeys.map(
				aKey => ({ address: getAddressFromPublicKey(aKey) }),
			);

			expect(storeAccountCacheStub).toHaveBeenCalledWith([
				{ address: validTestTransaction.senderId },
				...mandatoryKeysAddressess,
				...optionalKeysAddressess,
			]);
		});
	});

	describe('#validateSchema', () => {
		it('should return no errors', async () => {
			const errors = (validTestTransaction as any).validateAsset();
			expect(errors).toHaveLength(0);
		});

		it('should return error when numberOfSignatures is bigger than 64', async () => {
			const invalidTransaction = {
				...validMultisignatureRegistrationTransaction,
				asset: {
					...validMultisignatureRegistrationTransaction.asset,
					numberOfSignatures: 65,
				},
			};
			const transaction = new MultisignatureTransaction(invalidTransaction);
			const errors = (transaction as any).validateAsset();

			expect(errors).toHaveLength(1);
			expect(errors[0].message).toBe(`'.numberOfSignatures' should be <= 64`);
		});

		it('should return error when numberOfSignatures is less than 1', async () => {
			const invalidTransaction = {
				...validMultisignatureRegistrationTransaction,
				asset: {
					...validMultisignatureRegistrationTransaction.asset,
					numberOfSignatures: 0,
				},
			};
			const transaction = new MultisignatureTransaction(invalidTransaction);
			const errors = (transaction as any).validateAsset();

			expect(errors).toHaveLength(1);
			expect(errors[0].message).toBe(`'.numberOfSignatures' should be >= 1`);
		});

		it('should return error when optionalKeys includes invalid keys', async () => {
			const invalidTransaction = {
				...validMultisignatureRegistrationTransaction,
				asset: {
					...validMultisignatureRegistrationTransaction.asset,
					optionalKeys: validMultisignatureRegistrationTransaction.asset.optionalKeys.map(
						(key: string) => key.replace('f', 'x'),
					),
				},
			};
			const transaction = new MultisignatureTransaction(invalidTransaction);

			const errors = (transaction as any).validateAsset();
			expect(errors).toHaveLength(2);
		});

		it('should return error when mandatoryKeys includes invalid keys', async () => {
			const invalidTransaction = {
				...validMultisignatureRegistrationTransaction,
				asset: {
					...validMultisignatureRegistrationTransaction.asset,
					mandatoryKeys: validMultisignatureRegistrationTransaction.asset.mandatoryKeys.map(
						(key: string) => key.replace('f', 'x'),
					),
				},
			};
			const transaction = new MultisignatureTransaction(invalidTransaction);

			const errors = (transaction as any).validateAsset();
			expect(errors).toHaveLength(2);
		});

		it('should return error when mandatoryKeys has too many keys', async () => {
			const invalidTransaction = {
				...validMultisignatureRegistrationTransaction,
				asset: {
					...validMultisignatureRegistrationTransaction.asset,
					mandatoryKeys: [
						'0ae0ab0443a104dc538d8e504042139781a6ee83420b12d65c1a1dbb35397abe',
						'8f260b844d505a7d94e9c50cc85057c826705534d9ff9f58dc2b9743eba61d14',
						'abfb43d61e969062e1ddf1abcfb12e2f6d6b5b490615f4acfab76222bf72861a',
						'5d40580e8c8ad319a45559f33822c0f94163a00ec59127107cbc9ebd6c3f3919',
						'82fd499f675d19361b2949893c668008204c03b8c16c779279f8a34e1d1e66cc',
						'719f2e68ec2f191a1100c6a8cc7c8d7029badeea46acd6fe4030f2da506c744c',
						'928f1702c16a1dad5db6d5eaf2a19a3b7134a0c1476dd2d7dd6f73e234cc598d',
						'e8591d417051d4e0c6bc8367b6f09f4e3c2098b587b4a6d21018d75ede99e3a7',
						'2e213644a1fe00342c93ad9ea30cdc2af6d2da53c2613cbac2966262f499e5e4',
						'65c9dbeb9280c7643ae6207c5dd4867ba85c44976c87efadd0b57e2eb4d5d159',
						'91c805f2c95a8e89f9b27f0d0e824e21949af1a64ddf1f99dbc1de4e9fcd5058',
						'b1bb829261844de21a938cb14852eb2e6622b301d36429a7342128b5f717b430',
						'986a6726a4106b6b61b3032e2e0f3355090ab95b5d85bb2dad567cd746ba6249',
						'3d2aa90f5be3d63314678840e4f5e585ce32b6194e56a368aa444484516ffebc',
						'4b91e7c176e87fbbd6bdb514dc2525184a46468068eadfb73b8ed2a3c253f551',
						'ae99eca282dc9bad3d8cca99ba868c7844e5ca353cbbd8b02c54508d6de81bf4',
						'59ebe49bf5506028ae2059f2627a555f71c2ce8709068357fae497ff088ad88b',
						'5e5049ea89db852bde4d81b52cba0e915635fe95f39e90020ad182b7aa755e20',
						'85c12832b6d42272755c7177f3a2b4a763583ca54f94a08ade2bd5b5ba3d25fc',
						'1d477386ec8edcac7dd43e04d69b6f3eaf5d4b4accab2a58a92e874ea95ca7a2',
						'a3e1014a1b04bf7fad9ce90b458319675aed014373854adcbe9b916440b74f15',
						'4753f69f277041dca86d8e53837095cec0aed2675f9d3c9a3a80f3e0a5362cd7',
						'8b95411c417754770eb52485fdc2385ed198e513ee72db43d926db92eeec84f1',
						'b0bf02c1ebd1c1d82bb036aa5fac27a5c1bcd2a49ffcbe050a5fa8d53c35d9ca',
						'60e092183ad21af4f91d325ac7cb2afab95060d6402f081816f180ebc4526a67',
						'3280c52f4b83e76840a1fe98a23667dde1b7fe277a30ab9b2df3a6d3c559cdf8',
						'0bf8a93fe4f1f020cd90e7d45a7f28cc8753a71c21994eca5fe4f84cdb80bc82',
						'7db504b893c433ad1bf1a7baeb315b1329b4655836e06a328b9e2384201884d9',
						'bc4209302bf7c40c815337970650bf9683cefc3cfa4a1d6d441352f107be5895',
						'59600a6a170a0da1df773c3ae111c2ee938d79da60040d71db7440625facb630',
						'ae8504282e21724316e3317950e24f0b38bbacaecdb450f2ecb2eba1f5e6932f',
						'46122f81da4bd004a02dc542f8cb3b285c471f982d9684a94505dd6bf181edf5',
						'3c65e537c7308e862c457c5da9a5e0ab1d08a39e34b02f909a39f2b74c543aed',
						'85411b418de8a03e2c24777d41eafd5bbe7bff0c3c6d10d3d583fd82e4f854a7',
						'1a123271bc58ec351dba2ed56171eb53f4c2455a9466d884cba0c71a6d70c9b5',
						'f0a3c1e41d102e0dc1e07eb2c8ada5cf0c5795c1446aa2bfdf6307528ce6945a',
						'd894f206335f471a61d4af9a69756967eafa1f2d88052b1e5345544d529546c8',
						'114299018df7e5a44d8ada91827cdcbc128551c57b7a41806649c231240b236e',
						'1b107ec81b8a537dc3df57a2678106ba1db0ea44d3fdee7c1d44acf9dc8df6b4',
						'6d44775d424b9d4cf7878a9b202bf33fcc3777aea512052ac0100f9ce263b9e8',
						'fc4cb03857426b4e9236866cdfbf5acce1895d55bf62136848257531b297202e',
						'5239e7c876b6c699044e3503a9d94c7f5cc308b724e311a4ce224f0cb5131311',
						'a9f2c3b6a0b6de77778c3f4701d0d226d77fdbbe6bbbfa1f04a2b5ad319b80ce',
						'1386990cbba5deff14d72412bc8bba5656b732001a1da866e4d56969abdd497b',
						'db3c934f3fa77fb2b1cacb6bf2af79b4a3960d398b5eead14e887f212f2ad6e3',
						'38e01877a8f65f77bc3ddf23f049f0bb02812b024e0c04f8061b99196cefa2b3',
						'b0d0a7b20c5aba6032245bb836edb558e811667dc4fa858442435ee060b4b105',
						'6ba3891efa736e4e3f10d63d55162084f43e02c0ff942316b8535e17846bc644',
						'7bf4c5536da5a9ac818cfdac18ba76d3ac8ebb2747430712791dd9fca898fe49',
						'8ffd91a133cfb37bb67f951a15b4c6dd141fcfdf54a41b8117f2f96b2be2cc3c',
						'9780ffde1995f3417860197af2f78d9122f80c322d2e3fe7f3b5282d6013b145',
						'3ef50167c0a4e662f54f8e26f4cedf3130e79b335ed5b36cc4762c838165ee35',
						'f91c76a60e8642b6a176b165794be2ed8d9d0df2d4b9d669816d9fafa56d1bdb',
						'bfba2c7f9504e5fbf04a6a61879a8cdeb937b2ffacae5bce5c9e28dd8ce8401f',
						'ff5e44b923fe526c5b91f5eeb5d86aa15d5e9bf0439e7b5ab4ffe94a4d975a03',
						'958e0e0f69ffb13183f5a17615959caf9cda94a8c555a71d64c48597ddfe04ee',
						'70eddd0fb5f1b615decbf14da0cc682d833433dd96784390a105cee4e59e71e1',
						'ddd91ddbf19c70e05f6f16b2833879ea5f0e4f53b8709a69430fbd0834288c11',
						'fdddf36692068bfa95ee40ecac8331694a9dfef8d3aabd9fe84e945c8005f7f3',
						'54838b6aae920bd9205b39dc42aff4098421ed06a1b4efcf88d1de06318f8f3b',
						'fe19fa54f5fae4a53852731cbd0fcf58f596abf4fa04ee0fb4934ef312d17ec7',
						'611c771e859e59fdb2b4c37b8a6ecc8e250efca4261027231aeea05e6f6ca793',
						'241c6e079b308db183409bc33212cb0706df858c11cd99a3e9ff24b9f161d44c',
						'48e041ae61a32777c899c1f1b0a9588bdfe939030613277a39556518cc66d371',
						'483077a8b23208f2fd85dacec0fbb0b590befea0a1fcd76a5b43f33063aaa180',
					],
				},
			};
			const transaction = new MultisignatureTransaction(invalidTransaction);

			const errors = (transaction as any).validateAsset();
			expect(errors).toHaveLength(1);
			expect(errors[0].message).toBe(
				`'.mandatoryKeys' should NOT have more than 64 items`,
			);
		});

		it('should return error when optionalKeys has too many keys', async () => {
			const invalidTransaction = {
				...validMultisignatureRegistrationTransaction,
				asset: {
					...validMultisignatureRegistrationTransaction.asset,
					optionalKeys: [
						'0ae0ab0443a104dc538d8e504042139781a6ee83420b12d65c1a1dbb35397abe',
						'8f260b844d505a7d94e9c50cc85057c826705534d9ff9f58dc2b9743eba61d14',
						'abfb43d61e969062e1ddf1abcfb12e2f6d6b5b490615f4acfab76222bf72861a',
						'5d40580e8c8ad319a45559f33822c0f94163a00ec59127107cbc9ebd6c3f3919',
						'82fd499f675d19361b2949893c668008204c03b8c16c779279f8a34e1d1e66cc',
						'719f2e68ec2f191a1100c6a8cc7c8d7029badeea46acd6fe4030f2da506c744c',
						'928f1702c16a1dad5db6d5eaf2a19a3b7134a0c1476dd2d7dd6f73e234cc598d',
						'e8591d417051d4e0c6bc8367b6f09f4e3c2098b587b4a6d21018d75ede99e3a7',
						'2e213644a1fe00342c93ad9ea30cdc2af6d2da53c2613cbac2966262f499e5e4',
						'65c9dbeb9280c7643ae6207c5dd4867ba85c44976c87efadd0b57e2eb4d5d159',
						'91c805f2c95a8e89f9b27f0d0e824e21949af1a64ddf1f99dbc1de4e9fcd5058',
						'b1bb829261844de21a938cb14852eb2e6622b301d36429a7342128b5f717b430',
						'986a6726a4106b6b61b3032e2e0f3355090ab95b5d85bb2dad567cd746ba6249',
						'3d2aa90f5be3d63314678840e4f5e585ce32b6194e56a368aa444484516ffebc',
						'4b91e7c176e87fbbd6bdb514dc2525184a46468068eadfb73b8ed2a3c253f551',
						'ae99eca282dc9bad3d8cca99ba868c7844e5ca353cbbd8b02c54508d6de81bf4',
						'59ebe49bf5506028ae2059f2627a555f71c2ce8709068357fae497ff088ad88b',
						'5e5049ea89db852bde4d81b52cba0e915635fe95f39e90020ad182b7aa755e20',
						'85c12832b6d42272755c7177f3a2b4a763583ca54f94a08ade2bd5b5ba3d25fc',
						'1d477386ec8edcac7dd43e04d69b6f3eaf5d4b4accab2a58a92e874ea95ca7a2',
						'a3e1014a1b04bf7fad9ce90b458319675aed014373854adcbe9b916440b74f15',
						'4753f69f277041dca86d8e53837095cec0aed2675f9d3c9a3a80f3e0a5362cd7',
						'8b95411c417754770eb52485fdc2385ed198e513ee72db43d926db92eeec84f1',
						'b0bf02c1ebd1c1d82bb036aa5fac27a5c1bcd2a49ffcbe050a5fa8d53c35d9ca',
						'60e092183ad21af4f91d325ac7cb2afab95060d6402f081816f180ebc4526a67',
						'3280c52f4b83e76840a1fe98a23667dde1b7fe277a30ab9b2df3a6d3c559cdf8',
						'0bf8a93fe4f1f020cd90e7d45a7f28cc8753a71c21994eca5fe4f84cdb80bc82',
						'7db504b893c433ad1bf1a7baeb315b1329b4655836e06a328b9e2384201884d9',
						'bc4209302bf7c40c815337970650bf9683cefc3cfa4a1d6d441352f107be5895',
						'59600a6a170a0da1df773c3ae111c2ee938d79da60040d71db7440625facb630',
						'ae8504282e21724316e3317950e24f0b38bbacaecdb450f2ecb2eba1f5e6932f',
						'46122f81da4bd004a02dc542f8cb3b285c471f982d9684a94505dd6bf181edf5',
						'3c65e537c7308e862c457c5da9a5e0ab1d08a39e34b02f909a39f2b74c543aed',
						'85411b418de8a03e2c24777d41eafd5bbe7bff0c3c6d10d3d583fd82e4f854a7',
						'1a123271bc58ec351dba2ed56171eb53f4c2455a9466d884cba0c71a6d70c9b5',
						'f0a3c1e41d102e0dc1e07eb2c8ada5cf0c5795c1446aa2bfdf6307528ce6945a',
						'd894f206335f471a61d4af9a69756967eafa1f2d88052b1e5345544d529546c8',
						'114299018df7e5a44d8ada91827cdcbc128551c57b7a41806649c231240b236e',
						'1b107ec81b8a537dc3df57a2678106ba1db0ea44d3fdee7c1d44acf9dc8df6b4',
						'6d44775d424b9d4cf7878a9b202bf33fcc3777aea512052ac0100f9ce263b9e8',
						'fc4cb03857426b4e9236866cdfbf5acce1895d55bf62136848257531b297202e',
						'5239e7c876b6c699044e3503a9d94c7f5cc308b724e311a4ce224f0cb5131311',
						'a9f2c3b6a0b6de77778c3f4701d0d226d77fdbbe6bbbfa1f04a2b5ad319b80ce',
						'1386990cbba5deff14d72412bc8bba5656b732001a1da866e4d56969abdd497b',
						'db3c934f3fa77fb2b1cacb6bf2af79b4a3960d398b5eead14e887f212f2ad6e3',
						'38e01877a8f65f77bc3ddf23f049f0bb02812b024e0c04f8061b99196cefa2b3',
						'b0d0a7b20c5aba6032245bb836edb558e811667dc4fa858442435ee060b4b105',
						'6ba3891efa736e4e3f10d63d55162084f43e02c0ff942316b8535e17846bc644',
						'7bf4c5536da5a9ac818cfdac18ba76d3ac8ebb2747430712791dd9fca898fe49',
						'8ffd91a133cfb37bb67f951a15b4c6dd141fcfdf54a41b8117f2f96b2be2cc3c',
						'9780ffde1995f3417860197af2f78d9122f80c322d2e3fe7f3b5282d6013b145',
						'3ef50167c0a4e662f54f8e26f4cedf3130e79b335ed5b36cc4762c838165ee35',
						'f91c76a60e8642b6a176b165794be2ed8d9d0df2d4b9d669816d9fafa56d1bdb',
						'bfba2c7f9504e5fbf04a6a61879a8cdeb937b2ffacae5bce5c9e28dd8ce8401f',
						'ff5e44b923fe526c5b91f5eeb5d86aa15d5e9bf0439e7b5ab4ffe94a4d975a03',
						'958e0e0f69ffb13183f5a17615959caf9cda94a8c555a71d64c48597ddfe04ee',
						'70eddd0fb5f1b615decbf14da0cc682d833433dd96784390a105cee4e59e71e1',
						'ddd91ddbf19c70e05f6f16b2833879ea5f0e4f53b8709a69430fbd0834288c11',
						'fdddf36692068bfa95ee40ecac8331694a9dfef8d3aabd9fe84e945c8005f7f3',
						'54838b6aae920bd9205b39dc42aff4098421ed06a1b4efcf88d1de06318f8f3b',
						'fe19fa54f5fae4a53852731cbd0fcf58f596abf4fa04ee0fb4934ef312d17ec7',
						'611c771e859e59fdb2b4c37b8a6ecc8e250efca4261027231aeea05e6f6ca793',
						'241c6e079b308db183409bc33212cb0706df858c11cd99a3e9ff24b9f161d44c',
						'48e041ae61a32777c899c1f1b0a9588bdfe939030613277a39556518cc66d371',
						'483077a8b23208f2fd85dacec0fbb0b590befea0a1fcd76a5b43f33063aaa180',
					],
				},
			};
			const transaction = new MultisignatureTransaction(invalidTransaction);

			const errors = (transaction as any).validateAsset();
			expect(errors).toHaveLength(1);
			expect(errors[0].message).toBe(
				`'.optionalKeys' should NOT have more than 64 items`,
			);
		});

		it('should return errors when mandatory keys are not unique', async () => {
			const invalidTransaction = {
				...validMultisignatureRegistrationTransaction,
				asset: {
					...validMultisignatureRegistrationTransaction.asset,
					mandatoryKeys: [
						'f1b9f4ee71b5d5857d3b346d441ca967f27870ebee88569db364fd13e28adba3',
						'f1b9f4ee71b5d5857d3b346d441ca967f27870ebee88569db364fd13e28adba3',
					],
				},
			};

			const transaction = new MultisignatureTransaction(invalidTransaction);
			const errors = (transaction as any).validateAsset();

			expect(errors).toHaveLength(1);
			expect(errors[0].message).toBe(
				`'.mandatoryKeys' should NOT have duplicate items (items ## 1 and 0 are identical)`,
			);
		});

		it('should return errors when optional keys are not unique', async () => {
			const invalidTransaction = {
				...validMultisignatureRegistrationTransaction,
				asset: {
					...validMultisignatureRegistrationTransaction.asset,
					optionalKeys: [
						'57df5c3811961939f8dcfa858c6eaefebfaa4de942f7e703bf88127e0ee9cca4',
						'57df5c3811961939f8dcfa858c6eaefebfaa4de942f7e703bf88127e0ee9cca4',
					],
				},
			};

			const transaction = new MultisignatureTransaction(invalidTransaction);
			const errors = (transaction as any).validateAsset();

			expect(errors).toHaveLength(1);
			expect(errors[0].message).toBe(
				`'.optionalKeys' should NOT have duplicate items (items ## 1 and 0 are identical)`,
			);
		});
	});

	describe('#validateAsset', () => {
		it('should return no errors when transaction is valid', async () => {
			const transaction = new MultisignatureTransaction(
				validMultisignatureRegistrationTransaction,
			);
			const errors = (transaction as any).validateAsset();

			expect(errors).toHaveLength(0);
		});

		it('should return errors when numberOfSignatures is bigger than the sum of all keys', async () => {
			const invalidTransaction = {
				...validMultisignatureRegistrationTransaction,
				asset: {
					...validMultisignatureRegistrationTransaction.asset,
					numberOfSignatures: 5,
				},
			};
			const transaction = new MultisignatureTransaction(invalidTransaction);
			const errors = (transaction as any).validateAsset();

			expect(errors).toHaveLength(1);
			expect(errors[0].message).toBe(
				`The numberOfSignatures is bigger than the count of Mandatory and Optional keys`,
			);
		});

		it('should return errors when numberOfSignatures is smaller than mandatory key count', async () => {
			const invalidTransaction = {
				...validMultisignatureRegistrationTransaction,
				asset: {
					...validMultisignatureRegistrationTransaction.asset,
					numberOfSignatures: 1,
				},
			};
			const transaction = new MultisignatureTransaction(invalidTransaction);
			const errors = (transaction as any).validateAsset();

			expect(errors).toHaveLength(1);
			expect(errors[0].message).toBe(
				`The numberOfSignatures needs to be equal or bigger than the number of Mandatory keys`,
			);
		});

		it('should return errors when mandatory and optional key sets are not disjointed', async () => {
			const invalidTransaction = {
				...validMultisignatureRegistrationTransaction,
				asset: {
					...validMultisignatureRegistrationTransaction.asset,
					numberOfSignatures: 2,
					mandatoryKeys: [
						'48e041ae61a32777c899c1f1b0a9588bdfe939030613277a39556518cc66d371',
						'483077a8b23208f2fd85dacec0fbb0b590befea0a1fcd76a5b43f33063aaa180',
					],
					optionalKeys: [
						'483077a8b23208f2fd85dacec0fbb0b590befea0a1fcd76a5b43f33063aaa180',
					],
				},
			};
			const transaction = new MultisignatureTransaction(invalidTransaction);
			const errors = (transaction as any).validateAsset();

			expect(errors).toHaveLength(1);
			expect(errors[0].message).toBe(
				`Invalid combination of Mandatory and Optional keys`,
			);
		});

		it('should return errors when mandatory keys set is not sorted', async () => {
			const invalidTransaction = {
				...validMultisignatureRegistrationTransaction,
				asset: {
					...validMultisignatureRegistrationTransaction.asset,
					numberOfSignatures: 2,
					mandatoryKeys: [
						'48e041ae61a32777c899c1f1b0a9588bdfe939030613277a39556518cc66d371',
						'483077a8b23208f2fd85dacec0fbb0b590befea0a1fcd76a5b43f33063aaa180',
					],
				},
			};
			const transaction = new MultisignatureTransaction(invalidTransaction);
			const errors = (transaction as any).validateAsset();

			expect(errors).toHaveLength(1);
			expect(errors[0].message).toBe(
				`Mandatory keys should be sorted lexicographically`,
			);
		});

		it('should return errors when optional keys set is not sorted', async () => {
			const invalidTransaction = {
				...validMultisignatureRegistrationTransaction,
				asset: {
					...validMultisignatureRegistrationTransaction.asset,
					numberOfSignatures: 2,
					optionalKeys: [
						'48e041ae61a32777c899c1f1b0a9588bdfe939030613277a39556518cc66d371',
						'483077a8b23208f2fd85dacec0fbb0b590befea0a1fcd76a5b43f33063aaa180',
					],
				},
			};
			const transaction = new MultisignatureTransaction(invalidTransaction);
			const errors = (transaction as any).validateAsset();

			expect(errors).toHaveLength(1);
			expect(errors[0].message).toBe(
				`Optional keys should be sorted lexicographically`,
			);
		});

		it('should return errors when the number of optional and mandatory keys is more than 64', async () => {
			const invalidTransaction = {
				...validMultisignatureRegistrationTransaction,
				asset: {
					...validMultisignatureRegistrationTransaction.asset,
					optionalKeys: [
						'0ae0ab0443a104dc538d8e504042139781a6ee83420b12d65c1a1dbb35397abe',
						'8f260b844d505a7d94e9c50cc85057c826705534d9ff9f58dc2b9743eba61d14',
						'abfb43d61e969062e1ddf1abcfb12e2f6d6b5b490615f4acfab76222bf72861a',
						'5d40580e8c8ad319a45559f33822c0f94163a00ec59127107cbc9ebd6c3f3919',
						'82fd499f675d19361b2949893c668008204c03b8c16c779279f8a34e1d1e66cc',
						'719f2e68ec2f191a1100c6a8cc7c8d7029badeea46acd6fe4030f2da506c744c',
						'928f1702c16a1dad5db6d5eaf2a19a3b7134a0c1476dd2d7dd6f73e234cc598d',
						'e8591d417051d4e0c6bc8367b6f09f4e3c2098b587b4a6d21018d75ede99e3a7',
						'2e213644a1fe00342c93ad9ea30cdc2af6d2da53c2613cbac2966262f499e5e4',
						'65c9dbeb9280c7643ae6207c5dd4867ba85c44976c87efadd0b57e2eb4d5d159',
						'91c805f2c95a8e89f9b27f0d0e824e21949af1a64ddf1f99dbc1de4e9fcd5058',
						'b1bb829261844de21a938cb14852eb2e6622b301d36429a7342128b5f717b430',
						'986a6726a4106b6b61b3032e2e0f3355090ab95b5d85bb2dad567cd746ba6249',
						'3d2aa90f5be3d63314678840e4f5e585ce32b6194e56a368aa444484516ffebc',
						'4b91e7c176e87fbbd6bdb514dc2525184a46468068eadfb73b8ed2a3c253f551',
						'ae99eca282dc9bad3d8cca99ba868c7844e5ca353cbbd8b02c54508d6de81bf4',
						'59ebe49bf5506028ae2059f2627a555f71c2ce8709068357fae497ff088ad88b',
						'5e5049ea89db852bde4d81b52cba0e915635fe95f39e90020ad182b7aa755e20',
						'85c12832b6d42272755c7177f3a2b4a763583ca54f94a08ade2bd5b5ba3d25fc',
						'1d477386ec8edcac7dd43e04d69b6f3eaf5d4b4accab2a58a92e874ea95ca7a2',
						'a3e1014a1b04bf7fad9ce90b458319675aed014373854adcbe9b916440b74f15',
						'4753f69f277041dca86d8e53837095cec0aed2675f9d3c9a3a80f3e0a5362cd7',
						'8b95411c417754770eb52485fdc2385ed198e513ee72db43d926db92eeec84f1',
						'b0bf02c1ebd1c1d82bb036aa5fac27a5c1bcd2a49ffcbe050a5fa8d53c35d9ca',
						'60e092183ad21af4f91d325ac7cb2afab95060d6402f081816f180ebc4526a67',
						'3280c52f4b83e76840a1fe98a23667dde1b7fe277a30ab9b2df3a6d3c559cdf8',
						'0bf8a93fe4f1f020cd90e7d45a7f28cc8753a71c21994eca5fe4f84cdb80bc82',
						'7db504b893c433ad1bf1a7baeb315b1329b4655836e06a328b9e2384201884d9',
						'bc4209302bf7c40c815337970650bf9683cefc3cfa4a1d6d441352f107be5895',
						'59600a6a170a0da1df773c3ae111c2ee938d79da60040d71db7440625facb630',
						'ae8504282e21724316e3317950e24f0b38bbacaecdb450f2ecb2eba1f5e6932f',
						'46122f81da4bd004a02dc542f8cb3b285c471f982d9684a94505dd6bf181edf5',
						'3c65e537c7308e862c457c5da9a5e0ab1d08a39e34b02f909a39f2b74c543aed',
						'85411b418de8a03e2c24777d41eafd5bbe7bff0c3c6d10d3d583fd82e4f854a7',
						'1a123271bc58ec351dba2ed56171eb53f4c2455a9466d884cba0c71a6d70c9b5',
						'f0a3c1e41d102e0dc1e07eb2c8ada5cf0c5795c1446aa2bfdf6307528ce6945a',
						'd894f206335f471a61d4af9a69756967eafa1f2d88052b1e5345544d529546c8',
						'114299018df7e5a44d8ada91827cdcbc128551c57b7a41806649c231240b236e',
						'1b107ec81b8a537dc3df57a2678106ba1db0ea44d3fdee7c1d44acf9dc8df6b4',
						'6d44775d424b9d4cf7878a9b202bf33fcc3777aea512052ac0100f9ce263b9e8',
						'fc4cb03857426b4e9236866cdfbf5acce1895d55bf62136848257531b297202e',
						'5239e7c876b6c699044e3503a9d94c7f5cc308b724e311a4ce224f0cb5131311',
						'a9f2c3b6a0b6de77778c3f4701d0d226d77fdbbe6bbbfa1f04a2b5ad319b80ce',
						'1386990cbba5deff14d72412bc8bba5656b732001a1da866e4d56969abdd497b',
						'db3c934f3fa77fb2b1cacb6bf2af79b4a3960d398b5eead14e887f212f2ad6e3',
						'38e01877a8f65f77bc3ddf23f049f0bb02812b024e0c04f8061b99196cefa2b3',
						'b0d0a7b20c5aba6032245bb836edb558e811667dc4fa858442435ee060b4b105',
						'6ba3891efa736e4e3f10d63d55162084f43e02c0ff942316b8535e17846bc644',
						'7bf4c5536da5a9ac818cfdac18ba76d3ac8ebb2747430712791dd9fca898fe49',
						'8ffd91a133cfb37bb67f951a15b4c6dd141fcfdf54a41b8117f2f96b2be2cc3c',
						'9780ffde1995f3417860197af2f78d9122f80c322d2e3fe7f3b5282d6013b145',
						'3ef50167c0a4e662f54f8e26f4cedf3130e79b335ed5b36cc4762c838165ee35',
						'f91c76a60e8642b6a176b165794be2ed8d9d0df2d4b9d669816d9fafa56d1bdb',
						'bfba2c7f9504e5fbf04a6a61879a8cdeb937b2ffacae5bce5c9e28dd8ce8401f',
						'ff5e44b923fe526c5b91f5eeb5d86aa15d5e9bf0439e7b5ab4ffe94a4d975a03',
						'958e0e0f69ffb13183f5a17615959caf9cda94a8c555a71d64c48597ddfe04ee',
						'70eddd0fb5f1b615decbf14da0cc682d833433dd96784390a105cee4e59e71e1',
						'ddd91ddbf19c70e05f6f16b2833879ea5f0e4f53b8709a69430fbd0834288c11',
						'fdddf36692068bfa95ee40ecac8331694a9dfef8d3aabd9fe84e945c8005f7f3',
						'54838b6aae920bd9205b39dc42aff4098421ed06a1b4efcf88d1de06318f8f3b',
						'fe19fa54f5fae4a53852731cbd0fcf58f596abf4fa04ee0fb4934ef312d17ec7',
						'611c771e859e59fdb2b4c37b8a6ecc8e250efca4261027231aeea05e6f6ca793',
						'241c6e079b308db183409bc33212cb0706df858c11cd99a3e9ff24b9f161d44c',
						'48e041ae61a32777c899c1f1b0a9588bdfe939030613277a39556518cc66d371',
					],
					mandatoryKeys: [
						'5f1383f6ee41d2b8d3a04993a6e87ac8e382eb9c76131a1a0cfaaa5b29b9b879',
						'c883c1829924cfa928ea82b75b9159f5ead532071e8d473db19851cd876bd2a1',
						'ecff042468ff6e6c46a7dd5e30a7f913b476c489a3803448fd1626f47fa842d5',
						'7ccf78d9dd7c8f5cd45bff1bf201659f38467700aff86f8cb636f67d9cac6c13',
						'1c24a8194c7d1c654f870ee57cef949c3cd638c01c8a762e05fd7e28ee8b5958',
						'75dd20b41cfc877352f0ba13518d65c70bf599cd2dbebc34ce2c4a0fdda50a51',
						'cc87862092247346068a6f55f950338b705d0910c6d938d9f5c24f1947d1dcbe',
						'bfb3a220b03c57aee90dca44bb172a0927e149547ff756b8f178a1a7f83e38f9',
						'05eb834f63516423c255edcad9fe29e9ef5cba148098d338651d03828f446dbc',
						'b79171c8492760f051a26c42fd94bed6950dc3c9a9791c77e2c0b46b562c5b49',
						'e21f5c9ab7c394ab742fc10a32e9cf628feb6715c80ad6120d705b107ca4f34f',
						'fa76adbd1f635bd9a6a3368a4e8f56f69ba1c62c95e675d9d845417321855a75',
						'27c870d874c925c64afa4eb4d27eab414ad6a810bb8cbb2c34c3ca5055355aa3',
						'afa742b30068a0572d30ea8c62fa32430ee4289140355dd79f4666e58990ffb1',
						'fcfc466e9b39077a6a86bf3525c1d8588ef9b3c48a2ca9ccf9e8dfb2a189ef4c',
						'94179647403dd32298339e3f06952394867abb2abd5d15c8c0383d5149ac1576',
						'43fb784169750383d740765890613e5070ba62b860bb91714087b3fa5602f6c2',
						'b41343142af897702ca098615ff75c1496b2897d3a68d3a55eb51d00351cc153',
						'11a98f7b1ab6a33020e6c7abcea015d1b41f5b6612c14ac6e35cd4b2992d8fb9',
						'7bfa7d33abf391527b4e632fa74e4b832b632f0729f6502a7512e3cc858eb30a',
						'd6897d15815985365539c97ebd9746970cd49139e6a4e1596411210746aeb154',
						'938aa2599d26f05901d9c2e66748c22d7f9d945f452dae811ba35b4986f471b0',
						'e95cc58376f74ec8f6a0c2927c666e13418dad6b819303dc5106926301219d4e',
						'9c2173012372ce22c34754a18ad34f8516cadb133765c081efd702ec21baf54f',
						'efc24285385313d58af91a58e5b1fc480a629ef7821f4057a91b95067a589051',
						'f1025a4b5b56d62e1af90c049017361aac5335c078aaf57928dada4dde24d10e',
						'bb5f044b1d4797ea7cbb316bb70c3f3b160139076b8fbd5c8e2a8c47ea888aa2',
						'3cf37a7db8a8ff35aa0d6ae7eb193d190749f12f1fbcfb2725c63c0afcc5fd78',
						'1d43f31550b4464c2e44236132284df67b3a194f2d0c79b010b1dc8c69e11c4c',
						'e271186c04d0748c44351f0c8f23ef15ac23a6b039cb3d7a1b935c919f3a025c',
						'39c11e4b9c85f6b5d17f4fdf4d3ae2ecf96abed75bc65c364a1e6603a99a6772',
						'ac1563a15d151854c4a4c693f3c2be408b4231b9c0e34bc337ac0023742ae389',
						'8542954b2d23d0a13810c12334ef6a6736c8bda7c5875a34ca442f3efc3a0ab7',
						'6d4da605b697a4e016861fc64b1103951ac0e3557ab0a3b65285b9ed86c02f62',
						'837eeaf484eb6e40ad40011e0daa889bfddfbc6872f118dac0626188cd634a29',
						'6591f35d0c1e8b5d9c618ae4e5481b98e0e0aaaa6c54346d693482e87ffe8562',
						'522e2cfc567e6200bb1b191e4fed05877d6408fb8e5c38bec0107d657e144f1c',
						'158f3b42d6e381908b1bad80c5825ed2d5c5014be51294f8c8b2af9dfe15eb26',
						'64979c11c12655a7208d43ec70210a8b30423ea82e0ba73f14a10980d3746370',
						'3fff3974ef3846ea5997a94a9c2ca68b15bd0def004c8bbe05650e16e904def0',
						'2ba8eb614c4129088772b16efda6820f1eafe63719da7d2dcb81e1879fc7d06e',
						'78f9192270d7e33e38209ddecf3e3a998c24577e0b97276428f58677b77cfdf9',
						'5343918d6ec34c2f4692b3a33e7bbf8bd443de0611c6f2e2100b4a05bbd602fd',
						'48fce61e977f6e68883ebe3955bc2ddc02714c2fdaa9cf4de8887b5414a7b4f8',
						'46b5f9fad208d21e12a53dbbe06589f195a8be6195326e6c979f169c0bc2e6cc',
						'5efcbe3ceb9b010edca45e2353053ed636689239797a49fbf78cf6ebf13aba4e',
						'6cb8923f70317328aa236fdd26cf76806169f7c0317507d2c7b09425e9761d13',
						'2fbfdad9c96e26d644bc28d8aeba3948beeee58abe3955e359e3a82c9d92e607',
						'4f2fba0765a1fbbe2d1c202d38438040cf7fee721155b8ab02dea99465e0dca9',
						'7f7abf3e3955d215150bf70bf1601626cfbb5ef8b80bdf775d04c230946b1b75',
						'7c70c7c80000fffda70ce8ebbecd9ec4f406955ac77e4fddc73a706e58f8a80b',
						'7280db45183d3e40d0767b99881e85b044b68a0bf92977a6404d6a37d93b7ae9',
						'364acb080b8710bc01eb84e1cc84fa5ac56666734649a86750b00b2cfa0c4fad',
						'237fa4a68d359762e975760f7369b3a9f38539cbd56b589235a50515c125882a',
						'b750ed1217fc8df93879b80f1d78665db4df3bd22af2338679cfd25ee887f46d',
						'23540993c96cd2ba5a07e0096301e662bd8ec497ad522845bcdf4777b111dda3',
						'd6d25e525fd2bd0eec040f9699b97221f85f0f4781debaed91cfaea508b7c291',
						'ec3fba09bd3a7c8e244ebc73c7514a50bbced89ef2a4f53cbf39ddbfdf17e06d',
						'52e1520c899507007af225ec560bb971c9dcc92673cad1a44923c7edf8d82bf7',
						'66bb01fd03d1f8cff6d778c0aef8434f58a079db6f680a27082486a6be5f0538',
						'5821f7b93c12d22f6e6fae4be71cb6aa2f4186a5b2afb8c617bbbf9949a9833e',
						'15cd016bf76fb6ae83aa5818da8ec792b2fdbc90f448de22b0dadf4f8cbb07d6',
						'a52df22c356ebf40ee51ce1499af690610ce722a532646bcc105c7367f73977b',
						'e65808335987b9a398a3391940ee2ab45107b693fe5a1b60b395eb1038e9a573',
					],
					numberOfSignatures: 64,
				},
			};

			const transaction = new MultisignatureTransaction(invalidTransaction);
			const errors = (transaction as any).validateAsset();

			expect(errors).toHaveLength(1);
			expect(errors[0].message).toBe(
				`The count of Mandatory and Optional keys should be between 1 and 64`,
			);
		});

		it('should return errors when the number of optional and mandatory keys is less than 1', async () => {
			const invalidTransaction = {
				...validMultisignatureRegistrationTransaction,
				asset: {
					...validMultisignatureRegistrationTransaction.asset,
					optionalKeys: [],
					mandatoryKeys: [],
					numberOfSignatures: 1,
				},
			};

			const transaction = new MultisignatureTransaction(invalidTransaction);
			const errors = (transaction as any).validateAsset();

			expect(errors).toHaveLength(2);
			expect(errors[0].message).toBe(
				`The numberOfSignatures is bigger than the count of Mandatory and Optional keys`,
			);
			expect(errors[1].message).toBe(
				`The count of Mandatory and Optional keys should be between 1 and 64`,
			);
		});

		it('should return error when number of mandatory, optional and sender keys do not match the number of signatures', async () => {
			const invalidTransaction = {
				...validMultisignatureRegistrationTransaction,
				asset: {
					...validMultisignatureRegistrationTransaction.asset,
				},
				signatures: [...validMultisignatureRegistrationTransaction.signatures],
			};
			invalidTransaction.signatures.pop();

			const transaction = new MultisignatureTransaction(invalidTransaction);
			const errors = (transaction as any).validateAsset();

			expect(errors).toHaveLength(1);
			expect(errors[0].message).toBe(
				'The number of mandatory, optional and sender keys should match the number of signatures',
			);
		});
	});

<<<<<<< HEAD
	describe.skip('#addMultisignature', () => {
		let membersSignatures: Array<SignatureObject>;
		let multisigTrs: MultisignatureTransaction;
=======
	describe('#verifySignatures', () => {
		it('should not fail to validate valid signatures', async () => {
			const result = await validTestTransaction.verifySignatures(store);
			expect(result.status).toBe(1);
			expect(result.errors.length).toBe(0);
		});
>>>>>>> e16ee4c5

		it('should return error if first signature is not from the sender public key', async () => {
			const invalidTransaction = {
				...validMultisignatureRegistrationTransaction,
				asset: {
					...validMultisignatureRegistrationTransaction.asset,
				},
				signatures: [...validMultisignatureRegistrationTransaction.signatures],
				networkIdentifier,
			};

			invalidTransaction.signatures.shift();

			const invalid = new MultisignatureTransaction(invalidTransaction);

			const result = await invalid.verifySignatures(store);
			expect(result.status).toBe(0);
			expect(result.errors[0].message).toBe(
				`Failed to validate signature ff23ac936c0a0e67f38e8e196f5be613f683c720c7c994df47ae7196c805f58dd0676b696a7570835a68a1356df515e48dff4b582e739d2d979d6c257baef104`,
			);
		});

		it('should return error if any of the mandatory signatures is not valid', async () => {
			const invalidTransaction = {
				...validMultisignatureRegistrationTransaction,
				asset: {
					...validMultisignatureRegistrationTransaction.asset,
				},
				signatures: [...validMultisignatureRegistrationTransaction.signatures],
				networkIdentifier,
			};

			// this is the first mandatory signature from the fixture
			invalidTransaction.signatures[1] = invalidTransaction.signatures[1].replace(
				'e',
				'f',
			);

			const invalid = new MultisignatureTransaction(invalidTransaction);

			const result = await invalid.verifySignatures(store);
			expect(result.status).toBe(0);
			expect(result.errors[0].message).toBe(
				`Failed to validate signature ff23ac936c0a0f67f38e8e196f5be613f683c720c7c994df47ae7196c805f58dd0676b696a7570835a68a1356df515e48dff4b582e739d2d979d6c257baef104`,
			);
		});

		it('should return error if any of the optional signatures is not valid', async () => {
			const invalidTransaction = {
				...validMultisignatureRegistrationTransaction,
				asset: {
					...validMultisignatureRegistrationTransaction.asset,
				},
				signatures: [...validMultisignatureRegistrationTransaction.signatures],
				networkIdentifier,
			};

			// this is the first optional signature from the fixture
			invalidTransaction.signatures[3] = invalidTransaction.signatures[3].replace(
				'e',
				'9',
			);

			const invalid = new MultisignatureTransaction(invalidTransaction);

			const result = await invalid.verifySignatures(store);
			expect(result.status).toBe(0);
			expect(result.errors[0].message).toBe(
				`Failed to validate signature 5a77767cf9959984d7da83b571ec52858280d9338e623a8094df529819b99b3038fbc4a4181df6f89020ffa39d818567ee5ca9e25953529ee11bd1f0ebc30903`,
			);
		});
	});

	describe('#applyAsset', () => {
		it('should call state store', async () => {
			await (validTestTransaction as any).applyAsset(store);
			expect(storeAccountGetStub).toHaveBeenCalledWith(
				validTestTransaction.senderId,
			);

			expect(storeAccountSetStub).toHaveBeenCalledWith(
				multisigFixture.accounts.targetAccount.address,
				convertedAccount,
			);
		});

		it('should return no errors', async () => {
			storeAccountGetStub.mockReturnValue({
				...targetMultisigAccount,
				keys: {
					numberOfSignatures: 0,
					mandatoryKeys: [],
					optionalKeys: [],
				},
			});
			const errors = await (validTestTransaction as any).applyAsset(store);

			expect(errors).toHaveLength(0);
		});

		it('should return error when account is already multisignature', async () => {
			storeAccountGetStub.mockReturnValue(targetMultisigAccount);
			const errors = await (validTestTransaction as any).applyAsset(store);
			expect(errors).toHaveLength(1);
			expect(errors[0].dataPath).toBe('.signatures');
		});
	});

	describe('#undoAsset', () => {
		it('should call state store', async () => {
			await (validTestTransaction as any).undoAsset(store);
			expect(storeAccountGetStub).toHaveBeenCalledWith(
				multisignatureSender.address,
			);
			expect(storeAccountSetStub).toHaveBeenCalledWith(
				multisignatureSender.address,
				{
					...targetMultisigAccount,
					keys: {
						numberOfSignatures: 0,
						mandatoryKeys: [],
						optionalKeys: [],
					},
				},
			);
		});

		it('should return no errors', async () => {
			const errors = await (validTestTransaction as any).undoAsset(store);
			expect(errors).toHaveLength(0);
		});
	});
});<|MERGE_RESOLUTION|>--- conflicted
+++ resolved
@@ -13,10 +13,6 @@
  *
  */
 import { getAddressFromPublicKey } from '@liskhq/lisk-cryptography';
-<<<<<<< HEAD
-import { SignatureObject } from '../src/create_signature_object';
-=======
->>>>>>> e16ee4c5
 import { MultisignatureTransaction } from '../src/12_multisignature_transaction';
 import { Account, TransactionJSON } from '../src/transaction_types';
 import { Status } from '../src/response';
@@ -169,41 +165,7 @@
 			);
 		});
 
-<<<<<<< HEAD
-		it('should set _multisignatureStatus to PENDING', async () => {
-			expect(validTestTransaction).toHaveProperty('_multisignatureStatus', 2);
-		});
-
-		it('should throw TransactionMultiError when asset min is not a number', async () => {
-			const invalidMultisignatureTransactionData = {
-				...validMultisignatureRegistrationTransaction,
-				asset: {
-					...validMultisignatureRegistrationTransaction.asset,
-					min: '2',
-				},
-			};
-			expect(
-				() =>
-					new MultisignatureTransaction(invalidMultisignatureTransactionData),
-			).not.toThrowError();
-		});
-
-		it('should not throw TransactionMultiError when asset lifetime is not a number', async () => {
-			const invalidMultisignatureTransactionData = {
-				...validMultisignatureRegistrationTransaction,
-				asset: {
-					...validMultisignatureRegistrationTransaction.asset,
-					lifetime: '1',
-				},
-			};
-			expect(
-				() =>
-					new MultisignatureTransaction(invalidMultisignatureTransactionData),
-			).not.toThrowError();
-		});
-=======
 		it.skip('should set fee to multisignature transaction fee amount', async () => {});
->>>>>>> e16ee4c5
 	});
 
 	describe('#assetToBytes', () => {
@@ -857,18 +819,12 @@
 		});
 	});
 
-<<<<<<< HEAD
-	describe.skip('#addMultisignature', () => {
-		let membersSignatures: Array<SignatureObject>;
-		let multisigTrs: MultisignatureTransaction;
-=======
 	describe('#verifySignatures', () => {
 		it('should not fail to validate valid signatures', async () => {
 			const result = await validTestTransaction.verifySignatures(store);
 			expect(result.status).toBe(1);
 			expect(result.errors.length).toBe(0);
 		});
->>>>>>> e16ee4c5
 
 		it('should return error if first signature is not from the sender public key', async () => {
 			const invalidTransaction = {
