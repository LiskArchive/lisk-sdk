{
	"name": "@liskhq/lisk-cryptography",
<<<<<<< HEAD
	"version": "2.2.0-alpha.0",
=======
	"version": "2.1.1",
>>>>>>> 307e3505
	"description": "General cryptographic functions for use with Lisk-related software",
	"author": "Lisk Foundation <admin@lisk.io>, lightcurve GmbH <admin@lightcurve.io>",
	"license": "Apache-2.0",
	"keywords": [
		"lisk",
		"blockchain"
	],
	"homepage": "https://github.com/LiskHQ/lisk-sdk/tree/master/elements/lisk-cryptography#readme",
	"repository": {
		"type": "git",
		"url": "git+https://github.com/LiskHQ/lisk-sdk.git"
	},
	"bugs": {
		"url": "https://github.com/LiskHQ/lisk-sdk/issues"
	},
	"engines": {
		"node": ">=8.10 <=10",
		"npm": ">=5"
	},
	"main": "dist-node/index.js",
	"scripts": {
		"transpile": "tsc",
		"transpile:browsertest": "tsc -p tsconfig.browsertest.json",
		"browserify": "browserify ./dist-node/index.js -o ./dist-browser/index.js -s liskCryptography",
		"browserify:browsertest": "browserify ./browsertest.build/test/*.js -o ./browsertest.build/browsertest.js -s liskCryptography",
		"uglify": "uglifyjs -nm -o ./dist-browser/index.min.js ./dist-browser/index.js",
		"uglify:browsertest": "uglifyjs -o ./browsertest.build/browsertest.min.js ./browsertest.build/browsertest.js",
		"clean": "./scripts/clean.sh",
		"format": "prettier --write '**/*'",
		"lint": "tslint --format verbose --project .",
		"lint:fix": "npm run lint -- --fix",
		"test": "TS_NODE_PROJECT=./test/tsconfig.json nyc mocha test/{,/**/}/*.ts",
		"test:watch": "npm test -- --watch",
		"test:watch:min": "npm run test:watch -- --reporter=min",
		"test:node": "npm run build:check",
		"serve:start": "http-server -p 11543 ./browsertest &",
		"serve:stop": "kill $(lsof -t -i:11543) || true",
		"pretest:browser": "npm run serve:stop && npm run build:browsertest && npm run serve:start",
		"test:browser": "wait-on http://localhost:11543 && cypress run --config baseUrl=http://localhost:11543 --env ROOT_DIR=\"${PWD##*/}\"",
		"posttest:browser": "npm run serve:stop",
		"cover": "if [ -z $JENKINS_HOME ]; then npm run cover:local; else npm run cover:ci; fi",
		"cover:base": "NODE_ENV=test nyc report",
		"cover:local": "npm run cover:base -- --reporter=html --reporter=text",
		"cover:ci": "npm run cover:base -- --reporter=text",
		"build:browsertest": "npm run transpile:browsertest && npm run browserify:browsertest && npm run uglify:browsertest",
		"postbuild:browsertest": "rm -r browsertest.build/src browsertest.build/test",
		"prebuild:node": "rm -r dist-node/* || mkdir dist-node || true",
		"build:node": "npm run transpile",
		"prebuild:browser": "rm ./dist-browser/index.js ./dist-browser/index.min.js || true",
		"build:browser": "npm run build:node && npm run browserify && npm run uglify",
		"prebuild": "npm run prebuild:browser",
		"build": "npm run build:browser",
		"build:check": "node -e \"require('./dist-node')\"",
		"prepublishOnly": "npm run lint && npm test && npm run build && npm run build:check"
	},
	"dependencies": {
		"@liskhq/bignum": "1.3.1",
		"@types/ed2curve": "0.2.2",
		"@types/node": "10.12.21",
		"buffer-reverse": "1.0.1",
		"ed2curve": "0.2.1",
		"tweetnacl": "1.0.1",
		"varuint-bitcoin": "1.1.0"
	},
	"optionalDependencies": {
		"sodium-native": "2.2.1"
	},
	"devDependencies": {
		"@types/jquery": "3.3.29",
		"@types/mocha": "5.2.5",
		"benchmark": "2.1.4",
		"browserify": "16.2.3",
		"chai": "4.2.0",
		"cypress": "3.1.5",
		"http-server": "0.11.1",
		"mocha": "5.2.0",
		"nyc": "14.1.1",
		"prettier": "1.16.4",
		"sinon": "7.2.3",
		"sodium-native": "2.2.1",
		"source-map-support": "0.5.10",
		"ts-node": "8.0.2",
		"tsconfig-paths": "3.8.0",
		"tslint": "5.12.1",
		"tslint-immutable": "5.1.2",
		"typescript": "3.3.1",
		"uglify-es": "3.3.9",
		"wait-on": "3.2.0"
	}
}<|MERGE_RESOLUTION|>--- conflicted
+++ resolved
@@ -1,10 +1,6 @@
 {
 	"name": "@liskhq/lisk-cryptography",
-<<<<<<< HEAD
 	"version": "2.2.0-alpha.0",
-=======
-	"version": "2.1.1",
->>>>>>> 307e3505
 	"description": "General cryptographic functions for use with Lisk-related software",
 	"author": "Lisk Foundation <admin@lisk.io>, lightcurve GmbH <admin@lightcurve.io>",
 	"license": "Apache-2.0",
