--- conflicted
+++ resolved
@@ -62,9 +62,9 @@
 	);
 
 	let chainInstance: Chain;
+	let db: any;
 	let block: BlockInstance;
 	let blockBytes: Buffer;
-	let db: any;
 
 	beforeEach(() => {
 		db = new KVStore('temp');
@@ -713,30 +713,6 @@
 					reward: BigInt(500000000),
 					transactions: [validTx, validTx2],
 				});
-<<<<<<< HEAD
-				when(storageStub.entities.Account.get)
-					.mockResolvedValue([
-						{
-							address: getAddressFromPublicKey(block.generatorPublicKey),
-							balance: '0',
-							producedBlocks: 0,
-							nonce: '0',
-						},
-						{
-							address: genesisAccount.address,
-							balance: '1000000000000',
-							nonce: '0',
-						},
-						delegate1,
-						delegate2,
-					] as never)
-					.calledWith({ address: '3a971fd02b4a07fc20aad1936d3cb1d263b87e0f' })
-					.mockResolvedValue([] as never);
-				storageStub.entities.ChainState.getKey.mockResolvedValue(
-					defaultBurntFee,
-				);
-=======
->>>>>>> 1d998628
 				// Act
 				const dataAccess = new DataAccess({
 					db,
@@ -925,7 +901,7 @@
 			beforeEach(async () => {
 				// Arrage
 				delegate1 = {
-					address: '32e4d3f46ae3bc74e7771780eee290ae5826006d',
+					address: '8411848252534809650L',
 					passphrase:
 						'weapon visual tag seed deal solar country toy boring concert decline require',
 					publicKey:
@@ -934,7 +910,7 @@
 					balance: '10000000000',
 				};
 				delegate2 = {
-					address: '23d5abdb69c0dbbc21c7c732965589792cc5922a',
+					address: '13608682259919656227L',
 					passphrase:
 						'shoot long boost electric upon mule enough swing ritual example custom party',
 					publicKey:
@@ -943,7 +919,7 @@
 					balance: '10000000000',
 				};
 				const recipient = {
-					address: '3a971fd02b4a07fc20aad1936d3cb1d263b87e0f',
+					address: '124L',
 					balance: '100',
 				};
 
@@ -972,7 +948,7 @@
 						fee: '10000000',
 						nonce: '0',
 						passphrase: genesisAccount.passphrase,
-						recipientId: '3a971fd02b4a07fc20aad1936d3cb1d263b87e0f',
+						recipientId: '124L',
 						amount: '100',
 						networkIdentifier,
 					}) as TransactionJSON,
