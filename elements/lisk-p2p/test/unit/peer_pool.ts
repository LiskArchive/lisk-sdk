--- conflicted
+++ resolved
@@ -25,15 +25,13 @@
 	selectPeersForSend,
 } from '../../src/utils';
 // For stubbing
-<<<<<<< HEAD
-import * as utils from '../../src/utils';
-import { P2PDiscoveredPeerInfo, P2PPeerInfo } from '../../src/p2p_types';
-import { Peer, ConnectionState } from '../../src/peer';
+import {
+	P2PDiscoveredPeerInfo,
+	P2PPeerInfo,
+	P2PNodeInfo,
+} from '../../src/p2p_types';
 import { initPeerList, initPeerInfoList } from '../utils/peers';
-=======
 import { Peer, ConnectionState, InboundPeer } from '../../src/peer';
-import { initializePeerList, initializePeerInfoList } from '../utils/peers';
->>>>>>> 16cba4e0
 import {
 	DEFAULT_CONNECT_TIMEOUT,
 	DEFAULT_ACK_TIMEOUT,
@@ -49,14 +47,8 @@
 	DEFAULT_RANDOM_SECRET,
 	INTENTIONAL_DISCONNECT_CODE,
 } from '../../src/constants';
-import {
-	RequestFailError,
-	P2PNodeInfo,
-	P2PDiscoveredPeerInfo,
-	P2PPeerInfo,
-	SendFailError,
-} from '../../src';
 import { constructPeerIdFromPeerInfo } from '../../src/utils';
+import { RequestFailError, SendFailError } from '../../src';
 
 describe('peerPool', () => {
 	const peerPoolConfig = {
@@ -248,13 +240,6 @@
 		});
 	});
 
-<<<<<<< HEAD
-	// TODO: adjust unit tests to the new nature of peers
-	describe.skip('#getConnectedPeers', () => {
-		describe('when there are some active peers in inbound and outbound', () => {
-			const peerList: ReadonlyArray<Peer> = initPeerList();
-			let activePeersInfoList: ReadonlyArray<P2PPeerInfo>;
-=======
 	describe('#request', () => {
 		it('should call getUniqueOutboundConnectedPeers', async () => {
 			sandbox.stub(peerPool, 'requestFromPeer').resolves();
@@ -265,7 +250,6 @@
 
 			expect(getUniqueOutboundConnectedPeersStub).to.be.calledOnce;
 		});
->>>>>>> 16cba4e0
 
 		it('should call _peerSelectForRequest', async () => {
 			sandbox.stub(peerPool, 'requestFromPeer').resolves();
@@ -284,14 +268,8 @@
 			});
 		});
 
-<<<<<<< HEAD
-		describe('when there are some active peers only in inbound', () => {
-			const peerList: ReadonlyArray<Peer> = initPeerList();
-			let activePeersInfoList: ReadonlyArray<P2PPeerInfo>;
-=======
 		it('should throw error if no peers selected', async () => {
 			sandbox.stub(peerPool as any, '_peerSelectForRequest').returns([]);
->>>>>>> 16cba4e0
 
 			return expect(
 				peerPool.request(requestPacket),
@@ -314,15 +292,9 @@
 		});
 	});
 
-<<<<<<< HEAD
-		describe('when there are some active peers only in outbound', () => {
-			const peerList: ReadonlyArray<Peer> = initPeerList();
-			let activePeersInfoList: ReadonlyArray<P2PPeerInfo>;
-=======
 	describe('#send', () => {
 		let _peerSelectForSendStub: any;
 		let sendToPeer: any;
->>>>>>> 16cba4e0
 
 		beforeEach(async () => {
 			_peerSelectForSendStub = sandbox
@@ -337,13 +309,8 @@
 			expect(_peerSelectForSendStub).to.be.calledOnce;
 		});
 
-<<<<<<< HEAD
-		describe('when there are no active peers', () => {
-			const peerList: ReadonlyArray<Peer> = initPeerList();
-=======
 		it('should call sendToPeer for each selected peer', async () => {
 			await peerPool.send(messagePacket);
->>>>>>> 16cba4e0
 
 			expect(sendToPeer).to.be.calledOnceWithExactly(
 				messagePacket,
@@ -421,11 +388,6 @@
 		});
 	});
 
-<<<<<<< HEAD
-	describe('#getAllConnectedPeerInfos', () => {
-		describe('when there are some active peers in inbound and outbound', () => {
-			const peerList: ReadonlyArray<Peer> = initPeerList();
-=======
 	describe('#addInboundPeer', () => {
 		let getPeersStub: any;
 
@@ -587,7 +549,7 @@
 	});
 
 	describe('#getUniqueOutboundConnectedPeers', () => {
-		const samplePeers = initializePeerInfoList();
+		const samplePeers = initPeerInfoList();
 
 		describe('when two peers have same peer infos', () => {
 			let uniqueOutboundConnectedPeers: ReadonlyArray<P2PDiscoveredPeerInfo>;
@@ -664,8 +626,7 @@
 
 	describe('#getAllConnectedPeerInfos', () => {
 		describe('when there are some active peers in inbound and outbound', () => {
-			const peerList: ReadonlyArray<Peer> = initializePeerList();
->>>>>>> 16cba4e0
+			const peerList: ReadonlyArray<Peer> = initPeerList();
 			let activePeersInfoList: ReadonlyArray<P2PPeerInfo>;
 
 			beforeEach(async () => {
@@ -757,18 +718,10 @@
 		});
 	});
 
-<<<<<<< HEAD
-	describe('#getUniqueOutboundConnectedPeers', () => {
-		const samplePeers = initPeerInfoList();
-
-		describe('when two peers have same peer infos', () => {
-			let uniqueOutboundConnectedPeers: ReadonlyArray<P2PDiscoveredPeerInfo>;
-=======
 	describe('#getConnectedPeers', () => {
 		describe('when there are some active peers in inbound and outbound', () => {
-			const peerList: ReadonlyArray<Peer> = initializePeerList();
+			const peerList: ReadonlyArray<Peer> = initPeerList();
 			let activePeersInfoList: ReadonlyArray<P2PPeerInfo>;
->>>>>>> 16cba4e0
 
 			beforeEach(async () => {
 				peerList.forEach((peer, i) => {
@@ -793,7 +746,7 @@
 		});
 
 		describe('when there are no active peers', () => {
-			const peerList: ReadonlyArray<Peer> = initializePeerList();
+			const peerList: ReadonlyArray<Peer> = initPeerList();
 
 			beforeEach(async () => {
 				peerList.forEach(peer => {
