/*
 * Copyright © 2019 Lisk Foundation
 *
 * See the LICENSE file at the top-level directory of this distribution
 * for licensing information.
 *
 * Unless otherwise agreed in a custom licensing agreement with the Lisk Foundation,
 * no part of this software, including this file, may be copied, modified,
 * propagated, or distributed except according to the terms contained in the
 * LICENSE file.
 *
 * Removal or modification of this copyright notice is prohibited.
 *
 */
import { getRandomBytes } from '@liskhq/lisk-cryptography';
import { EventEmitter } from 'events';
import * as http from 'http';
// tslint:disable-next-line no-require-imports
import { attach, SCServer, SCServerSocket } from 'socketcluster-server';
import * as url from 'url';

import {
	ConnectionKind,
	DEFAULT_BAN_TIME,
	DEFAULT_FALLBACK_SEED_PEER_DISCOVERY_INTERVAL,
	DEFAULT_MAX_INBOUND_CONNECTIONS,
	DEFAULT_MAX_OUTBOUND_CONNECTIONS,
	DEFAULT_MAX_PEER_DISCOVERY_RESPONSE_LENGTH,
	DEFAULT_MAX_PEER_INFO_SIZE,
	DEFAULT_MIN_PEER_DISCOVERY_THRESHOLD,
	DEFAULT_MIN_TRIED_PEER_COUNT,
	DEFAULT_NODE_HOST_IP,
	DEFAULT_NONCE_LENGTH_BYTES,
	DEFAULT_OUTBOUND_SHUFFLE_INTERVAL,
	DEFAULT_PEER_PROTECTION_FOR_LATENCY,
	DEFAULT_PEER_PROTECTION_FOR_LONGEVITY,
	DEFAULT_PEER_PROTECTION_FOR_NETGROUP,
	DEFAULT_PEER_PROTECTION_FOR_USEFULNESS,
	DEFAULT_POPULATOR_INTERVAL,
	DEFAULT_RANDOM_SECRET,
	DEFAULT_RATE_CALCULATION_INTERVAL,
	DEFAULT_SEND_PEER_LIMIT,
	DEFAULT_WS_MAX_MESSAGE_RATE,
	DEFAULT_WS_MAX_MESSAGE_RATE_PENALTY,
	DEFAULT_WS_MAX_PAYLOAD,
	DUPLICATE_CONNECTION,
	DUPLICATE_CONNECTION_REASON,
	FORBIDDEN_CONNECTION,
	FORBIDDEN_CONNECTION_REASON,
	INCOMPATIBLE_PEER_CODE,
	INCOMPATIBLE_PEER_INFO_CODE,
	INCOMPATIBLE_PEER_UNKNOWN_REASON,
	INVALID_CONNECTION_QUERY_CODE,
	INVALID_CONNECTION_QUERY_REASON,
	INVALID_CONNECTION_SELF_CODE,
	INVALID_CONNECTION_SELF_REASON,
	INVALID_CONNECTION_URL_CODE,
	INVALID_CONNECTION_URL_REASON,
	PeerKind,
} from './constants';
import { PeerInboundHandshakeError } from './errors';
import {
	EVENT_BAN_PEER,
	EVENT_CLOSE_INBOUND,
	EVENT_CLOSE_OUTBOUND,
	EVENT_CONNECT_ABORT_OUTBOUND,
	EVENT_CONNECT_OUTBOUND,
	EVENT_DISCOVERED_PEER,
	EVENT_FAILED_PEER_INFO_UPDATE,
	EVENT_FAILED_TO_ADD_INBOUND_PEER,
	EVENT_FAILED_TO_COLLECT_PEER_DETAILS_ON_CONNECT,
	EVENT_FAILED_TO_FETCH_PEER_INFO,
	EVENT_FAILED_TO_FETCH_PEERS,
	EVENT_FAILED_TO_PUSH_NODE_INFO,
	EVENT_FAILED_TO_SEND_MESSAGE,
	EVENT_INBOUND_SOCKET_ERROR,
	EVENT_MESSAGE_RECEIVED,
	EVENT_NETWORK_READY,
	EVENT_NEW_INBOUND_PEER,
	EVENT_OUTBOUND_SOCKET_ERROR,
	EVENT_REMOVE_PEER,
	EVENT_REQUEST_RECEIVED,
	EVENT_UNBAN_PEER,
	EVENT_UPDATED_PEER_INFO,
	REMOTE_EVENT_RPC_GET_PEERS_LIST,
} from './events';
import { P2PRequest } from './p2p_request';
import {
	P2PCheckPeerCompatibility,
	P2PClosePacket,
	P2PConfig,
<<<<<<< HEAD
	P2PEnhancedPeerInfo,
=======
	P2PInternalState,
>>>>>>> bcd07099
	P2PMessagePacket,
	P2PNodeInfo,
	P2PPeerInfo,
	P2PPenalty,
	P2PRequestPacket,
	P2PResponsePacket,
	PeerLists,
	ProtocolPeerInfo,
} from './p2p_types';
import { PeerBook } from './peer_book';
import { PeerPool, PeerPoolConfig } from './peer_pool';
import {
	assignInternalInfo,
	constructPeerId,
	getByteSize,
	sanitizeInitialPeerInfo,
	sanitizePeerLists,
	selectPeersForConnection,
	selectPeersForRequest,
	selectPeersForSend,
	validateNodeInfo,
	validatePeerCompatibility,
	validatePeerInfo,
} from './utils';

interface SCServerUpdated extends SCServer {
	readonly isReady: boolean;
}

const BASE_10_RADIX = 10;

const createPeerPoolConfig = (
	config: P2PConfig,
	peerLists: PeerLists,
): PeerPoolConfig => ({
	connectTimeout: config.connectTimeout,
	ackTimeout: config.ackTimeout,
	wsMaxPayload: config.wsMaxPayload
		? config.wsMaxPayload
		: DEFAULT_WS_MAX_PAYLOAD,
	peerSelectionForSend: config.peerSelectionForSend
		? config.peerSelectionForSend
		: selectPeersForSend,
	peerSelectionForRequest: config.peerSelectionForRequest
		? config.peerSelectionForRequest
		: selectPeersForRequest,
	peerSelectionForConnection: config.peerSelectionForConnection
		? config.peerSelectionForConnection
		: selectPeersForConnection,
	sendPeerLimit:
		config.sendPeerLimit === undefined
			? DEFAULT_SEND_PEER_LIMIT
			: config.sendPeerLimit,
	peerBanTime: config.peerBanTime ? config.peerBanTime : DEFAULT_BAN_TIME,
	maxOutboundConnections:
		config.maxOutboundConnections === undefined
			? DEFAULT_MAX_OUTBOUND_CONNECTIONS
			: config.maxOutboundConnections,
	maxInboundConnections:
		config.maxInboundConnections === undefined
			? DEFAULT_MAX_INBOUND_CONNECTIONS
			: config.maxInboundConnections,
	maxPeerDiscoveryResponseLength:
		config.maxPeerDiscoveryResponseLength === undefined
			? DEFAULT_MAX_PEER_DISCOVERY_RESPONSE_LENGTH
			: config.maxPeerDiscoveryResponseLength,
	maxPeerInfoSize: config.maxPeerInfoSize
		? config.maxPeerInfoSize
		: DEFAULT_MAX_PEER_INFO_SIZE,
	outboundShuffleInterval: config.outboundShuffleInterval
		? config.outboundShuffleInterval
		: DEFAULT_OUTBOUND_SHUFFLE_INTERVAL,
	netgroupProtectionRatio:
		typeof config.netgroupProtectionRatio === 'number'
			? config.netgroupProtectionRatio
			: DEFAULT_PEER_PROTECTION_FOR_NETGROUP,
	latencyProtectionRatio:
		typeof config.latencyProtectionRatio === 'number'
			? config.latencyProtectionRatio
			: DEFAULT_PEER_PROTECTION_FOR_LATENCY,
	productivityProtectionRatio:
		typeof config.productivityProtectionRatio === 'number'
			? config.productivityProtectionRatio
			: DEFAULT_PEER_PROTECTION_FOR_USEFULNESS,
	longevityProtectionRatio:
		typeof config.longevityProtectionRatio === 'number'
			? config.longevityProtectionRatio
			: DEFAULT_PEER_PROTECTION_FOR_LONGEVITY,
	wsMaxMessageRate:
		typeof config.wsMaxMessageRate === 'number'
			? config.wsMaxMessageRate
			: DEFAULT_WS_MAX_MESSAGE_RATE,
	wsMaxMessageRatePenalty:
		typeof config.wsMaxMessageRatePenalty === 'number'
			? config.wsMaxMessageRatePenalty
			: DEFAULT_WS_MAX_MESSAGE_RATE_PENALTY,
	rateCalculationInterval:
		typeof config.rateCalculationInterval === 'number'
			? config.rateCalculationInterval
			: DEFAULT_RATE_CALCULATION_INTERVAL,
	secret: config.secret ? config.secret : DEFAULT_RANDOM_SECRET,
	peerLists,
});

export class P2P extends EventEmitter {
	private readonly _config: P2PConfig;
	private readonly _sanitizedPeerLists: PeerLists;
	private readonly _httpServer: http.Server;
	private _isActive: boolean;
	private _hasConnected: boolean;
	private readonly _peerBook: PeerBook;
	private readonly _bannedPeers: Set<string>;
	private readonly _populatorInterval: number;
	private _nextSeedPeerDiscovery: number;
	private readonly _fallbackSeedPeerDiscoveryInterval: number;
	private _populatorIntervalId: NodeJS.Timer | undefined;
	private _nodeInfo: P2PNodeInfo;
	private readonly _peerPool: PeerPool;
	private readonly _scServer: SCServerUpdated;
	private readonly _secret: number;

	private readonly _handlePeerPoolRPC: (request: P2PRequest) => void;
	private readonly _handlePeerPoolMessage: (message: P2PMessagePacket) => void;
	private readonly _handleDiscoveredPeer: (peerInfo: P2PPeerInfo) => void;
	private readonly _handleFailedToPushNodeInfo: (error: Error) => void;
	private readonly _handleFailedToSendMessage: (error: Error) => void;
	private readonly _handleOutboundPeerConnect: (peerInfo: P2PPeerInfo) => void;
	private readonly _handleOutboundPeerConnectAbort: (
		peerInfo: P2PPeerInfo,
	) => void;
	private readonly _handlePeerCloseOutbound: (
		closePacket: P2PClosePacket,
	) => void;
	private readonly _handlePeerCloseInbound: (
		closePacket: P2PClosePacket,
	) => void;
	private readonly _handleRemovePeer: (peerId: string) => void;
	private readonly _handlePeerInfoUpdate: (peerInfo: P2PPeerInfo) => void;
	private readonly _handleFailedToFetchPeerInfo: (error: Error) => void;
	private readonly _handleFailedToFetchPeers: (error: Error) => void;
	private readonly _handleFailedPeerInfoUpdate: (error: Error) => void;
	private readonly _handleFailedToCollectPeerDetails: (error: Error) => void;
	private readonly _handleBanPeer: (peerId: string) => void;
	private readonly _handleUnbanPeer: (peerId: string) => void;
	private readonly _handleOutboundSocketError: (error: Error) => void;
	private readonly _handleInboundSocketError: (error: Error) => void;
	private readonly _peerHandshakeCheck: P2PCheckPeerCompatibility;

	public constructor(config: P2PConfig) {
		super();
		this._secret = config.secret ? config.secret : DEFAULT_RANDOM_SECRET;
		this._sanitizedPeerLists = sanitizePeerLists(
			{
				seedPeers: config.seedPeers
					? config.seedPeers.map(sanitizeInitialPeerInfo)
					: [],
				blacklistedPeers: config.blacklistedPeers
					? config.blacklistedPeers.map(sanitizeInitialPeerInfo)
					: [],
				fixedPeers: config.fixedPeers
					? config.fixedPeers.map(sanitizeInitialPeerInfo)
					: [],
				whitelisted: config.whitelistedPeers
					? config.whitelistedPeers.map(sanitizeInitialPeerInfo)
					: [],
				previousPeers: config.previousPeers
					? config.previousPeers.map(sanitizeInitialPeerInfo)
					: [],
			},
			{
				peerId: constructPeerId(
					config.hostIp || DEFAULT_NODE_HOST_IP,
					config.nodeInfo.wsPort,
				),
				ipAddress: config.hostIp || DEFAULT_NODE_HOST_IP,
				wsPort: config.nodeInfo.wsPort,
			},
			this._secret,
		);

		this._config = config;
		this._isActive = false;
		this._hasConnected = false;
		this._peerBook = new PeerBook({
			secret: this._secret,
		});
		this._initializePeerBook();
		this._bannedPeers = new Set();
		this._httpServer = http.createServer();
		this._scServer = attach(this._httpServer, {
			wsEngineServerOptions: {
				maxPayload: config.wsMaxPayload
					? config.wsMaxPayload
					: DEFAULT_WS_MAX_PAYLOAD,
			},
		}) as SCServerUpdated;

		// This needs to be an arrow function so that it can be used as a listener.
		this._handlePeerPoolRPC = (request: P2PRequest) => {
			if (request.procedure === REMOTE_EVENT_RPC_GET_PEERS_LIST) {
				this._handleGetPeersRequest(request);
			}

			// Re-emit the request for external use.
			this.emit(EVENT_REQUEST_RECEIVED, request);
		};

		// This needs to be an arrow function so that it can be used as a listener.
		this._handlePeerPoolMessage = (message: P2PMessagePacket) => {
			// Re-emit the message for external use.
			this.emit(EVENT_MESSAGE_RECEIVED, message);
		};

<<<<<<< HEAD
		this._handleOutboundPeerConnect = (peerInfo: P2PEnhancedPeerInfo) => {
			if (!this._peerBook.hasPeer(peerInfo)) {
				this._peerBook.addPeer(peerInfo);
=======
		this._handleOutboundPeerConnect = (peerInfo: P2PPeerInfo) => {
			try {
				this._peerBook.addPeer(this._assignPeerKind(peerInfo));
				// Should be added to newPeer list first and since it is connected so we will upgrade it
				this._peerBook.upgradePeer(peerInfo);
			} catch (error) {
				if (!(error instanceof ExistingPeerError)) {
					throw error;
				}

				const updatedPeerInfo = {
					internalState: error.peerInfo.internalState,
					sharedState: peerInfo.sharedState,
					peerId: peerInfo.peerId,
					ipAddress: peerInfo.ipAddress,
					wsPort: peerInfo.wsPort,
				};
				this._peerBook.upgradePeer(updatedPeerInfo);
>>>>>>> bcd07099
			}

			this._peerBook.upgradePeer(peerInfo);

			// Re-emit the message to allow it to bubble up the class hierarchy.
			this.emit(EVENT_CONNECT_OUTBOUND, peerInfo);
			if (this._isNetworkReady()) {
				this.emit(EVENT_NETWORK_READY);
			}
		};

		this._handleOutboundPeerConnectAbort = (peerInfo: P2PPeerInfo) => {
<<<<<<< HEAD
			const isWhitelisted = this._sanitizedPeerLists.whitelisted.find(
				peer => peer.peerId === peerInfo.peerId,
			);
			if (this._peerBook.hasPeer(peerInfo) && !isWhitelisted) {
=======
			if (
				this._peerBook.getPeer(peerInfo) &&
				(peerInfo.internalState as P2PInternalState).peerKind !==
					PeerKind.WHITELISTED_PEER
			) {
>>>>>>> bcd07099
				this._peerBook.downgradePeer(peerInfo);
			}

			// Re-emit the message to allow it to bubble up the class hierarchy.
			this.emit(EVENT_CONNECT_ABORT_OUTBOUND, peerInfo);
		};

		this._handlePeerCloseOutbound = (closePacket: P2PClosePacket) => {
			const { peerInfo } = closePacket;
			// Update connection kind when closing connection
			if (this._peerBook.getPeer(closePacket.peerInfo)) {
				const updatedPeer = {
					...peerInfo,
					internalState: assignInternalInfo(peerInfo, this._secret),
				};

				this._peerBook.updatePeer(updatedPeer);
			}
			// Re-emit the message to allow it to bubble up the class hierarchy.
			this.emit(EVENT_CLOSE_OUTBOUND, closePacket);
		};

		this._handlePeerCloseInbound = (closePacket: P2PClosePacket) => {
			const { peerInfo } = closePacket;
			// Update connection kind when closing connection
			if (this._peerBook.getPeer(closePacket.peerInfo)) {
				const updatedPeer = {
					...peerInfo,
					internalState: assignInternalInfo(peerInfo, this._secret),
				};

				this._peerBook.updatePeer(updatedPeer);
			}
			// Re-emit the message to allow it to bubble up the class hierarchy.
			this.emit(EVENT_CLOSE_INBOUND, closePacket);
		};

		this._handleRemovePeer = (peerId: string) => {
			// Re-emit the message to allow it to bubble up the class hierarchy.
			this.emit(EVENT_REMOVE_PEER, peerId);
		};

		this._handlePeerInfoUpdate = (peerInfo: P2PPeerInfo) => {
<<<<<<< HEAD
			if (!this._peerBook.hasPeer(peerInfo)) {
				this._peerBook.addPeer(peerInfo);
			}
=======
			try {
				this._peerBook.addPeer(this._assignPeerKind(peerInfo));
				// Since the connection is tried already hence upgrade the peer
				this._peerBook.upgradePeer(peerInfo);
			} catch (error) {
				if (!(error instanceof ExistingPeerError)) {
					throw error;
				}
>>>>>>> bcd07099

			const isUpdated = this._peerBook.updatePeer(peerInfo);
			if (isUpdated) {
				// If found and updated successfully then upgrade the peer
				this._peerBook.upgradePeer(peerInfo);
				// Re-emit the message to allow it to bubble up the class hierarchy.
				this.emit(EVENT_UPDATED_PEER_INFO, peerInfo);
			}
		};

		this._handleFailedPeerInfoUpdate = (error: Error) => {
			// Re-emit the message to allow it to bubble up the class hierarchy.
			this.emit(EVENT_FAILED_PEER_INFO_UPDATE, error);
		};

		this._handleFailedToFetchPeerInfo = (error: Error) => {
			// Re-emit the message to allow it to bubble up the class hierarchy.
			this.emit(EVENT_FAILED_TO_FETCH_PEER_INFO, error);
		};

		this._handleFailedToFetchPeers = (error: Error) => {
			// Re-emit the message to allow it to bubble up the class hierarchy.
			this.emit(EVENT_FAILED_TO_FETCH_PEERS, error);
		};

		this._handleFailedToCollectPeerDetails = (error: Error) => {
			// Re-emit the message to allow it to bubble up the class hierarchy.
			this.emit(EVENT_FAILED_TO_COLLECT_PEER_DETAILS_ON_CONNECT, error);
		};

		this._handleBanPeer = (peerId: string) => {
			this._bannedPeers.add(peerId.split(':')[0]);
			const isWhitelisted = this._sanitizedPeerLists.whitelisted.find(
				peer => peer.peerId === peerId,
			);

			const bannedPeerInfo = {
				ipAddress: peerId.split(':')[0],
				wsPort: +peerId.split(':')[1],
			};

			if (
				this._peerBook.hasPeer({
					ipAddress: bannedPeerInfo.ipAddress,
					wsPort: bannedPeerInfo.wsPort,
					peerId,
				}) &&
				!isWhitelisted
			) {
				this._peerBook.removePeer({
					ipAddress: bannedPeerInfo.ipAddress,
					wsPort: bannedPeerInfo.wsPort,
					peerId,
				});
			}
			// Re-emit the message to allow it to bubble up the class hierarchy.
			this.emit(EVENT_BAN_PEER, peerId);
		};

		this._handleUnbanPeer = (peerId: string) => {
			this._bannedPeers.delete(peerId.split(':')[0]);
			// Re-emit the message to allow it to bubble up the class hierarchy.
			this.emit(EVENT_UNBAN_PEER, peerId);
		};

		// When peer is fetched for status after connection then update the peerinfo in triedPeer list
		this._handleDiscoveredPeer = (detailedPeerInfo: P2PPeerInfo) => {
			// Check blacklist to avoid incoming connections from backlisted ips
			const isBlacklisted = this._sanitizedPeerLists.blacklistedPeers.find(
				peer => peer.peerId === detailedPeerInfo.peerId,
			);
<<<<<<< HEAD
			if (!this._peerBook.hasPeer(detailedPeerInfo) && !isBlacklisted) {
				this._peerBook.addPeer(detailedPeerInfo);
				// Re-emit the message to allow it to bubble up the class hierarchy.
				// Only emit event when a peer is discovered for the first time.
				this.emit(EVENT_DISCOVERED_PEER, detailedPeerInfo);

				if (!this._peerPool.hasPeer(detailedPeerInfo.peerId)) {
					const isUpdated = this._peerBook.updatePeer(detailedPeerInfo);
					if (isUpdated) {
						// If found and updated successfully then upgrade the peer
						this._peerBook.upgradePeer(detailedPeerInfo);
=======

			if (!this._peerBook.getPeer(detailedPeerInfo) && !isBlacklisted) {
				try {
					this._peerBook.addPeer(this._assignPeerKind(detailedPeerInfo));
					// Re-emit the message to allow it to bubble up the class hierarchy.
					// Only emit event when a peer is discovered for the first time.
					this.emit(EVENT_DISCOVERED_PEER, detailedPeerInfo);
				} catch (error) {
					if (!(error instanceof ExistingPeerError)) {
						throw error;
					}

					// Don't update peerInfo when we already have connection with that peer
					if (!this._peerPool.hasPeer(error.peerInfo.peerId)) {
						const updatedPeerInfo = {
							...detailedPeerInfo,
							sharedState: detailedPeerInfo.sharedState
								? { ...detailedPeerInfo.sharedState }
								: error.peerInfo.sharedState,
						};
						const isUpdated = this._peerBook.updatePeer(updatedPeerInfo);
						if (isUpdated) {
							// If found and updated successfully then upgrade the peer
							this._peerBook.upgradePeer(updatedPeerInfo);
						}
>>>>>>> bcd07099
					}
				}
			}
		};

		this._handleFailedToPushNodeInfo = (error: Error) => {
			// Re-emit the error to allow it to bubble up the class hierarchy.
			this.emit(EVENT_FAILED_TO_PUSH_NODE_INFO, error);
		};

		this._handleFailedToSendMessage = (error: Error) => {
			// Re-emit the error to allow it to bubble up the class hierarchy.
			this.emit(EVENT_FAILED_TO_SEND_MESSAGE, error);
		};

		this._handleOutboundSocketError = (error: Error) => {
			// Re-emit the error to allow it to bubble up the class hierarchy.
			this.emit(EVENT_OUTBOUND_SOCKET_ERROR, error);
		};

		this._handleInboundSocketError = (error: Error) => {
			// Re-emit the error to allow it to bubble up the class hierarchy.
			this.emit(EVENT_INBOUND_SOCKET_ERROR, error);
		};

		const peerPoolConfig = createPeerPoolConfig(
			config,
			this._sanitizedPeerLists,
		);
		this._peerPool = new PeerPool(peerPoolConfig);

		this._bindHandlersToPeerPool(this._peerPool);

		this._nodeInfo = {
			...config.nodeInfo,
			nonce: getRandomBytes(DEFAULT_NONCE_LENGTH_BYTES).toString('hex'),
		};
		this.applyNodeInfo(this._nodeInfo);

		this._populatorInterval = config.populatorInterval
			? config.populatorInterval
			: DEFAULT_POPULATOR_INTERVAL;

		this._fallbackSeedPeerDiscoveryInterval = config.fallbackSeedPeerDiscoveryInterval
			? config.fallbackSeedPeerDiscoveryInterval
			: DEFAULT_FALLBACK_SEED_PEER_DISCOVERY_INTERVAL;

		this._nextSeedPeerDiscovery =
			Date.now() + this._fallbackSeedPeerDiscoveryInterval;

		this._peerHandshakeCheck = config.peerHandshakeCheck
			? config.peerHandshakeCheck
			: validatePeerCompatibility;
	}

	public get config(): P2PConfig {
		return this._config;
	}

	public get isActive(): boolean {
		return this._isActive;
	}

	/**
	 * This is not a declared as a setter because this method will need
	 * invoke an async RPC on Peers to give them our new node status.
	 */
	public applyNodeInfo(nodeInfo: P2PNodeInfo): void {
		validateNodeInfo(
			nodeInfo,
			this._config.maxPeerInfoSize
				? this._config.maxPeerInfoSize
				: DEFAULT_MAX_PEER_INFO_SIZE,
		);

		this._nodeInfo = {
			...nodeInfo,
			nonce: this.nodeInfo.nonce,
		};

		this._peerPool.applyNodeInfo(this._nodeInfo);
	}

	public get nodeInfo(): P2PNodeInfo {
		return this._nodeInfo;
	}

	public applyPenalty(peerPenalty: P2PPenalty): void {
		if (!this._isTrustedPeer(peerPenalty.peerId)) {
			this._peerPool.applyPenalty(peerPenalty);
		}
	}

	public getTriedPeers(): ReadonlyArray<ProtocolPeerInfo> {
		return this._peerBook.triedPeers.map(peer => ({
			...peer.sharedState,
			ipAddress: peer.ipAddress,
			wsPort: peer.wsPort,
		}));
	}

	// Make sure you always share shared peer state to a user
	public getConnectedPeers(): ReadonlyArray<ProtocolPeerInfo> {
		// Only share the shared state to the user
		return this._peerPool
			.getAllConnectedPeerInfos()
			.filter(
				peer => !(peer.internalState && !peer.internalState.advertiseAddress),
			)
			.map(peer => ({
				...peer.sharedState,
				ipAddress: peer.ipAddress,
				wsPort: peer.wsPort,
				peerId: peer.peerId,
			}));
	}

	// Make sure you always share shared peer state to a user
	public getDisconnectedPeers(): ReadonlyArray<ProtocolPeerInfo> {
		const allPeers = this._peerBook.allPeers;
		const connectedPeers = this.getConnectedPeers();
		const disconnectedPeers = allPeers.filter(peer => {
			if (
				connectedPeers.find(
					connectedPeer => peer.peerId === (connectedPeer.peerId as string),
				)
			) {
				return false;
			}

			return true;
		});

		// Only share the shared state to the user and remove private peers
		return disconnectedPeers
			.filter(
				peer => !(peer.internalState && !peer.internalState.advertiseAddress),
			)
			.map(peer => ({
				...peer.sharedState,
				ipAddress: peer.ipAddress,
				wsPort: peer.wsPort,
				peerId: peer.peerId,
			}));
	}

	public async request(packet: P2PRequestPacket): Promise<P2PResponsePacket> {
		const response = await this._peerPool.request(packet);

		return response;
	}

	public send(message: P2PMessagePacket): void {
		this._peerPool.send(message);
	}

	public broadcast(message: P2PMessagePacket): void {
		this._peerPool.broadcast(message);
	}

	public async requestFromPeer(
		packet: P2PRequestPacket,
		peerId: string,
	): Promise<P2PResponsePacket> {
		return this._peerPool.requestFromPeer(packet, peerId);
	}

	public sendToPeer(message: P2PMessagePacket, peerId: string): void {
		this._peerPool.sendToPeer(message, peerId);
	}

	private _disconnectSocketDueToFailedHandshake(
		socket: SCServerSocket,
		statusCode: number,
		closeReason: string,
	): void {
		socket.disconnect(statusCode, closeReason);
		this.emit(
			EVENT_FAILED_TO_ADD_INBOUND_PEER,
			new PeerInboundHandshakeError(
				closeReason,
				statusCode,
				socket.remoteAddress,
				socket.request.url,
			),
		);
	}

	private _assignPeerKind(peerInfo: P2PPeerInfo): P2PPeerInfo {
		if (
			this._sanitizedPeerLists.blacklistedPeers.find(
				peer => peer.ipAddress === peerInfo.ipAddress,
			)
		) {
			return {
				...peerInfo,
				internalState: {
					...assignInternalInfo(peerInfo, this._secret),
					peerKind: PeerKind.BLACKLISTED_PEER,
				},
			};
		}

		if (
			this._sanitizedPeerLists.fixedPeers.find(
				peer => peer.ipAddress === peerInfo.ipAddress,
			)
		) {
			return {
				...peerInfo,
				internalState: {
					...assignInternalInfo(peerInfo, this._secret),
					peerKind: PeerKind.FIXED_PEER,
				},
			};
		}

		if (
			this._sanitizedPeerLists.whitelisted.find(
				peer => peer.ipAddress === peerInfo.ipAddress,
			)
		) {
			return {
				...peerInfo,
				internalState: {
					...assignInternalInfo(peerInfo, this._secret),
					peerKind: PeerKind.WHITELISTED_PEER,
				},
			};
		}

		if (
			this._sanitizedPeerLists.seedPeers.find(
				peer => peer.ipAddress === peerInfo.ipAddress,
			)
		) {
			return {
				...peerInfo,
				internalState: {
					...assignInternalInfo(peerInfo, this._secret),
					peerKind: PeerKind.SEED_PEER,
				},
			};
		}

		return {
			...peerInfo,
			internalState: {
				...assignInternalInfo(peerInfo, this._secret),
				peerKind: PeerKind.NONE,
			},
		};
	}

	private async _startPeerServer(): Promise<void> {
		this._scServer.on(
			'handshake',
			(socket: SCServerSocket): void => {
				// Terminate the connection the moment it receive ping frame
				(socket as any).socket.on('ping', () => {
					(socket as any).socket.terminate();

					return;
				});
				// Terminate the connection the moment it receive pong frame
				(socket as any).socket.on('pong', () => {
					(socket as any).socket.terminate();

					return;
				});

				if (this._bannedPeers.has(socket.remoteAddress)) {
					this._disconnectSocketDueToFailedHandshake(
						socket,
						FORBIDDEN_CONNECTION,
						FORBIDDEN_CONNECTION_REASON,
					);

					return;
				}
				// Check blacklist to avoid incoming connections from backlisted ips
				if (this._sanitizedPeerLists.blacklistedPeers) {
					const blacklist = this._sanitizedPeerLists.blacklistedPeers.map(
						peer => peer.ipAddress,
					);
					if (blacklist.includes(socket.remoteAddress)) {
						this._disconnectSocketDueToFailedHandshake(
							socket,
							FORBIDDEN_CONNECTION,
							FORBIDDEN_CONNECTION_REASON,
						);

						return;
					}
				}
			},
		);

		this._scServer.on(
			'connection',
			(socket: SCServerSocket): void => {
				if (!socket.request.url) {
					this._disconnectSocketDueToFailedHandshake(
						socket,
						INVALID_CONNECTION_URL_CODE,
						INVALID_CONNECTION_URL_REASON,
					);

					return;
				}
				const queryObject = url.parse(socket.request.url, true).query;

				if (queryObject.nonce === this._nodeInfo.nonce) {
					this._disconnectSocketDueToFailedHandshake(
						socket,
						INVALID_CONNECTION_SELF_CODE,
						INVALID_CONNECTION_SELF_REASON,
					);

					const selfWSPort = queryObject.wsPort
						? +queryObject.wsPort
						: this._nodeInfo.wsPort;

					// Delete you peerinfo from both the lists
					this._peerBook.removePeer({
						peerId: constructPeerId(socket.remoteAddress, selfWSPort),
						ipAddress: socket.remoteAddress,
						wsPort: selfWSPort,
					});

					return;
				}

				if (
					typeof queryObject.wsPort !== 'string' ||
					typeof queryObject.version !== 'string' ||
					typeof queryObject.nethash !== 'string'
				) {
					this._disconnectSocketDueToFailedHandshake(
						socket,
						INVALID_CONNECTION_QUERY_CODE,
						INVALID_CONNECTION_QUERY_REASON,
					);

					return;
				}

				const remoteWSPort: number = parseInt(
					queryObject.wsPort,
					BASE_10_RADIX,
				);
				const peerId = constructPeerId(socket.remoteAddress, remoteWSPort);

				// tslint:disable-next-line no-let
				let queryOptions;

				try {
					queryOptions =
						typeof queryObject.options === 'string'
							? JSON.parse(queryObject.options)
							: undefined;
				} catch (error) {
					this._disconnectSocketDueToFailedHandshake(
						socket,
						INVALID_CONNECTION_QUERY_CODE,
						INVALID_CONNECTION_QUERY_REASON,
					);

					return;
				}

				// Remove these wsPort and ip from the query object
				const {
					wsPort,
					ipAddress,
					advertiseAddress,
					...restOfQueryObject
				} = queryObject;

				const peerInPeerBook = this._peerBook.getPeer({
					peerId,
					ipAddress: socket.remoteAddress,
					wsPort: remoteWSPort,
				});

				const incomingPeerInfo: P2PPeerInfo = peerInPeerBook
					? {
							...peerInPeerBook,
							internalState: {
								...(peerInPeerBook.internalState
									? peerInPeerBook.internalState
									: assignInternalInfo(peerInPeerBook, this._secret)),
								advertiseAddress: advertiseAddress !== 'false',
								connectionKind: ConnectionKind.INBOUND,
							},
					  }
					: this._assignPeerKind({
							sharedState: {
								...restOfQueryObject,
								...queryOptions,
								height: queryObject.height ? +queryObject.height : 0, // TODO: Remove the usage of height for choosing among peers having same ipAddress, instead use productivity and reputation
								protocolVersion: queryObject.protocolVersion,
							},
							internalState: {
								...assignInternalInfo(
									{
										peerId,
										ipAddress: socket.remoteAddress,
										wsPort: remoteWSPort,
									},
									this._secret,
								),
								advertiseAddress: advertiseAddress !== 'false',
								connectionKind: ConnectionKind.INBOUND,
							},
							peerId,
							ipAddress: socket.remoteAddress,
							wsPort: remoteWSPort,
					  });

				try {
					validatePeerInfo(
						incomingPeerInfo,
						this._config.maxPeerInfoSize
							? this._config.maxPeerInfoSize
							: DEFAULT_MAX_PEER_INFO_SIZE,
					);
				} catch (error) {
					this._disconnectSocketDueToFailedHandshake(
						socket,
						INCOMPATIBLE_PEER_INFO_CODE,
						error,
					);
				}

				const { success, error } = this._peerHandshakeCheck(
					incomingPeerInfo,
					this._nodeInfo,
				);

				if (!success) {
					const incompatibilityReason =
						error || INCOMPATIBLE_PEER_UNKNOWN_REASON;

					this._disconnectSocketDueToFailedHandshake(
						socket,
						INCOMPATIBLE_PEER_CODE,
						incompatibilityReason,
					);

					return;
				}

				try {
					this._peerPool.addInboundPeer(incomingPeerInfo, socket);
					this.emit(EVENT_NEW_INBOUND_PEER, incomingPeerInfo);
				} catch (err) {
					this._disconnectSocketDueToFailedHandshake(
						socket,
						DUPLICATE_CONNECTION,
						DUPLICATE_CONNECTION_REASON,
					);

					return;
				}

				if (this._peerBook.hasPeer(incomingPeerInfo)) {
					return;
				}

				this._peerBook.addPeer({
					...incomingPeerInfo,
					sourceAddress: socket.remoteAddress,
				});
			},
		);

		this._httpServer.listen(
			this._nodeInfo.wsPort,
			this._config.hostIp || DEFAULT_NODE_HOST_IP,
		);
		if (this._scServer.isReady) {
			this._isActive = true;

			return;
		}

		return new Promise<void>(resolve => {
			this._scServer.once('ready', () => {
				this._isActive = true;
				resolve();
			});
		});
	}

	private async _stopHTTPServer(): Promise<void> {
		return new Promise<void>(resolve => {
			this._httpServer.close(() => {
				resolve();
			});
		});
	}

	private async _stopWSServer(): Promise<void> {
		return new Promise<void>(resolve => {
			this._scServer.close(() => {
				resolve();
			});
		});
	}

	private async _stopPeerServer(): Promise<void> {
		await this._stopWSServer();
		await this._stopHTTPServer();
	}

	private _startPopulator(): void {
		if (this._populatorIntervalId) {
			throw new Error('Populator is already running');
		}
		this._populatorIntervalId = setInterval(() => {
			this._peerPool.triggerNewConnections(
				this._peerBook.newPeers,
				this._peerBook.triedPeers,
			);

			// LIP-0004 re-discovery SeedPeers when Outboundconnection < maxOutboundconnections
			if (
				this._nextSeedPeerDiscovery < Date.now() &&
				this._peerPool.getFreeOutboundSlots() > 0
			) {
				this._peerPool.discoverFromSeedPeers();
				this._nextSeedPeerDiscovery =
					Date.now() + this._fallbackSeedPeerDiscoveryInterval;
			}
		}, this._populatorInterval);

		// Initial Populator
		this._peerPool.triggerNewConnections(
			this._peerBook.newPeers,
			this._peerBook.triedPeers,
		);
	}

	private _stopPopulator(): void {
		if (this._populatorIntervalId) {
			clearInterval(this._populatorIntervalId);
		}
	}

	private _isNetworkReady(): boolean {
		if (!this._hasConnected && this._peerPool.getConnectedPeers().length > 0) {
			this._hasConnected = true;

			return true;
		}

		return false;
	}

	private _handleGetPeersRequest(request: P2PRequest): void {
		const minimumPeerDiscoveryThreshold = this._config
			.minimumPeerDiscoveryThreshold
			? this._config.minimumPeerDiscoveryThreshold
			: DEFAULT_MIN_PEER_DISCOVERY_THRESHOLD;
		const maxPeerDiscoveryResponseLength = this._config
			.maxPeerDiscoveryResponseLength
			? this._config.maxPeerDiscoveryResponseLength
			: DEFAULT_MAX_PEER_DISCOVERY_RESPONSE_LENGTH;
		const wsMaxPayload = this._config.wsMaxPayload
			? this._config.wsMaxPayload
			: DEFAULT_WS_MAX_PAYLOAD;
		const maxPeerInfoSize = this._config.maxPeerInfoSize
			? this._config.maxPeerInfoSize
			: DEFAULT_MAX_PEER_INFO_SIZE;

		const safeMaxPeerInfoLength =
			Math.floor(DEFAULT_WS_MAX_PAYLOAD / maxPeerInfoSize) - 1;

		const selectedPeers = this._peerBook.getRandomizedPeerList(
			minimumPeerDiscoveryThreshold,
			maxPeerDiscoveryResponseLength,
		);

		// Remove internal state to check byte size
		const sanitizedPeerInfoList: ProtocolPeerInfo[] = selectedPeers
			.filter(
				peer => !(peer.internalState && !peer.internalState.advertiseAddress),
			)
			.map(peer => ({
				ipAddress: peer.ipAddress,
				wsPort: peer.wsPort,
				...peer.sharedState,
			}));

		request.end({
			success: true,
			peers:
				getByteSize(sanitizedPeerInfoList) < wsMaxPayload
					? sanitizedPeerInfoList
					: sanitizedPeerInfoList.slice(0, safeMaxPeerInfoLength),
		});
	}

	private _isTrustedPeer(peerId: string): boolean {
		const isSeed = this._sanitizedPeerLists.seedPeers.find(
			seedPeer => peerId === seedPeer.peerId,
		);

		const isWhitelisted = this._sanitizedPeerLists.whitelisted.find(
			peer => peer.peerId === peerId,
		);

		const isFixed = this._sanitizedPeerLists.fixedPeers.find(
			peer => peer.peerId === peerId,
		);

		return !!isSeed || !!isWhitelisted || !!isFixed;
	}

	private _initializePeerBook(): void {
		const newPeersToAdd = [
			...this._sanitizedPeerLists.previousPeers,
			...this._sanitizedPeerLists.whitelisted,
			...this._sanitizedPeerLists.fixedPeers,
		];

		// Add peers to tried peers if want to re-use previously tried peers
		// According to LIP, add whitelist peers to triedPeer by upgrading them initially.
		newPeersToAdd.forEach(peerInfo => {
<<<<<<< HEAD
			if (!this._peerBook.hasPeer(peerInfo)) {
				this._peerBook.addPeer(peerInfo);
=======
			try {
				this._peerBook.addPeer(this._assignPeerKind(peerInfo));
				this._peerBook.upgradePeer(peerInfo);
			} catch (error) {
				if (!(error instanceof ExistingPeerError)) {
					throw error;
				}

				this._peerBook.upgradePeer(error.peerInfo);
>>>>>>> bcd07099
			}

			this._peerBook.upgradePeer(peerInfo);
		});
	}

	public async start(): Promise<void> {
		if (this._isActive) {
			throw new Error('Node cannot start because it is already active.');
		}

		await this._startPeerServer();

		// We need this check this._isActive in case the P2P library is shut down while it was in the middle of starting up.
		if (this._isActive) {
			// Initial discovery and disconnect from SeedPeers (LIP-0004)
			if (this._peerBook.triedPeers.length < DEFAULT_MIN_TRIED_PEER_COUNT) {
				this._peerPool.discoverFromSeedPeers();
				this._nextSeedPeerDiscovery =
					Date.now() + this._fallbackSeedPeerDiscoveryInterval;
			}

			this._startPopulator();
		}
	}

	public async stop(): Promise<void> {
		if (!this._isActive) {
			throw new Error('Node cannot be stopped because it is not active.');
		}
		this._isActive = false;
		this._hasConnected = false;
		this._stopPopulator();
		this._peerPool.removeAllPeers();
		await this._stopPeerServer();
	}

	private _bindHandlersToPeerPool(peerPool: PeerPool): void {
		peerPool.on(EVENT_REQUEST_RECEIVED, this._handlePeerPoolRPC);
		peerPool.on(EVENT_MESSAGE_RECEIVED, this._handlePeerPoolMessage);
		peerPool.on(EVENT_CONNECT_OUTBOUND, this._handleOutboundPeerConnect);
		peerPool.on(
			EVENT_CONNECT_ABORT_OUTBOUND,
			this._handleOutboundPeerConnectAbort,
		);
		peerPool.on(EVENT_CLOSE_INBOUND, this._handlePeerCloseInbound);
		peerPool.on(EVENT_CLOSE_OUTBOUND, this._handlePeerCloseOutbound);
		peerPool.on(EVENT_REMOVE_PEER, this._handleRemovePeer);
		peerPool.on(EVENT_UPDATED_PEER_INFO, this._handlePeerInfoUpdate);
		peerPool.on(
			EVENT_FAILED_PEER_INFO_UPDATE,
			this._handleFailedPeerInfoUpdate,
		);
		peerPool.on(
			EVENT_FAILED_TO_FETCH_PEER_INFO,
			this._handleFailedToFetchPeerInfo,
		);
		peerPool.on(EVENT_FAILED_TO_FETCH_PEERS, this._handleFailedToFetchPeers);
		peerPool.on(
			EVENT_FAILED_TO_COLLECT_PEER_DETAILS_ON_CONNECT,
			this._handleFailedToCollectPeerDetails,
		);
		peerPool.on(EVENT_DISCOVERED_PEER, this._handleDiscoveredPeer);
		peerPool.on(
			EVENT_FAILED_TO_PUSH_NODE_INFO,
			this._handleFailedToPushNodeInfo,
		);
		peerPool.on(EVENT_FAILED_TO_SEND_MESSAGE, this._handleFailedToSendMessage);
		peerPool.on(EVENT_OUTBOUND_SOCKET_ERROR, this._handleOutboundSocketError);
		peerPool.on(EVENT_INBOUND_SOCKET_ERROR, this._handleInboundSocketError);
		peerPool.on(EVENT_BAN_PEER, this._handleBanPeer);
		peerPool.on(EVENT_UNBAN_PEER, this._handleUnbanPeer);
	}
	// tslint:disable-next-line:max-file-line-count
}<|MERGE_RESOLUTION|>--- conflicted
+++ resolved
@@ -89,11 +89,8 @@
 	P2PCheckPeerCompatibility,
 	P2PClosePacket,
 	P2PConfig,
-<<<<<<< HEAD
 	P2PEnhancedPeerInfo,
-=======
 	P2PInternalState,
->>>>>>> bcd07099
 	P2PMessagePacket,
 	P2PNodeInfo,
 	P2PPeerInfo,
@@ -307,30 +304,9 @@
 			this.emit(EVENT_MESSAGE_RECEIVED, message);
 		};
 
-<<<<<<< HEAD
 		this._handleOutboundPeerConnect = (peerInfo: P2PEnhancedPeerInfo) => {
 			if (!this._peerBook.hasPeer(peerInfo)) {
-				this._peerBook.addPeer(peerInfo);
-=======
-		this._handleOutboundPeerConnect = (peerInfo: P2PPeerInfo) => {
-			try {
 				this._peerBook.addPeer(this._assignPeerKind(peerInfo));
-				// Should be added to newPeer list first and since it is connected so we will upgrade it
-				this._peerBook.upgradePeer(peerInfo);
-			} catch (error) {
-				if (!(error instanceof ExistingPeerError)) {
-					throw error;
-				}
-
-				const updatedPeerInfo = {
-					internalState: error.peerInfo.internalState,
-					sharedState: peerInfo.sharedState,
-					peerId: peerInfo.peerId,
-					ipAddress: peerInfo.ipAddress,
-					wsPort: peerInfo.wsPort,
-				};
-				this._peerBook.upgradePeer(updatedPeerInfo);
->>>>>>> bcd07099
 			}
 
 			this._peerBook.upgradePeer(peerInfo);
@@ -343,18 +319,11 @@
 		};
 
 		this._handleOutboundPeerConnectAbort = (peerInfo: P2PPeerInfo) => {
-<<<<<<< HEAD
-			const isWhitelisted = this._sanitizedPeerLists.whitelisted.find(
-				peer => peer.peerId === peerInfo.peerId,
-			);
-			if (this._peerBook.hasPeer(peerInfo) && !isWhitelisted) {
-=======
 			if (
-				this._peerBook.getPeer(peerInfo) &&
+				this._peerBook.hasPeer(peerInfo) &&
 				(peerInfo.internalState as P2PInternalState).peerKind !==
 					PeerKind.WHITELISTED_PEER
 			) {
->>>>>>> bcd07099
 				this._peerBook.downgradePeer(peerInfo);
 			}
 
@@ -398,20 +367,9 @@
 		};
 
 		this._handlePeerInfoUpdate = (peerInfo: P2PPeerInfo) => {
-<<<<<<< HEAD
 			if (!this._peerBook.hasPeer(peerInfo)) {
-				this._peerBook.addPeer(peerInfo);
-			}
-=======
-			try {
 				this._peerBook.addPeer(this._assignPeerKind(peerInfo));
-				// Since the connection is tried already hence upgrade the peer
-				this._peerBook.upgradePeer(peerInfo);
-			} catch (error) {
-				if (!(error instanceof ExistingPeerError)) {
-					throw error;
-				}
->>>>>>> bcd07099
+			}
 
 			const isUpdated = this._peerBook.updatePeer(peerInfo);
 			if (isUpdated) {
@@ -483,9 +441,8 @@
 			const isBlacklisted = this._sanitizedPeerLists.blacklistedPeers.find(
 				peer => peer.peerId === detailedPeerInfo.peerId,
 			);
-<<<<<<< HEAD
 			if (!this._peerBook.hasPeer(detailedPeerInfo) && !isBlacklisted) {
-				this._peerBook.addPeer(detailedPeerInfo);
+				this._peerBook.addPeer(this._assignPeerKind(detailedPeerInfo));
 				// Re-emit the message to allow it to bubble up the class hierarchy.
 				// Only emit event when a peer is discovered for the first time.
 				this.emit(EVENT_DISCOVERED_PEER, detailedPeerInfo);
@@ -495,33 +452,6 @@
 					if (isUpdated) {
 						// If found and updated successfully then upgrade the peer
 						this._peerBook.upgradePeer(detailedPeerInfo);
-=======
-
-			if (!this._peerBook.getPeer(detailedPeerInfo) && !isBlacklisted) {
-				try {
-					this._peerBook.addPeer(this._assignPeerKind(detailedPeerInfo));
-					// Re-emit the message to allow it to bubble up the class hierarchy.
-					// Only emit event when a peer is discovered for the first time.
-					this.emit(EVENT_DISCOVERED_PEER, detailedPeerInfo);
-				} catch (error) {
-					if (!(error instanceof ExistingPeerError)) {
-						throw error;
-					}
-
-					// Don't update peerInfo when we already have connection with that peer
-					if (!this._peerPool.hasPeer(error.peerInfo.peerId)) {
-						const updatedPeerInfo = {
-							...detailedPeerInfo,
-							sharedState: detailedPeerInfo.sharedState
-								? { ...detailedPeerInfo.sharedState }
-								: error.peerInfo.sharedState,
-						};
-						const isUpdated = this._peerBook.updatePeer(updatedPeerInfo);
-						if (isUpdated) {
-							// If found and updated successfully then upgrade the peer
-							this._peerBook.upgradePeer(updatedPeerInfo);
-						}
->>>>>>> bcd07099
 					}
 				}
 			}
@@ -1152,20 +1082,8 @@
 		// Add peers to tried peers if want to re-use previously tried peers
 		// According to LIP, add whitelist peers to triedPeer by upgrading them initially.
 		newPeersToAdd.forEach(peerInfo => {
-<<<<<<< HEAD
 			if (!this._peerBook.hasPeer(peerInfo)) {
-				this._peerBook.addPeer(peerInfo);
-=======
-			try {
 				this._peerBook.addPeer(this._assignPeerKind(peerInfo));
-				this._peerBook.upgradePeer(peerInfo);
-			} catch (error) {
-				if (!(error instanceof ExistingPeerError)) {
-					throw error;
-				}
-
-				this._peerBook.upgradePeer(error.peerInfo);
->>>>>>> bcd07099
 			}
 
 			this._peerBook.upgradePeer(peerInfo);
