--- conflicted
+++ resolved
@@ -584,19 +584,6 @@
 			}));
 	}
 	// Make sure you always share shared peer state to a user
-<<<<<<< HEAD
-	public getUniqueOutboundConnectedPeers(): ReadonlyArray<ProtocolPeerInfo> {
-		// Only share the shared state to the user
-		return this._peerPool.getUniqueOutboundConnectedPeers().map(peer => ({
-			...peer.sharedState,
-			ipAddress: peer.ipAddress,
-			wsPort: peer.wsPort,
-			peerId: peer.peerId,
-		}));
-	}
-	// Make sure you always share shared peer state to a user and remove private peers
-=======
->>>>>>> 667125e0
 	public getDisconnectedPeers(): ReadonlyArray<ProtocolPeerInfo> {
 		const allPeers = this._peerBook.allPeers;
 		const connectedPeers = this.getConnectedPeers();
