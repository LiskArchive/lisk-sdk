--- conflicted
+++ resolved
@@ -22,13 +22,8 @@
 		"@liskhq/lisk-codec": "0.3.0-beta.5",
 		"@liskhq/lisk-cryptography": "4.0.0-beta.4",
 		"@liskhq/lisk-passphrase": "4.0.0-beta.2",
-<<<<<<< HEAD
-		"@liskhq/lisk-validator": "0.7.0-beta.4",
+		"@liskhq/lisk-validator": "0.7.0-beta.5",
 		"protobufjs": "7.2.4"
-=======
-		"@liskhq/lisk-validator": "0.7.0-beta.5",
-		"protobufjs": "6.11.3"
->>>>>>> 47f64dae
 	},
 	"devDependencies": {
 		"eslint": "8.28.0",
