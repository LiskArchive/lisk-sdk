--- conflicted
+++ resolved
@@ -40,16 +40,9 @@
 		"test:functional": "jest --config=./test/functional/jest.config.js --runInBand"
 	},
 	"dependencies": {
-<<<<<<< HEAD
-		"@chainsafe/blst": "0.2.0",
-		"@liskhq/lisk-api-client": "^5.1.2",
-		"@liskhq/lisk-bft": "^0.3.1",
-		"@liskhq/lisk-chain": "^0.3.1",
-=======
 		"@liskhq/lisk-api-client": "^5.1.3",
 		"@liskhq/lisk-bft": "^0.3.2",
 		"@liskhq/lisk-chain": "^0.3.2",
->>>>>>> 3b26c652
 		"@liskhq/lisk-codec": "^0.2.0",
 		"@liskhq/lisk-cryptography": "^3.1.0",
 		"@liskhq/lisk-db": "^0.2.0",
@@ -60,6 +53,7 @@
 		"@liskhq/lisk-tree": "^0.2.0",
 		"@liskhq/lisk-utils": "^0.2.0",
 		"@liskhq/lisk-validator": "^0.6.0",
+		"@chainsafe/blst": "0.2.0",
 		"bunyan": "1.8.15",
 		"debug": "4.3.1",
 		"eventemitter2": "6.4.4",
