{
	"name": "lisk-framework",
	"version": "0.8.4",
	"description": "Lisk blockchain application platform",
	"author": "Lisk Foundation <admin@lisk.io>, lightcurve GmbH <admin@lightcurve.io>",
	"license": "Apache-2.0",
	"keywords": [
		"cryptocurrency",
		"blockchain",
		"lisk",
		"nodejs",
		"javascript"
	],
	"homepage": "https://github.com/LiskHQ/lisk-sdk#readme",
	"repository": {
		"type": "git",
		"url": "git+https://github.com/LiskHQ/lisk-sdk.git"
	},
	"bugs": {
		"url": "https://github.com/LiskHQ/lisk-sdk/issues"
	},
	"engines": {
		"node": ">=12.13.0 <=12",
		"npm": ">=6.12.0"
	},
	"main": "dist-node/index.js",
	"scripts": {
		"start": "node src/index.js",
		"start:test:app": "node test/test_app",
		"lint": "eslint --ext .js,.ts .",
		"lint:fix": "eslint --fix --ext .js,.ts .",
		"format": "prettier --write '**/*'",
		"test": "jest --config=./test/unit/jest.config.js",
		"test:coverage": "jest --config=./test/unit/jest.config.js --coverage=true --coverage-reporters=text",
		"copy-static-files": "copyfiles -u 1 src/**/*.d.ts ./dist-node",
		"prebuild": "rm -r dist-node/* || mkdir dist-node || true",
		"build": "tsc && npm run copy-static-files",
		"test:unit": "jest --config=./test/unit/jest.config.js --coverage=true --coverage-reporters=json --verbose",
		"test:integration": "jest --config=./test/integration/jest.config.js",
		"test:functional": "jest --config=./test/functional/jest.config.js --runInBand"
	},
	"dependencies": {
		"@chainsafe/blst": "0.2.0",
<<<<<<< HEAD
		"@liskhq/lisk-api-client": "^5.1.1",
		"@liskhq/lisk-chain": "^0.3.0",
=======
		"@liskhq/lisk-api-client": "^5.1.3",
		"@liskhq/lisk-bft": "^0.3.2",
		"@liskhq/lisk-chain": "^0.3.2",
>>>>>>> b6de07d6
		"@liskhq/lisk-codec": "^0.2.0",
		"@liskhq/lisk-cryptography": "^3.1.0",
		"@liskhq/lisk-db": "^0.2.0",
		"@liskhq/lisk-p2p": "^0.7.0",
		"@liskhq/lisk-transaction-pool": "^0.5.0",
		"@liskhq/lisk-transactions": "^5.1.1",
		"@liskhq/lisk-tree": "^0.2.0",
		"@liskhq/lisk-utils": "^0.2.0",
		"@liskhq/lisk-validator": "^0.6.0",
		"bunyan": "1.8.15",
		"debug": "4.3.1",
		"eventemitter2": "6.4.4",
		"fs-extra": "9.1.0",
		"ps-list": "7.0.0",
		"sodium-native": "3.2.1",
		"ws": "7.4.6",
		"zeromq": "6.0.0-beta.6"
	},
	"devDependencies": {
		"@liskhq/lisk-passphrase": "^3.1.0",
		"@types/bunyan": "1.8.6",
		"@types/jest": "26.0.21",
		"@types/jest-when": "2.7.2",
		"@types/node": "12.20.6",
		"@typescript-eslint/eslint-plugin": "4.19.0",
		"@typescript-eslint/parser": "4.19.0",
		"axios": "0.21.1",
		"copyfiles": "2.2.0",
		"eslint": "7.22.0",
		"eslint-config-lisk-base": "2.0.0",
		"eslint-plugin-import": "2.22.1",
		"eslint-plugin-jest": "24.3.2",
		"jest": "26.6.3",
		"jest-extended": "0.11.5",
		"jest-when": "3.2.1",
		"prettier": "2.2.1",
		"ts-jest": "26.5.4",
		"ts-node": "9.1.1",
		"typescript": "4.2.3"
	}
}<|MERGE_RESOLUTION|>--- conflicted
+++ resolved
@@ -41,14 +41,8 @@
 	},
 	"dependencies": {
 		"@chainsafe/blst": "0.2.0",
-<<<<<<< HEAD
-		"@liskhq/lisk-api-client": "^5.1.1",
-		"@liskhq/lisk-chain": "^0.3.0",
-=======
 		"@liskhq/lisk-api-client": "^5.1.3",
-		"@liskhq/lisk-bft": "^0.3.2",
 		"@liskhq/lisk-chain": "^0.3.2",
->>>>>>> b6de07d6
 		"@liskhq/lisk-codec": "^0.2.0",
 		"@liskhq/lisk-cryptography": "^3.1.0",
 		"@liskhq/lisk-db": "^0.2.0",
