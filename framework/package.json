{
	"name": "lisk-framework",
	"version": "0.5.2",
	"description": "Lisk blockchain application platform",
	"author": "Lisk Foundation <admin@lisk.io>, lightcurve GmbH <admin@lightcurve.io>",
	"license": "Apache-2.0",
	"keywords": [
		"cryptocurrency",
		"blockchain",
		"lisk",
		"nodejs",
		"javascript"
	],
	"homepage": "https://github.com/LiskHQ/lisk-sdk#readme",
	"repository": {
		"type": "git",
		"url": "git+https://github.com/LiskHQ/lisk-sdk.git"
	},
	"bugs": {
		"url": "https://github.com/LiskHQ/lisk-sdk/issues"
	},
	"engines": {
		"node": ">=12.13.0 <=12",
		"npm": ">=6.12.0"
	},
	"main": "src/index.js",
	"scripts": {
		"start": "node src/index.js",
		"start:test:app": "node test/test_app",
		"console": "node scripts/console.js",
		"lint": "eslint .",
		"lint:fix": "eslint --fix .",
		"format": "prettier --write '**/*'",
		"test": "npm run jest:unit",
		"mocha": "mocha",
		"jest:unit": "jest --config=./test/jest/unit/jest.config.js",
		"jest:integration": "jest --config=./test/jest/integration/jest.config.js",
		"jest:functional": "jest --config=./test/jest/functional/jest.config.js --passWithNoTests",
		"mocha:unit": "node test/mocha/common/lisk-mocha-runner unit",
		"mocha:integration": "node test/mocha/common/lisk-mocha-runner integration",
		"mocha:functional": "node test/mocha/common/lisk-mocha-runner functional",
		"mocha:functional:ws": "node test/mocha/common/lisk-mocha-runner functional:ws",
		"mocha:functional:get": "node test/mocha/common/lisk-mocha-runner functional:get",
		"mocha:functional:post": "node test/mocha/common/lisk-mocha-runner functional:post",
		"mocha:functional:put": "node test/mocha/common/lisk-mocha-runner functional:put",
		"mocha:network": "node test/mocha/common/lisk-mocha-runner network"
	},
	"dependencies": {
<<<<<<< HEAD
		"@liskhq/lisk-chain": "0.1.0",
		"@liskhq/lisk-bft": "0.1.0",
		"@liskhq/lisk-cryptography": "2.4.1",
		"@liskhq/lisk-p2p": "0.4.1",
		"@liskhq/lisk-dpos": "0.1.0",
		"@liskhq/lisk-transaction-pool": "0.2.0",
		"@liskhq/lisk-transactions": "3.0.1",
		"@liskhq/lisk-validator": "0.3.0",
		"ajv": "6.11.0",
=======
		"@liskhq/bignum": "1.3.1",
		"@liskhq/lisk-cryptography": "2.4.2",
		"@liskhq/lisk-p2p": "0.4.2",
		"@liskhq/lisk-transaction-pool": "0.2.1",
		"@liskhq/lisk-transactions": "3.0.2",
		"@liskhq/lisk-validator": "0.3.1",
		"ajv": "6.7.0",
>>>>>>> 0dcfc038
		"ajv-keywords": "3.4.0",
		"async": "2.6.1",
		"bluebird": "3.5.3",
		"body-parser": "1.18.3",
		"bunyan": "1.8.12",
		"compression": "1.7.3",
		"cors": "2.8.5",
		"debug": "4.1.1",
		"eventemitter2": "5.0.1",
		"express": "4.16.4",
		"express-domain-middleware": "0.1.0",
		"express-query-int": "3.0.0",
		"express-rate-limit": "2.8.0",
		"fs-extra": "7.0.1",
		"ip": "1.1.5",
		"js-yaml": "3.13.1",
		"json-refs": "3.0.12",
		"lodash": "4.17.15",
		"method-override": "3.0.0",
		"pg-monitor": "1.1.0",
		"pg-promise": "8.5.4",
		"pm2-axon": "3.3.0",
		"pm2-axon-rpc": "0.5.1",
		"ps-list": "6.1.0",
		"randomstring": "1.1.5",
		"redis": "2.8.0",
		"socket.io": "2.2.0",
		"sodium-native": "2.4.6",
		"swagger-node-runner": "git+https://github.com:CrowdFlower/swagger-node-runner.git#921e89ed",
		"swagger-stats": "0.95.11",
		"sway": "2.0.6",
		"yargs": "13.2.2",
		"z-schema": "3.24.2"
	},
	"devDependencies": {
		"@liskhq/lisk-passphrase": "3.0.0",
		"chai": "4.2.0",
		"chai-as-promised": "7.1.1",
		"co-mocha": "1.2.2",
		"eslint": "6.2.0",
		"eslint-config-airbnb-base": "14.0.0",
		"eslint-config-lisk-base": "1.2.2",
		"eslint-plugin-chai-expect": "2.0.1",
		"eslint-plugin-import": "2.18.2",
		"eslint-plugin-jest": "23.0.5",
		"eslint-plugin-mocha": "6.0.0",
		"faker": "4.1.0",
		"find": "0.2.9",
		"http-server": "0.11.1",
		"istanbul": "1.1.0-alpha.1",
		"jest": "24.9.0",
		"jest-extended": "0.11.2",
		"jest-when": "2.6.0",
		"mocha": "5.2.0",
		"node-mocks-http": "1.7.3",
		"pm2": "3.5.2",
		"popsicle": "9.1.0",
		"prettier": "1.19.1",
		"rewire": "4.0.1",
		"sinon": "7.5.0",
		"sinon-chai": "3.3.0",
		"stampit": "4.3.1",
		"supertest": "3.3.0"
	}
}<|MERGE_RESOLUTION|>--- conflicted
+++ resolved
@@ -46,25 +46,14 @@
 		"mocha:network": "node test/mocha/common/lisk-mocha-runner network"
 	},
 	"dependencies": {
-<<<<<<< HEAD
 		"@liskhq/lisk-chain": "0.1.0",
 		"@liskhq/lisk-bft": "0.1.0",
-		"@liskhq/lisk-cryptography": "2.4.1",
-		"@liskhq/lisk-p2p": "0.4.1",
-		"@liskhq/lisk-dpos": "0.1.0",
-		"@liskhq/lisk-transaction-pool": "0.2.0",
-		"@liskhq/lisk-transactions": "3.0.1",
-		"@liskhq/lisk-validator": "0.3.0",
-		"ajv": "6.11.0",
-=======
-		"@liskhq/bignum": "1.3.1",
 		"@liskhq/lisk-cryptography": "2.4.2",
 		"@liskhq/lisk-p2p": "0.4.2",
 		"@liskhq/lisk-transaction-pool": "0.2.1",
 		"@liskhq/lisk-transactions": "3.0.2",
 		"@liskhq/lisk-validator": "0.3.1",
-		"ajv": "6.7.0",
->>>>>>> 0dcfc038
+		"ajv": "6.11.0",
 		"ajv-keywords": "3.4.0",
 		"async": "2.6.1",
 		"bluebird": "3.5.3",
