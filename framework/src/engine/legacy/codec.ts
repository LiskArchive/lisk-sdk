--- conflicted
+++ resolved
@@ -14,19 +14,15 @@
 
 import { codec, Schema } from '@liskhq/lisk-codec';
 import { utils } from '@liskhq/lisk-cryptography';
-<<<<<<< HEAD
 import { blockHeaderSchemaV2, blockSchemaV2, legacyChainBracketInfoSchema } from './schemas';
-import { LegacyBlock, LegacyBlockJSON, LegacyChainBracketInfo, RawLegacyBlock } from './types';
-=======
-import { blockHeaderSchemaV2, blockSchemaV2 } from './schemas';
 import {
 	LegacyBlock,
 	LegacyBlockHeaderWithID,
 	LegacyBlockJSON,
 	LegacyBlockWithID,
+	LegacyChainBracketInfo,
 	RawLegacyBlock,
 } from './types';
->>>>>>> 7df49d3f
 
 interface LegacyBlockSchema {
 	header: Schema;
