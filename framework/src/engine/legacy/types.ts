/*
 * Copyright © 2022 Lisk Foundation
 *
 * See the LICENSE file at the top-level directory of this distribution
 * for licensing information.
 *
 * Unless otherwise agreed in a custom licensing agreement with the Lisk Foundation,
 * no part of this software, including this file, may be copied, modified,
 * propagated, or distributed except according to the terms contained in the
 * LICENSE file.
 *
 * Removal or modification of this copyright notice is prohibited.
 */

import { JSONObject } from '../../types';

export interface LegacyBlockHeader {
	[key: string]: unknown;
	version: number;
	height: number;
	previousBlockID: Buffer;
	transactionRoot: Buffer;
}

export type LegacyBlockHeaderJSON = JSONObject<LegacyBlockHeader>;

export interface RawLegacyBlock {
	header: Buffer;
	transactions: Buffer[];
}

export interface LegacyBlock {
	header: LegacyBlockHeader;
	transactions: Buffer[];
}

<<<<<<< HEAD
export type LegacyBlockJSON = JSONObject<LegacyBlock>;

export interface LegacyChainBracketInfo {
	startHeight: number;
	snapshotBlockHeight: number;
	lastBlockHeight: number;
}
=======
export interface LegacyBlockHeaderWithID extends LegacyBlockHeader {
	id: Buffer;
}

export interface LegacyBlockWithID extends LegacyBlock {
	header: LegacyBlockHeaderWithID;
	transactions: Buffer[];
}

export type LegacyBlockJSON = JSONObject<LegacyBlock>;
>>>>>>> 7df49d3f
<|MERGE_RESOLUTION|>--- conflicted
+++ resolved
@@ -34,15 +34,6 @@
 	transactions: Buffer[];
 }
 
-<<<<<<< HEAD
-export type LegacyBlockJSON = JSONObject<LegacyBlock>;
-
-export interface LegacyChainBracketInfo {
-	startHeight: number;
-	snapshotBlockHeight: number;
-	lastBlockHeight: number;
-}
-=======
 export interface LegacyBlockHeaderWithID extends LegacyBlockHeader {
 	id: Buffer;
 }
@@ -53,4 +44,9 @@
 }
 
 export type LegacyBlockJSON = JSONObject<LegacyBlock>;
->>>>>>> 7df49d3f
+
+export interface LegacyChainBracketInfo {
+	startHeight: number;
+	snapshotBlockHeight: number;
+	lastBlockHeight: number;
+}