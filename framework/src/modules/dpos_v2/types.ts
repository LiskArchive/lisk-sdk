--- conflicted
+++ resolved
@@ -34,13 +34,9 @@
 	minWeightStandby: bigint;
 	numberActiveDelegates: number;
 	numberStandbyDelegates: number;
-<<<<<<< HEAD
 	governanceTokenID: TokenID;
-=======
-	tokenIDDPoS: TokenIDDPoS;
 	tokenIDFee: Buffer;
 	delegateRegistrationFee: bigint;
->>>>>>> 29916f57
 	maxBFTWeightCap: number;
 }
 
