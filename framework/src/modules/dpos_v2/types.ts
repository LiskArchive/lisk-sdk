--- conflicted
+++ resolved
@@ -18,7 +18,6 @@
 	NextValidatorsSetter,
 } from '../../state_machine/types';
 import { JSONObject } from '../../types';
-import { DelegateAccountJSON, VoteSharingCofficientObject } from './stores/delegate';
 
 export type TokenID = Buffer;
 
@@ -34,13 +33,9 @@
 	minWeightStandby: bigint;
 	numberActiveDelegates: number;
 	numberStandbyDelegates: number;
-<<<<<<< HEAD
-	tokenIDDPoS: TokenIDDPoS;
-=======
 	governanceTokenID: TokenID;
 	tokenIDFee: Buffer;
 	delegateRegistrationFee: bigint;
->>>>>>> 18f7bbeb
 	maxBFTWeightCap: number;
 }
 
@@ -138,7 +133,7 @@
 	blsKey: Buffer;
 	proofOfPossession: Buffer;
 	generatorKey: Buffer;
-<<<<<<< HEAD
+	delegateRegistrationFee: bigint;
 }
 
 export interface VoteSharingCoefficient {
@@ -168,9 +163,6 @@
 	pomHeights: number[];
 	consecutiveMissedBlocks: number;
 	address: string;
-=======
-	delegateRegistrationFee: bigint;
->>>>>>> 18f7bbeb
 }
 
 export interface VoterDataJSON {
@@ -254,22 +246,14 @@
 		consecutiveMissedBlocks: number;
 		commission: number;
 		lastCommissionIncreaseHeight: number;
-<<<<<<< HEAD
 		sharingCoefficients: VoteSharingCoefficient[];
-=======
-		sharingCoefficients: VoteSharingCofficientObject[];
->>>>>>> 18f7bbeb
 	}[];
 	voters: {
 		address: Buffer;
 		sentVotes: {
 			delegateAddress: Buffer;
 			amount: bigint;
-<<<<<<< HEAD
 			voteSharingCoefficients: VoteSharingCoefficient[];
-=======
-			voteSharingCoefficients: VoteSharingCofficientObject[];
->>>>>>> 18f7bbeb
 		}[];
 		pendingUnlocks: {
 			delegateAddress: Buffer;
