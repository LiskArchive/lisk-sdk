/*
 * Copyright © 2021 Lisk Foundation
 *
 * See the LICENSE file at the top-level directory of this distribution
 * for licensing information.
 *
 * Unless otherwise agreed in a custom licensing agreement with the Lisk Foundation,
 * no part of this software, including this file, may be copied, modified,
 * propagated, or distributed except according to the terms contained in the
 * LICENSE file.
 *
 * Removal or modification of this copyright notice is prohibited.
 */
export const MODULE_NAME_DPOS = 'dpos';

export const COMMAND_NAME_DELEGATE_REGISTRATION = 'registerDelegate';

export const WAIT_TIME_VOTE = 2000;
export const WAIT_TIME_SELF_VOTE = 260000;
export const VOTER_PUNISH_TIME = 260000;
export const SELF_VOTE_PUNISH_TIME = 780000;
// Punishment period is 780k block height by default
export const PUNISHMENT_PERIOD = 780000;
export const MAX_LENGTH_NAME = 20;
export const TEN_UNIT = BigInt(10) * BigInt(10) ** BigInt(8);
export const MAX_VOTE = 10;
export const MAX_UNLOCKING = 20;
export const TOKEN_ID_DPOS = Buffer.from([0, 0, 0, 0, 0, 0, 0, 0]);
export const TOKEN_ID_FEE = Buffer.from([0, 0, 0, 0, 0, 0, 0, 0]);
export const DELEGATE_REGISTRATION_FEE = BigInt(10) * BigInt(10) ** BigInt(8);
export const MAX_PUNISHABLE_BLOCK_HEIGHT_DIFFERENCE = 260000;
export const MAX_POM_HEIGHTS = 5;
export const REPORTING_PUNISHMENT_REWARD = BigInt(100000000);
export const DELEGATE_LIST_ROUND_OFFSET = 2;
export const EMPTY_KEY = Buffer.alloc(0);
export const MAX_SNAPSHOT = 3;
export const CHAIN_ID_LENGTH = 4;
export const LOCAL_ID_LENGTH = 4;
export const TOKEN_ID_LENGTH = CHAIN_ID_LENGTH + LOCAL_ID_LENGTH;
export const MAX_NUMBER_BYTES_Q96 = 24;
<<<<<<< HEAD
=======
export const COMMISSION = 10000;

// Key length
export const ED25519_PUBLIC_KEY_LENGTH = 32;
export const BLS_PUBLIC_KEY_LENGTH = 48;
export const BLS_POP_LENGTH = 96;
>>>>>>> 18f7bbeb
export const MAX_CAP = 10000;
export const MAX_COMMISSION = 10000;

export const defaultConfig = {
	factorSelfVotes: 10,
	maxLengthName: 20,
	maxNumberSentVotes: 10,
	maxNumberPendingUnlocks: 20,
	failSafeMissedBlocks: 50,
	failSafeInactiveWindow: 260000,
	punishmentWindow: PUNISHMENT_PERIOD,
	roundLength: 103,
	minWeightStandby: '100000000000',
	numberActiveDelegates: 101,
	numberStandbyDelegates: 2,
<<<<<<< HEAD
	tokenIDDPoS: '0000000000000000',
=======
	tokenIDFee: TOKEN_ID_FEE.toString('hex'),
	delegateRegistrationFee: DELEGATE_REGISTRATION_FEE.toString(),
>>>>>>> 18f7bbeb
	maxBFTWeightCap: 500,
};

export const enum PoSEventResult {
	SUCCESSFUL = 0,
	FAIL_INSUFFICIENT_BALANCE = 1,
	FAIL_RECIPIENT_NOT_INITIALIZED = 2,
}<|MERGE_RESOLUTION|>--- conflicted
+++ resolved
@@ -38,15 +38,12 @@
 export const LOCAL_ID_LENGTH = 4;
 export const TOKEN_ID_LENGTH = CHAIN_ID_LENGTH + LOCAL_ID_LENGTH;
 export const MAX_NUMBER_BYTES_Q96 = 24;
-<<<<<<< HEAD
-=======
 export const COMMISSION = 10000;
 
 // Key length
 export const ED25519_PUBLIC_KEY_LENGTH = 32;
 export const BLS_PUBLIC_KEY_LENGTH = 48;
 export const BLS_POP_LENGTH = 96;
->>>>>>> 18f7bbeb
 export const MAX_CAP = 10000;
 export const MAX_COMMISSION = 10000;
 
@@ -62,12 +59,8 @@
 	minWeightStandby: '100000000000',
 	numberActiveDelegates: 101,
 	numberStandbyDelegates: 2,
-<<<<<<< HEAD
-	tokenIDDPoS: '0000000000000000',
-=======
 	tokenIDFee: TOKEN_ID_FEE.toString('hex'),
 	delegateRegistrationFee: DELEGATE_REGISTRATION_FEE.toString(),
->>>>>>> 18f7bbeb
 	maxBFTWeightCap: 500,
 };
 
