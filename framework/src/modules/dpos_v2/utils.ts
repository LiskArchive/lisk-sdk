/*
 * Copyright © 2021 Lisk Foundation
 *
 * See the LICENSE file at the top-level directory of this distribution
 * for licensing information.
 *
 * Unless otherwise agreed in a custom licensing agreement with the Lisk Foundation,
 * no part of this software, including this file, may be copied, modified,
 * propagated, or distributed except according to the terms contained in the
 * LICENSE file.
 *
 * Removal or modification of this copyright notice is prohibited.
 */

import { utils, ed } from '@liskhq/lisk-cryptography';
import { ModuleConfig, ModuleConfigJSON, UnlockingObject } from './types';
import {
	PUNISHMENT_PERIOD,
	VOTER_PUNISH_TIME,
	SELF_VOTE_PUNISH_TIME,
	WAIT_TIME_SELF_VOTE,
	WAIT_TIME_VOTE,
} from './constants';

export const sortUnlocking = (unlocks: UnlockingObject[]): void => {
	unlocks.sort((a, b) => {
		if (!a.delegateAddress.equals(b.delegateAddress)) {
			return a.delegateAddress.compare(b.delegateAddress);
		}
		if (a.unvoteHeight !== b.unvoteHeight) {
			return b.unvoteHeight - a.unvoteHeight;
		}
		const diff = b.amount - a.amount;
		if (diff > BigInt(0)) {
			return 1;
		}
		if (diff < BigInt(0)) {
			return -1;
		}

		return 0;
	});
};

export const equalUnlocking = (a: UnlockingObject, b: UnlockingObject): boolean =>
	a.delegateAddress.equals(b.delegateAddress) &&
	a.amount === b.amount &&
	a.unvoteHeight === b.unvoteHeight;

export const isNullCharacterIncluded = (input: string): boolean =>
	new RegExp(/\\0|\\u0000|\\x00/).test(input);

export const isUsername = (username: string): boolean => {
	if (isNullCharacterIncluded(username)) {
		return false;
	}

	if (username !== username.trim().toLowerCase()) {
		return false;
	}

	return /^[a-z0-9!@$&_.]+$/g.test(username);
};

export const validateSignature = (
	tag: string,
	chainID: Buffer,
	publicKey: Buffer,
	signature: Buffer,
	bytes: Buffer,
): boolean => ed.verifyData(tag, chainID, bytes, signature, publicKey);

export interface ValidatorWeight {
	readonly address: Buffer;
	weight: bigint;
}

export const pickStandByDelegate = (
	delegateWeights: ReadonlyArray<ValidatorWeight>,
	randomSeed: Buffer,
): number => {
	const seedNumber = randomSeed.readBigUInt64BE();
	const totalVoteWeight = delegateWeights.reduce(
		(prev, current) => prev + BigInt(current.weight),
		BigInt(0),
	);

	let threshold = seedNumber % totalVoteWeight;
	for (let i = 0; i < delegateWeights.length; i += 1) {
		const voteWeight = BigInt(delegateWeights[i].weight);
		if (voteWeight > threshold) {
			return i;
		}
		threshold -= voteWeight;
	}

	return -1;
};

export const shuffleDelegateList = (
	previousRoundSeed1: Buffer,
	addresses: ValidatorWeight[],
): ValidatorWeight[] => {
	const delegateList = [...addresses].map(delegate => ({
		...delegate,
	})) as { address: Buffer; roundHash: Buffer; weight: bigint }[];

	for (const delegate of delegateList) {
		const seedSource = Buffer.concat([previousRoundSeed1, delegate.address]);
		delegate.roundHash = utils.hash(seedSource);
	}

	delegateList.sort((delegate1, delegate2) => {
		const diff = delegate1.roundHash.compare(delegate2.roundHash);
		if (diff !== 0) {
			return diff;
		}

		return delegate1.address.compare(delegate2.address);
	});

	return delegateList;
};

export const selectStandbyDelegates = (
	delegateWeights: ValidatorWeight[],
	randomSeed1: Buffer,
	randomSeed2?: Buffer,
): ValidatorWeight[] => {
	const numberOfCandidates = 1 + (randomSeed2 !== undefined ? 1 : 0);
	// if delegate weights is smaller than number selecting, select all
	if (delegateWeights.length <= numberOfCandidates) {
		return delegateWeights;
	}
	const result: ValidatorWeight[] = [];
	const index = pickStandByDelegate(delegateWeights, randomSeed1);
	const [selected] = delegateWeights.splice(index, 1);
	result.push(selected);
	// if seed2 is missing, return only 1
	if (!randomSeed2) {
		return result;
	}
	const secondIndex = pickStandByDelegate(delegateWeights, randomSeed2);
	const [secondStandby] = delegateWeights.splice(secondIndex, 1);
	result.push(secondStandby);

	return result;
};

export const isCurrentlyPunished = (height: number, pomHeights: ReadonlyArray<number>): boolean => {
	if (pomHeights.length === 0) {
		return false;
	}
	const lastPomHeight = Math.max(...pomHeights);
	if (height - lastPomHeight < PUNISHMENT_PERIOD) {
		return true;
	}

	return false;
};

export const getWaitTime = (senderAddress: Buffer, delegateAddress: Buffer): number =>
	delegateAddress.equals(senderAddress) ? WAIT_TIME_SELF_VOTE : WAIT_TIME_VOTE;

export const getPunishTime = (senderAddress: Buffer, delegateAddress: Buffer): number =>
	delegateAddress.equals(senderAddress) ? PUNISHMENT_PERIOD : VOTER_PUNISH_TIME;

export const hasWaited = (
	unlockingObject: UnlockingObject,
	senderAddress: Buffer,
	height: number,
) => {
	const delayedAvailability = getWaitTime(senderAddress, unlockingObject.delegateAddress);

	return !(height - unlockingObject.unvoteHeight < delayedAvailability);
};

export const isPunished = (
	unlockingObject: UnlockingObject,
	pomHeights: ReadonlyArray<number>,
	senderAddress: Buffer,
	height: number,
) => {
	if (!pomHeights.length) {
		return false;
	}

	const lastPomHeight = pomHeights[pomHeights.length - 1];
	const waitTime = getWaitTime(senderAddress, unlockingObject.delegateAddress);
	const punishTime = getPunishTime(senderAddress, unlockingObject.delegateAddress);
	return (
		height - lastPomHeight < punishTime && lastPomHeight < unlockingObject.unvoteHeight + waitTime
	);
};

const lastHeightOfRound = (height: number, genesisHeight: number, roundLength: number) => {
	const roundNumber = Math.ceil((height - genesisHeight) / roundLength);

	return roundNumber * roundLength + genesisHeight;
};

export const isCertificateGenerated = (options: {
	unlockObject: UnlockingObject;
	genesisHeight: number;
	maxHeightCertified: number;
	roundLength: number;
}): boolean =>
	lastHeightOfRound(
		options.unlockObject.unvoteHeight + 2 * options.roundLength,
		options.genesisHeight,
		options.roundLength,
	) <= options.maxHeightCertified;

export const getMinPunishedHeight = (
	senderAddress: Buffer,
	delegateAddress: Buffer,
	pomHeights: number[],
): number => {
	if (pomHeights.length === 0) {
		return 0;
	}

	const lastPomHeight = Math.max(...pomHeights);

	// https://github.com/LiskHQ/lips/blob/master/proposals/lip-0024.md#update-to-validity-of-unlock-transaction
	return senderAddress.equals(delegateAddress)
		? lastPomHeight + SELF_VOTE_PUNISH_TIME
		: lastPomHeight + VOTER_PUNISH_TIME;
};

export const getPunishmentPeriod = (
	senderAddress: Buffer,
	delegateAddress: Buffer,
	pomHeights: number[],
	currentHeight: number,
): number => {
	const minPunishedHeight = getMinPunishedHeight(senderAddress, delegateAddress, pomHeights);
	const remainingBlocks = minPunishedHeight - currentHeight;

	return remainingBlocks < 0 ? 0 : remainingBlocks;
};

export const getIDAsKeyForStore = (id: number) => utils.intToBuffer(id, 4);

export function getModuleConfig(config: ModuleConfigJSON): ModuleConfig {
	return {
		...config,
		minWeightStandby: BigInt(config.minWeightStandby),
<<<<<<< HEAD
		governanceTokenID: Buffer.from(config.governanceTokenID, 'hex'),
=======
		tokenIDDPoS: Buffer.from(config.tokenIDDPoS, 'hex'),
		tokenIDFee: Buffer.from(config.tokenIDFee, 'hex'),
		delegateRegistrationFee: BigInt(config.delegateRegistrationFee),
>>>>>>> 29916f57
	};
}

export const getDelegateWeight = (
	factorSelfVotes: bigint,
	selfVotes: bigint,
	totalVotesReceived: bigint,
) => {
	const cap = selfVotes * factorSelfVotes;
	if (cap < totalVotesReceived) {
		return cap;
	}
	return totalVotesReceived;
};<|MERGE_RESOLUTION|>--- conflicted
+++ resolved
@@ -246,13 +246,9 @@
 	return {
 		...config,
 		minWeightStandby: BigInt(config.minWeightStandby),
-<<<<<<< HEAD
 		governanceTokenID: Buffer.from(config.governanceTokenID, 'hex'),
-=======
-		tokenIDDPoS: Buffer.from(config.tokenIDDPoS, 'hex'),
 		tokenIDFee: Buffer.from(config.tokenIDFee, 'hex'),
 		delegateRegistrationFee: BigInt(config.delegateRegistrationFee),
->>>>>>> 29916f57
 	};
 }
 
