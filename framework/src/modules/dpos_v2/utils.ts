--- conflicted
+++ resolved
@@ -21,7 +21,6 @@
 	WAIT_TIME_SELF_VOTE,
 	WAIT_TIME_VOTE,
 } from './constants';
-import { VoteSharingCofficientObject } from './stores/voter';
 
 export const sortUnlocking = (unlocks: UnlockingObject[]): void => {
 	unlocks.sort((a, b) => {
@@ -258,24 +257,15 @@
 	selfVotes: bigint,
 	totalVotesReceived: bigint,
 ) => {
-<<<<<<< HEAD
-	const cap = selfVotes * BigInt(factorSelfVotes);
-=======
 	const cap = selfVotes * factorSelfVotes;
->>>>>>> 18f7bbeb
 	if (cap < totalVotesReceived) {
 		return cap;
 	}
 	return totalVotesReceived;
 };
 
-<<<<<<< HEAD
-export const isSharingCoEfficientSorted = (
+export const isSharingCoefficientSorted = (
 	sharingCoefficients: VoteSharingCoefficient[],
-=======
-export const isSharingCoefficientSorted = (
-	sharingCoefficients: VoteSharingCofficientObject[],
->>>>>>> 18f7bbeb
 ): boolean => {
 	const sharingCoefficientsCopy = [...sharingCoefficients];
 	sharingCoefficientsCopy.sort((a, b) => a.tokenID.compare(b.tokenID));
