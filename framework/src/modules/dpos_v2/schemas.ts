--- conflicted
+++ resolved
@@ -12,16 +12,14 @@
  * Removal or modification of this copyright notice is prohibited.
  */
 
-<<<<<<< HEAD
 import {
 	MAX_COMMISSION,
-	MAX_LENGTH_NAME,
 	MAX_NUMBER_BYTES_Q96,
 	TOKEN_ID_LENGTH,
+	BLS_PUBLIC_KEY_LENGTH,
+	BLS_POP_LENGTH,
+	ED25519_PUBLIC_KEY_LENGTH,
 } from './constants';
-=======
-import { BLS_PUBLIC_KEY_LENGTH, BLS_POP_LENGTH, ED25519_PUBLIC_KEY_LENGTH } from './constants';
->>>>>>> 29916f57
 
 export const delegateRegistrationCommandParamsSchema = {
 	$id: '/dpos/command/registerDelegateParams',
