/*
 * Copyright © 2023 Lisk Foundation
 *
 * See the LICENSE file at the top-level directory of this distribution
 * for licensing information.
 *
 * Unless otherwise agreed in a custom licensing agreement with the Lisk Foundation,
 * no part of this software, including this file, may be copied, modified,
 * propagated, or distributed except according to the terms contained in the
 * LICENSE file.
 *
 * Removal or modification of this copyright notice is prohibited.
 */

import {
	LENGTH_BLS_KEY,
	LENGTH_GENERATOR_KEY,
	LENGTH_PROOF_OF_POSSESSION,
	MAX_LENGTH_NAME,
	NUM_BYTES_ADDRESS,
} from './constants';

const validator = {
	type: 'object',
	required: ['address', 'weight'],
	properties: {
		address: {
			dataType: 'bytes',
			minLength: NUM_BYTES_ADDRESS,
			maxLength: NUM_BYTES_ADDRESS,
			fieldNumber: 1,
		},
		weight: {
			dataType: 'uint64',
			fieldNumber: 2,
		},
	},
};

// https://github.com/LiskHQ/lips/blob/main/proposals/lip-0047.md#register-authority-command
export const registerAuthoritySchema = {
	$id: '/poa/command/registerAuthority',
	type: 'object',
	required: ['name', 'blsKey', 'proofOfPossession', 'generatorKey'],
	properties: {
		name: {
			dataType: 'string',
			minLength: 1,
			maxLength: MAX_LENGTH_NAME,
			fieldNumber: 1,
		},
		blsKey: {
			dataType: 'bytes',
			minLength: LENGTH_BLS_KEY,
			maxLength: LENGTH_BLS_KEY,
			fieldNumber: 2,
		},
		proofOfPossession: {
			dataType: 'bytes',
			minLength: LENGTH_PROOF_OF_POSSESSION,
			maxLength: LENGTH_PROOF_OF_POSSESSION,
			fieldNumber: 3,
		},
		generatorKey: {
			dataType: 'bytes',
			minLength: LENGTH_GENERATOR_KEY,
			maxLength: LENGTH_GENERATOR_KEY,
			fieldNumber: 4,
		},
	},
};

export const updateGeneratorKeySchema = {
	$id: '/poa/command/updateGeneratorKey',
	type: 'object',
	required: ['generatorKey'],
	properties: {
		generatorKey: {
			dataType: 'bytes',
			minLength: LENGTH_GENERATOR_KEY,
			maxLength: LENGTH_GENERATOR_KEY,
			fieldNumber: 1,
		},
	},
};

export const updateAuthoritySchema = {
	$id: '/poa/command/updateAuthority',
	type: 'object',
	required: ['newValidators', 'threshold', 'validatorsUpdateNonce', 'signature', 'aggregationBits'],
	properties: {
		newValidators: {
			type: 'array',
			fieldNumber: 1,
			items: validator,
		},
		threshold: {
			dataType: 'uint64',
			fieldNumber: 2,
		},
		validatorsUpdateNonce: {
			dataType: 'uint32',
			fieldNumber: 3,
		},
		signature: {
			dataType: 'bytes',
			fieldNumber: 4,
		},
		aggregationBits: {
			dataType: 'bytes',
			fieldNumber: 5,
		},
	},
};

export const validatorSignatureMessageSchema = {
	$id: '/poa/command/validatorSignatureMessage',
	type: 'object',
	required: ['newValidators', 'threshold', 'validatorsUpdateNonce'],
	properties: {
		newValidators: {
			type: 'array',
			fieldNumber: 1,
			items: validator,
		},
		threshold: {
			dataType: 'uint64',
			fieldNumber: 2,
		},
		validatorsUpdateNonce: {
			dataType: 'uint32',
			fieldNumber: 3,
		},
	},
<<<<<<< HEAD
=======
};

// https://github.com/LiskHQ/lips/blob/main/proposals/lip-0047.md#genesis-poa-store-schema
export const genesisPoAStoreSchema = {
	$id: '/poa/genesis/genesisPoAStoreSchema',
	type: 'object',
	required: ['validators', 'snapshotSubstore'],
	properties: {
		validators: {
			type: 'array',
			fieldNumber: 1,
			items: {
				type: 'object',
				required: ['address', 'name', 'blsKey', 'proofOfPossession', 'generatorKey'],
				properties: {
					address: {
						dataType: 'bytes',
						minLength: NUM_BYTES_ADDRESS,
						maxLength: NUM_BYTES_ADDRESS,
						fieldNumber: 1,
					},
					name: {
						dataType: 'string',
						minLength: 1,
						maxLength: MAX_LENGTH_NAME,
						fieldNumber: 2,
					},
					blsKey: {
						dataType: 'bytes',
						minLength: LENGTH_BLS_KEY,
						maxLength: LENGTH_BLS_KEY,
						fieldNumber: 3,
					},
					proofOfPossession: {
						dataType: 'bytes',
						minLength: LENGTH_PROOF_OF_POSSESSION,
						maxLength: LENGTH_PROOF_OF_POSSESSION,
						fieldNumber: 4,
					},
					generatorKey: {
						dataType: 'bytes',
						minLength: LENGTH_GENERATOR_KEY,
						maxLength: LENGTH_GENERATOR_KEY,
						fieldNumber: 5,
					},
				},
			},
		},
		snapshotSubstore: {
			type: 'object',
			properties: {
				activeValidators: {
					type: 'array',
					fieldNumber: 1,
					items: validator,
				},
				threshold: {
					dataType: 'uint64',
					fieldNumber: 2,
				},
			},
			required: ['activeValidators', 'threshold'],
		},
	},
>>>>>>> a0889307
};<|MERGE_RESOLUTION|>--- conflicted
+++ resolved
@@ -132,8 +132,6 @@
 			fieldNumber: 3,
 		},
 	},
-<<<<<<< HEAD
-=======
 };
 
 // https://github.com/LiskHQ/lips/blob/main/proposals/lip-0047.md#genesis-poa-store-schema
@@ -198,5 +196,4 @@
 			required: ['activeValidators', 'threshold'],
 		},
 	},
->>>>>>> a0889307
 };