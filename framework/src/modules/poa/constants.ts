--- conflicted
+++ resolved
@@ -14,11 +14,7 @@
 
 import { utils } from '@liskhq/lisk-cryptography';
 
-<<<<<<< HEAD
 export enum UpdateAuthorityResult {
-=======
-export enum UpdateAuthority {
->>>>>>> 608a570c
 	SUCCESS = 0,
 	FAIL_INVALID_SIGNATURE,
 }
@@ -30,9 +26,6 @@
 export const LENGTH_GENERATOR_KEY = 32;
 export const NUM_BYTES_ADDRESS = 20;
 export const MAX_NUM_VALIDATORS = 199;
-
-export const KEY_SNAPSHOT_0 = utils.intToBuffer(0, 4);
-export const KEY_SNAPSHOT_2 = utils.intToBuffer(2, 4);
 
 export const POA_VALIDATOR_NAME_REGEX = /^[a-z0-9!@$&_.]+$/;
 export const MESSAGE_TAG_POA = 'LSK_POA_';
