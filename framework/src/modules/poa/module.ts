/*
 * Copyright © 2023 Lisk Foundation
 *
 * See the LICENSE file at the top-level directory of this distribution
 * for licensing information.
 *
 * Unless otherwise agreed in a custom licensing agreement with the Lisk Foundation,
 * no part of this software, including this file, may be copied, modified,
 * propagated, or distributed except according to the terms contained in the
 * LICENSE file.
 *
 * Removal or modification of this copyright notice is prohibited.
 */

import { codec } from '@liskhq/lisk-codec';
import { objects } from '@liskhq/lisk-utils';
import { validator } from '@liskhq/lisk-validator';
import { BaseModule, ModuleInitArgs, ModuleMetadata } from '../base_module';
import { PoAMethod } from './method';
import { PoAEndpoint } from './endpoint';
import { AuthorityUpdateEvent } from './events/authority_update';
import {
	ChainPropertiesStore,
	ValidatorStore,
	NameStore,
	SnapshotStore,
	Validator,
} from './stores';
import { BlockAfterExecuteContext, GenesisBlockExecuteContext } from '../../state_machine';
import {
	MODULE_NAME_POA,
	EMPTY_BYTES,
	KEY_SNAPSHOT_0,
	KEY_SNAPSHOT_1,
	KEY_SNAPSHOT_2,
	MAX_UINT64,
	defaultConfig,
	POA_VALIDATOR_NAME_REGEX,
	SUBSTORE_PREFIX_VALIDATOR_INDEX,
	SUBSTORE_PREFIX_CHAIN_INDEX,
	SUBSTORE_PREFIX_NAME_INDEX,
	SUBSTORE_PREFIX_SNAPSHOT_INDEX,
} from './constants';
import { shuffleValidatorList } from '../pos/utils';
import { NextValidatorsSetter, MethodContext } from '../../state_machine/types';
import {
	configSchema,
	genesisPoAStoreSchema,
	getAllValidatorsResponseSchema,
	getRegistrationFeeResponseSchema,
	getValidatorRequestSchema,
	getValidatorResponseSchema,
} from './schemas';
import {
	FeeMethod,
	GenesisPoAStore,
	ValidatorsMethod,
	RandomMethod,
	ModuleConfigJSON,
	ModuleConfig,
} from './types';
import { RegisterAuthorityCommand } from './commands/register_authority';
import { UpdateAuthorityCommand } from './commands/update_authority';
import { UpdateGeneratorKeyCommand } from './commands/update_generator_key';

export class PoAModule extends BaseModule {
	public method = new PoAMethod(this.stores, this.events);
	public endpoint = new PoAEndpoint(this.stores, this.offchainStores);
	private _randomMethod!: RandomMethod;
	private _validatorsMethod!: ValidatorsMethod;
	private _feeMethod!: FeeMethod;
	private readonly _registerAuthorityCommand = new RegisterAuthorityCommand(
		this.stores,
		this.events,
	);
	private readonly _updateAuthorityCommand = new UpdateAuthorityCommand(this.stores, this.events);
	private readonly _updateGeneratorKeyCommand = new UpdateGeneratorKeyCommand(
		this.stores,
		this.events,
	);
	private _moduleConfig!: ModuleConfig;

	public commands = [
		this._registerAuthorityCommand,
		this._updateAuthorityCommand,
		this._updateGeneratorKeyCommand,
	];

	public constructor() {
		super();
		this.events.register(AuthorityUpdateEvent, new AuthorityUpdateEvent(this.name));
		this.stores.register(
			ValidatorStore,
			new ValidatorStore(this.name, SUBSTORE_PREFIX_VALIDATOR_INDEX),
		);
		this.stores.register(
			ChainPropertiesStore,
			new ChainPropertiesStore(this.name, SUBSTORE_PREFIX_CHAIN_INDEX),
		);
		this.stores.register(NameStore, new NameStore(this.name, SUBSTORE_PREFIX_NAME_INDEX));
		this.stores.register(
			SnapshotStore,
			new SnapshotStore(this.name, SUBSTORE_PREFIX_SNAPSHOT_INDEX),
		);
	}

	public get name() {
		return MODULE_NAME_POA;
	}

	public addDependencies(
		validatorsMethod: ValidatorsMethod,
		feeMethod: FeeMethod,
		randomMethod: RandomMethod,
	) {
		this._validatorsMethod = validatorsMethod;
		this._feeMethod = feeMethod;
		this._randomMethod = randomMethod;

		// Add dependencies to commands
		this._registerAuthorityCommand.addDependencies(this._validatorsMethod, this._feeMethod);
		this._updateAuthorityCommand.addDependencies(this._validatorsMethod);
		this._updateGeneratorKeyCommand.addDependencies(this._validatorsMethod);
	}

	public metadata(): ModuleMetadata {
		return {
			...this.baseMetadata(),
			endpoints: [
				{
					name: this.endpoint.getValidator.name,
					request: getValidatorRequestSchema,
					response: getValidatorResponseSchema,
				},
				{
					name: this.endpoint.getAllValidators.name,
					response: getAllValidatorsResponseSchema,
				},
				{
					name: this.endpoint.getRegistrationFee.name,
					response: getRegistrationFeeResponseSchema,
				},
			],
			assets: [],
		};
	}

	// eslint-disable-next-line @typescript-eslint/require-await
	public async init(args: ModuleInitArgs) {
		const config = objects.mergeDeep({}, { ...defaultConfig }, args.moduleConfig);
		validator.validate<ModuleConfigJSON>(configSchema, config);

		this._moduleConfig = {
			...config,
			authorityRegistrationFee: BigInt(config.authorityRegistrationFee),
		};
		this._registerAuthorityCommand.init(this._moduleConfig);
		this.endpoint.init(this._moduleConfig.authorityRegistrationFee);
	}

	// LIP: https://github.com/LiskHQ/lips/blob/main/proposals/lip-0047.md#after-transactions-execution
	public async afterTransactionsExecute(context: BlockAfterExecuteContext): Promise<void> {
		const chainPropertiesStore = this.stores.get(ChainPropertiesStore);
		const chainProperties = await chainPropertiesStore.get(context, EMPTY_BYTES);

		if (context.header.height === chainProperties.roundEndHeight) {
			const snapshotStore = this.stores.get(SnapshotStore);
			const snapshot0 = await snapshotStore.get(context, KEY_SNAPSHOT_0);
			const previousLengthValidators = snapshot0.validators.length;

			const snapshot1 = await snapshotStore.get(context, KEY_SNAPSHOT_1);
			// Update the chain information for the next round

			// snapshot0 = snapshot1
			await snapshotStore.set(context, KEY_SNAPSHOT_0, snapshot1);
			const snapshot2 = await snapshotStore.get(context, KEY_SNAPSHOT_2);
			// snapshot1 = snapshot2
			await snapshotStore.set(context, KEY_SNAPSHOT_1, snapshot2);

			// Reshuffle the list of validators and pass it to the Validators module
			const roundStartHeight = chainProperties.roundEndHeight - previousLengthValidators + 1;
			const randomSeed = await this._randomMethod.getRandomBytes(
				context,
				roundStartHeight,
				previousLengthValidators,
			);

			const nextValidators = shuffleValidatorList<Validator>(randomSeed, snapshot1.validators);

			await this._validatorsMethod.setValidatorsParams(
				context as MethodContext,
				context as NextValidatorsSetter,
				snapshot1.threshold,
				snapshot1.threshold,
				nextValidators.map(v => ({
					address: v.address,
					bftWeight: v.weight,
				})),
			);

			chainProperties.roundEndHeight += snapshot1.validators.length;

			await chainPropertiesStore.set(context, EMPTY_BYTES, chainProperties);
		}
	}

	public async initGenesisState(context: GenesisBlockExecuteContext): Promise<void> {
		const genesisBlockAssetBytes = context.assets.getAsset(MODULE_NAME_POA);
		if (!genesisBlockAssetBytes) {
			return;
		}
		const asset = codec.decode<GenesisPoAStore>(genesisPoAStoreSchema, genesisBlockAssetBytes);
		validator.validate<GenesisPoAStore>(genesisPoAStoreSchema, asset);

		const { validators, snapshotSubstore } = asset;

		// Check that the name property of all entries in the validators array are pairwise distinct.
		const validatorNames = validators.map(v => v.name);
		if (validatorNames.length !== new Set(validatorNames).size) {
			throw new Error('`name` property of all entries in the validators must be distinct.');
		}

		// Check that the address properties of all entries in the validators array are pairwise distinct.
		const validatorAddresses = validators.map(v => v.address);
		if (!objects.bufferArrayUniqueItems(validatorAddresses)) {
			throw new Error('`address` property of all entries in validators must be distinct.');
		}

		if (!objects.isBufferArrayOrdered(validatorAddresses)) {
			throw new Error('`validators` must be ordered lexicographically by address.');
		}

<<<<<<< HEAD
		for (const poaValidator of validators) {
			if (!/^[a-z0-9!@$&_.]+$/g.test(poaValidator.name)) {
=======
			if (!POA_VALIDATOR_NAME_REGEX.test(validators[i].name)) {
>>>>>>> 3a95f36f
				throw new Error('`name` property is invalid. Must contain only characters a-z0-9!@$&_.');
			}
		}

		const { activeValidators, threshold } = snapshotSubstore;
		const activeValidatorAddresses = activeValidators.map(v => v.address);
		const validatorAddressesString = validatorAddresses.map(a => a.toString('hex'));
		let totalWeight = BigInt(0);

		// Check that the address properties of entries in the snapshotSubstore.activeValidators are pairwise distinct.
		if (!objects.bufferArrayUniqueItems(activeValidatorAddresses)) {
			throw new Error('`address` properties in `activeValidators` must be distinct.');
		}

		if (!objects.isBufferArrayOrdered(activeValidatorAddresses)) {
			throw new Error('`activeValidators` must be ordered lexicographically by address property.');
		}
		for (const activeValidator of activeValidators) {
			// Check that for every element activeValidator in the snapshotSubstore.activeValidators array, there is an entry validator in the validators array with validator.address == activeValidator.address.
			if (!validatorAddressesString.includes(activeValidator.address.toString('hex'))) {
				throw new Error('`activeValidator` address is missing from validators array.');
			}

			// Check that the weight property of every entry in the snapshotSubstore.activeValidators array is a positive integer.
			if (activeValidator.weight <= BigInt(0)) {
				throw new Error('`activeValidators` weight must be positive integer.');
			}

			totalWeight += activeValidator.weight;
		}

		if (totalWeight > MAX_UINT64) {
			throw new Error('Total weight `activeValidators` exceeds maximum value.');
		}

		// Check that the value of snapshotSubstore.threshold is within range
		if (threshold < totalWeight / BigInt(3) + BigInt(1) || threshold > totalWeight) {
			throw new Error('`threshold` in snapshot substore is not within range.');
		}

		// Create an entry in the validator substore for each entry validator in the validators
		// Create an entry in the name substore for each entry validator in the validators
		const validatorStore = this.stores.get(ValidatorStore);
		const nameStore = this.stores.get(NameStore);

		for (const currentValidator of validators) {
			await validatorStore.set(context, currentValidator.address, { name: currentValidator.name });
			await nameStore.set(context, Buffer.from(currentValidator.name, 'utf-8'), {
				address: currentValidator.address,
			});
		}

		// Create three entries in the snapshot substore indicating a snapshot of the next rounds of validators
		const snapshotStore = this.stores.get(SnapshotStore);
		await snapshotStore.set(context, KEY_SNAPSHOT_0, {
			...snapshotSubstore,
			validators: activeValidators,
		});
		await snapshotStore.set(context, KEY_SNAPSHOT_1, {
			...snapshotSubstore,
			validators: activeValidators,
		});
		await snapshotStore.set(context, KEY_SNAPSHOT_2, {
			...snapshotSubstore,
			validators: activeValidators,
		});

		// Create an entry in the chain properties substore
		const { header } = context;
		const chainPropertiesStore = this.stores.get(ChainPropertiesStore);
		await chainPropertiesStore.set(context, EMPTY_BYTES, {
			roundEndHeight: header.height,
			validatorsUpdateNonce: 0,
		});
	}

	public async finalizeGenesisState(context: GenesisBlockExecuteContext): Promise<void> {
		const genesisBlockAssetBytes = context.assets.getAsset(MODULE_NAME_POA);
		if (!genesisBlockAssetBytes) {
			return;
		}
		const asset = codec.decode<GenesisPoAStore>(genesisPoAStoreSchema, genesisBlockAssetBytes);
		const snapshotStore = this.stores.get(SnapshotStore);
		const currentRoundSnapshot = await snapshotStore.get(context, KEY_SNAPSHOT_0);
		const chainPropertiesStore = this.stores.get(ChainPropertiesStore);
		const chainProperties = await chainPropertiesStore.get(context, EMPTY_BYTES);

		await chainPropertiesStore.set(context, EMPTY_BYTES, {
			...chainProperties,
			roundEndHeight: chainProperties.roundEndHeight + currentRoundSnapshot.validators.length,
		});

		// Pass the required information to the Validators module.
		const methodContext = context.getMethodContext();

		// Pass the BLS keys and generator keys to the Validators module.
		for (const v of asset.validators) {
			await this._validatorsMethod.registerValidatorKeys(
				methodContext,
				v.address,
				v.blsKey,
				v.generatorKey,
				v.proofOfPossession,
			);
		}

		await this._validatorsMethod.setValidatorsParams(
			methodContext,
			context,
			currentRoundSnapshot.threshold,
			currentRoundSnapshot.threshold,
			currentRoundSnapshot.validators.map(v => ({ address: v.address, bftWeight: v.weight })),
		);
	}
}<|MERGE_RESOLUTION|>--- conflicted
+++ resolved
@@ -19,13 +19,7 @@
 import { PoAMethod } from './method';
 import { PoAEndpoint } from './endpoint';
 import { AuthorityUpdateEvent } from './events/authority_update';
-import {
-	ChainPropertiesStore,
-	ValidatorStore,
-	NameStore,
-	SnapshotStore,
-	Validator,
-} from './stores';
+import { ChainPropertiesStore, ValidatorStore, NameStore, SnapshotStore } from './stores';
 import { BlockAfterExecuteContext, GenesisBlockExecuteContext } from '../../state_machine';
 import {
 	MODULE_NAME_POA,
@@ -41,7 +35,7 @@
 	SUBSTORE_PREFIX_NAME_INDEX,
 	SUBSTORE_PREFIX_SNAPSHOT_INDEX,
 } from './constants';
-import { shuffleValidatorList } from '../pos/utils';
+import { shuffleValidatorList } from '../utils';
 import { NextValidatorsSetter, MethodContext } from '../../state_machine/types';
 import {
 	configSchema,
@@ -58,6 +52,7 @@
 	RandomMethod,
 	ModuleConfigJSON,
 	ModuleConfig,
+	ActiveValidator,
 } from './types';
 import { RegisterAuthorityCommand } from './commands/register_authority';
 import { UpdateAuthorityCommand } from './commands/update_authority';
@@ -185,7 +180,10 @@
 				previousLengthValidators,
 			);
 
-			const nextValidators = shuffleValidatorList<Validator>(randomSeed, snapshot1.validators);
+			const nextValidators = shuffleValidatorList<ActiveValidator>(
+				randomSeed,
+				snapshot1.validators,
+			);
 
 			await this._validatorsMethod.setValidatorsParams(
 				context as MethodContext,
@@ -230,12 +228,8 @@
 			throw new Error('`validators` must be ordered lexicographically by address.');
 		}
 
-<<<<<<< HEAD
 		for (const poaValidator of validators) {
-			if (!/^[a-z0-9!@$&_.]+$/g.test(poaValidator.name)) {
-=======
-			if (!POA_VALIDATOR_NAME_REGEX.test(validators[i].name)) {
->>>>>>> 3a95f36f
+			if (!POA_VALIDATOR_NAME_REGEX.test(poaValidator.name)) {
 				throw new Error('`name` property is invalid. Must contain only characters a-z0-9!@$&_.');
 			}
 		}
