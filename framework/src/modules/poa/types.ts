--- conflicted
+++ resolved
@@ -23,11 +23,7 @@
 	proofOfPossession: Buffer;
 }
 
-<<<<<<< HEAD
-export interface UpdateAuthorityValidatorParams {
-=======
 export interface UpdateAuthorityParams {
->>>>>>> 14ee5e96
 	newValidators: {
 		address: Buffer;
 		weight: bigint;
