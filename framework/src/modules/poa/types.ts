/*
 * Copyright © 2023 Lisk Foundation
 *
 * See the LICENSE file at the top-level directory of this distribution
 * for licensing information.
 *
 * Unless otherwise agreed in a custom licensing agreement with the Lisk Foundation,
 * no part of this software, including this file, may be copied, modified,
 * propagated, or distributed except according to the terms contained in the
 * LICENSE file.
 *
 * Removal or modification of this copyright notice is prohibited.
 */

import { ImmutableMethodContext, MethodContext } from '../../state_machine';
import { NextValidatorsSetter } from '../../state_machine/types';

export interface RegisterAuthorityParams {
	name: string;
	blsKey: Buffer;
	generatorKey: Buffer;
	proofOfPossession: Buffer;
}

<<<<<<< HEAD
export interface UpdateAuthorityParams {
	newValidators: {
		address: Buffer;
		weight: bigint;
	}[];
	threshold: bigint;
	validatorsUpdateNonce: number;
	signature: Buffer;
	aggregationBits: Buffer;
=======
export interface ValidatorWeightWithRoundHash {
	readonly address: Buffer;
	weight: bigint;
	roundHash: Buffer;
>>>>>>> 608a570c
}

export interface ValidatorsMethod {
	setValidatorGeneratorKey(
		methodContext: MethodContext,
		validatorAddress: Buffer,
		generatorKey: Buffer,
	): Promise<boolean>;
	registerValidatorKeys(
		methodContext: MethodContext,
		validatorAddress: Buffer,
		blsKey: Buffer,
		generatorKey: Buffer,
		proofOfPossession: Buffer,
	): Promise<boolean>;
	registerValidatorWithoutBLSKey(
		methodContext: MethodContext,
		validatorAddress: Buffer,
		generatorKey: Buffer,
	): Promise<boolean>;
	getValidatorKeys(methodContext: ImmutableMethodContext, address: Buffer): Promise<ValidatorKeys>;
	getGeneratorsBetweenTimestamps(
		methodContext: ImmutableMethodContext,
		startTimestamp: number,
		endTimestamp: number,
	): Promise<Record<string, number>>;
	setValidatorsParams(
		methodContext: MethodContext,
		validatorSetter: NextValidatorsSetter,
		preCommitThreshold: bigint,
		certificateThreshold: bigint,
		validators: { address: Buffer; bftWeight: bigint }[],
	): Promise<void>;
}

export interface RandomMethod {
	getRandomBytes(
		methodContext: ImmutableMethodContext,
		height: number,
		numberOfSeeds: number,
	): Promise<Buffer>;
}

export interface ValidatorKeys {
	generatorKey: Buffer;
	blsKey: Buffer;
}

export interface FeeMethod {
	payFee(methodContext: MethodContext, amount: bigint): void;
}

interface PoAValidator {
	address: Buffer;
	name: string;
	blsKey: Buffer;
	proofOfPossession: Buffer;
	generatorKey: Buffer;
}

interface ActiveValidator {
	address: Buffer;
	weight: bigint;
}

interface SnapshotSubstore {
	activeValidators: ActiveValidator[];
	threshold: bigint;
}

export interface GenesisPoAStore {
	validators: PoAValidator[];
	snapshotSubstore: SnapshotSubstore;
}<|MERGE_RESOLUTION|>--- conflicted
+++ resolved
@@ -22,7 +22,6 @@
 	proofOfPossession: Buffer;
 }
 
-<<<<<<< HEAD
 export interface UpdateAuthorityParams {
 	newValidators: {
 		address: Buffer;
@@ -32,12 +31,12 @@
 	validatorsUpdateNonce: number;
 	signature: Buffer;
 	aggregationBits: Buffer;
-=======
+}
+
 export interface ValidatorWeightWithRoundHash {
 	readonly address: Buffer;
 	weight: bigint;
 	roundHash: Buffer;
->>>>>>> 608a570c
 }
 
 export interface ValidatorsMethod {
