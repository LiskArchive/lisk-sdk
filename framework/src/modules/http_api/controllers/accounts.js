--- conflicted
+++ resolved
@@ -106,106 +106,4 @@
 	}
 };
 
-<<<<<<< HEAD
-async function multiSigAccountFormatter(account) {
-	const result = _.pick(account, ['address', 'publicKey', 'balance']);
-	result.min = account.multiMin;
-	result.lifetime = account.multiLifetime;
-
-	const members = await storage.entities.Account.get({
-		publicKey_in: account.membersPublicKeys,
-	});
-
-	result.members = members.map(member => {
-		member = _.pick(member, ['address', 'publicKey']);
-		return member;
-	});
-
-	return result;
-}
-
-AccountsController.getMultisignatureGroups = async (context, next) => {
-	const address = context.request.swagger.params.address.value;
-
-	if (!address) {
-		return next(
-			swaggerHelper.generateParamsErrorObject(
-				['address'],
-				['Invalid address specified'],
-			),
-		);
-	}
-
-	const filters = {
-		address,
-		multiMin_gt: 0,
-	};
-
-	try {
-		let account = await storage.entities.Account.getOne(filters);
-		account = await multiSigAccountFormatter(account);
-
-		return next(null, {
-			data: [account],
-			meta: {
-				offset: filters.offset,
-				limit: filters.limit,
-			},
-		});
-	} catch (error) {
-		// TODO: Improve it later by having custom error class from storage
-		// https://github.com/vitaly-t/pg-promise/blob/master/lib/errors/queryResult.js#L29
-		// code(0) == queryResultErrorCode.noData
-
-		if (error.code === 0) {
-			context.statusCode = 404;
-			return next(new Error('Multisignature account not found'));
-		}
-
-		return next(error);
-	}
-};
-
-AccountsController.getMultisignatureMemberships = async (context, next) => {
-	const address = context.request.swagger.params.address.value;
-
-	if (!address) {
-		return next(
-			swaggerHelper.generateParamsErrorObject(
-				['address'],
-				['Invalid address specified'],
-			),
-		);
-	}
-
-	let account;
-
-	try {
-		account = await storage.entities.Account.getOne({ address });
-	} catch (error) {
-		if (error.code === 0) {
-			context.statusCode = 404;
-			return next(new Error('Multisignature membership account not found'));
-		}
-		return next(error);
-	}
-
-	try {
-		let groups = await storage.entities.Account.get(
-			{ membersPublicKeys: `"${account.publicKey}"` }, // Need to add quotes for PSQL array search
-		);
-
-		groups = await Promise.map(groups, multiSigAccountFormatter);
-
-		return next(null, {
-			data: groups,
-			meta: {},
-		});
-	} catch (error) {
-		return next(error);
-	}
-};
-
-=======
->>>>>>> dd22b855
 module.exports = AccountsController;