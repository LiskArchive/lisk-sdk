--- conflicted
+++ resolved
@@ -2250,52 +2250,6 @@
       delegate:
         $ref: '#/definitions/Delegate'
 
-<<<<<<< HEAD
-  MultisignatureGroup:
-    type: object
-    required:
-      - address
-      - publicKey
-      - balance
-      - min
-      - lifetime
-      - members
-    properties:
-      address:
-        type: string
-        format: address
-        example: 12668885769632475474L
-        description: |
-          The Lisk Address is the human readable representation of the accounts owners' public key.
-          It consists of 21 numbers followed by a big 'L' at the end.
-      publicKey:
-        type: string
-        format: publicKey
-        example: 968ba2fa993ea9dc27ed740da0daf49eddd740dbd7cb1cb4fc5db3a20baf341b
-        description: |
-          The public key is derived from the private key of the owner of the account.
-          It can be used to validate that the private key belongs to the owner, but not provide access to the owners private key.
-      balance:
-        type: string
-        example: 1081560729258
-        description: The current balance of the account in Beddows.
-      min:
-        type: integer
-        example: 3
-        description: Minimum amount of signatures a transaction needs to be signed successfully by this multisignature account.
-      lifetime:
-        type: integer
-        example: 72
-        description: |
-          The maximum amount of hours, that a transaction will wait for the minimum amount of signatures to be reached.
-          If not enough members of a multisignature group sign the transaction in the defined lifespan, the transaction will be invalid.
-      members:
-        type: array
-        items:
-          $ref: '#/definitions/Account'
-
-=======
->>>>>>> dd22b855
   Delegate:
     type: object
     required:
