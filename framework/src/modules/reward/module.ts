--- conflicted
+++ resolved
@@ -16,13 +16,8 @@
 import { validator } from '@liskhq/lisk-validator';
 import { codec } from '@liskhq/lisk-codec';
 import { BaseModule, ModuleInitArgs, ModuleMetadata } from '../base_module';
-<<<<<<< HEAD
 import { defaultConfig } from './constants';
-import { ModuleConfig, RandomAPI, TokenAPI, RewardMintedData } from './types';
-=======
-import { defaultConfig, TYPE_ID_REWARD_MINTED } from './constants';
 import { ModuleConfig, RandomMethod, TokenMethod, RewardMintedData } from './types';
->>>>>>> 154c4555
 import { BlockAfterExecuteContext } from '../../state_machine';
 import { RewardMethod } from './method';
 import { RewardEndpoint } from './endpoint';
