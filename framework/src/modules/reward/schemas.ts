/*
 * Copyright © 2021 Lisk Foundation
 *
 * See the LICENSE file at the top-level directory of this distribution
 * for licensing information.
 *
 * Unless otherwise agreed in a custom licensing agreement with the Lisk Foundation,
 * no part of this software, including this file, may be copied, modified,
 * propagated, or distributed except according to the terms contained in the
 * LICENSE file.
 *
 * Removal or modification of this copyright notice is prohibited.
 */

export const configSchema = {
	$id: '/reward/config',
	type: 'object',
	properties: {
		tokenID: {
			type: 'string',
			format: 'hex',
			minLength: 16,
			maxLength: 16,
		},
		offset: {
			type: 'integer',
			minimum: 1,
		},
		distance: {
			type: 'integer',
			minimum: 1,
		},
		brackets: {
			type: 'array',
			items: {
				type: 'string',
				format: 'uint64',
			},
		},
	},
	required: ['tokenID', 'offset', 'distance', 'brackets'],
};

export const heightSchema = {
	$id: '/reward/endpoint/height',
	type: 'object',
	required: ['height'],
	properties: {
		height: {
			type: 'integer',
			format: 'uint32',
		},
	},
};

export const getDefaultRewardAtHeightRequestSchema = heightSchema;
export const getAnnualInflationRateRequestSchema = heightSchema;

export const getDefaultRewardAtHeightResponseSchema = {
	$id: '/reward/endpoint/getDefaultRewardAtHeightResponse',
	type: 'object',
	required: ['reward'],
	properties: {
		reward: {
			type: 'string',
			format: 'uint64',
		},
	},
};

<<<<<<< HEAD
export const getAnnualInflationRateResponseSchema = {
	$id: '/reward/endpoint/getAnnualInflationRateResponse',
	type: 'object',
	required: ['tokenID', 'rate'],
=======
export const getRewardTokenIDResponseSchema = {
	$id: '/reward/endpoint/getRewardTokenID',
	type: 'object',
	required: ['tokenID'],
>>>>>>> df9c5449
	properties: {
		tokenID: {
			type: 'string',
			format: 'hex',
<<<<<<< HEAD
		},
		rate: {
			type: 'string',
			format: 'uint64',
=======
			minLength: 16,
			maxLength: 16,
>>>>>>> df9c5449
		},
	},
};<|MERGE_RESOLUTION|>--- conflicted
+++ resolved
@@ -68,30 +68,32 @@
 	},
 };
 
-<<<<<<< HEAD
 export const getAnnualInflationRateResponseSchema = {
 	$id: '/reward/endpoint/getAnnualInflationRateResponse',
 	type: 'object',
 	required: ['tokenID', 'rate'],
-=======
+	properties: {
+		tokenID: {
+			type: 'string',
+			format: 'hex',
+		},
+		rate: {
+			type: 'string',
+			format: 'uint64',
+			minLength: 16,
+			maxLength: 16,
+		},
+	},
+};
+
 export const getRewardTokenIDResponseSchema = {
 	$id: '/reward/endpoint/getRewardTokenID',
 	type: 'object',
 	required: ['tokenID'],
->>>>>>> df9c5449
 	properties: {
 		tokenID: {
 			type: 'string',
 			format: 'hex',
-<<<<<<< HEAD
-		},
-		rate: {
-			type: 'string',
-			format: 'uint64',
-=======
-			minLength: 16,
-			maxLength: 16,
->>>>>>> df9c5449
 		},
 	},
 };