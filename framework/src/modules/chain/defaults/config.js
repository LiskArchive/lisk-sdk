--- conflicted
+++ resolved
@@ -100,15 +100,9 @@
 					minimum: 1,
 					maximum: 5000,
 				},
-<<<<<<< HEAD
 				rebuildUpToRound: {
 					type: ['integer', 'null'],
 					arg: '-b,--rebuild',
-=======
-				snapshotRound: {
-					type: 'integer',
-					arg: '--snapshot,-s',
->>>>>>> 265f1cf9
 				},
 			},
 			required: ['loadPerIteration'],
