/*
 * Copyright © 2018 Lisk Foundation
 *
 * See the LICENSE file at the top-level directory of this distribution
 * for licensing information.
 *
 * Unless otherwise agreed in a custom licensing agreement with the Lisk Foundation,
 * no part of this software, including this file, may be copied, modified,
 * propagated, or distributed except according to the terms contained in the
 * LICENSE file.
 *
 * Removal or modification of this copyright notice is prohibited.
 */

'use strict';

const async = require('async');
const {
	getPrivateAndPublicKeyBytesFromPassphrase,
	decryptPassphraseWithPassword,
	parseEncryptedPassphrase,
	getAddressFromPublicKey,
} = require('@liskhq/lisk-cryptography');

// Private fields
let modules;

const { ACTIVE_DELEGATES, MAX_TRANSACTIONS_PER_BLOCK } = global.constants;

/**
 * Gets the assigned delegate to current slot and returns its keypair if present.
 *
 * @private
 * @param {number} slot
 * @param {number} round
 * @param {function} cb - Callback function
 * @returns {setImmediateCallback} cb, err, {time, keypair}
 * @todo Add description for the params
 */
const getDelegateKeypairForCurrentSlot = async (
	rounds,
	keypairs,
	currentSlot,
	round
) => {
	const activeDelegates = await rounds.generateDelegateList(round);

	const currentSlotIndex = currentSlot % ACTIVE_DELEGATES;
	const currentSlotDelegate = activeDelegates[currentSlotIndex];

	if (currentSlotDelegate && keypairs[currentSlotDelegate]) {
		return keypairs[currentSlotDelegate];
	}

	return null;
};

/**
 * Main delegates methods. Initializes library with scope content and generates a Delegate instance.
 *
 * @class
 * @memberof modules
 * @see Parent: {@link modules}
 * @requires async
 * @requires lodash
 * @param {scope} scope - App instance
 * @param {function} cb - Callback function
 * @returns {setImmediateCallback} cb, err, self
 */
class Forger {
	constructor(scope) {
		this.keypairs = {};
		this.channel = scope.channel;
		this.logger = scope.components.logger;
		this.storage = scope.components.storage;
		this.slots = scope.slots;
		this.config = {
			forging: {
				waitThreshold: scope.config.forging.waitThreshold,
				delegates: scope.config.forging.delegates,
				force: scope.config.forging.force,
				defaultPassword: scope.config.forging.defaultPassword,
			},
		};
	}

	/**
	 * Returns true if at least one delegate is enabled.
	 *
	 * @returns {boolean}
	 */
	// eslint-disable-next-line class-methods-use-this
	delegatesEnabled() {
		return Object.keys(this.keypairs).length > 0;
	}

	/**
	 * Updates the forging status of an account, valid actions are enable and disable.
	 *
	 * @param {publicKey} publicKey - Public key of delegate
	 * @param {string} password - Password used to decrypt encrypted passphrase
	 * @param {boolean} forging - Forging status of a delegate to update
	 * @param {function} cb - Callback function
	 * @returns {setImmediateCallback} cb
	 * @todo Add description for the return value
	 */
	// eslint-disable-next-line class-methods-use-this
	async updateForgingStatus(publicKey, password, forging) {
		const encryptedList = this.config.forging.delegates;
		const encryptedItem = encryptedList.find(
			item => item.publicKey === publicKey
		);

		let keypair;
		let passphrase;

		if (encryptedItem) {
			try {
				passphrase = decryptPassphraseWithPassword(
					parseEncryptedPassphrase(encryptedItem.encryptedPassphrase),
					password
				);
			} catch (e) {
				throw new Error('Invalid password and public key combination');
			}
			const {
				publicKeyBytes,
				privateKeyBytes,
			} = getPrivateAndPublicKeyBytesFromPassphrase(passphrase);

			keypair = {
				publicKey: publicKeyBytes,
				privateKey: privateKeyBytes,
			};
		} else {
			throw new Error(`Delegate with publicKey: ${publicKey} not found`);
		}

		if (keypair.publicKey.toString('hex') !== publicKey) {
			throw new Error('Invalid password and public key combination');
		}

		const filters = {
			address: getAddressFromPublicKey(keypair.publicKey.toString('hex')),
		};

		const options = {
			extended: true,
		};

		const [account] = await this.storage.entities.Account.get(filters, options);

		if (account && account.isDelegate) {
			if (forging) {
				this.keypairs[keypair.publicKey.toString('hex')] = keypair;
				this.logger.info(`Forging enabled on account: ${account.address}`);
			} else {
				delete this.keypairs[keypair.publicKey.toString('hex')];
				this.logger.info(`Forging disabled on account: ${account.address}`);
			}

			return {
				publicKey,
				forging,
			};
		}
		throw new Error('Delegate not found');
	}

	/**
	 * Loads delegates from config and stores in private `keypairs`.
	 *
	 * @private
	 * @param {function} cb - Callback function
	 * @returns {setImmediateCallback} cb
	 * @todo Add description for the return value
	 */
	loadDelegates(cb) {
		const encryptedList = this.config.forging.delegates;

		if (
			!encryptedList ||
			!encryptedList.length ||
			!this.config.forging.force ||
			!this.config.forging.defaultPassword
		) {
			return setImmediate(cb);
		}
		this.logger.info(
			`Loading ${
				encryptedList.length
			} delegates using encrypted passphrases from config`
		);

		return async.eachSeries(
			encryptedList,
			(encryptedItem, seriesCb) => {
				let passphrase;
				try {
					passphrase = decryptPassphraseWithPassword(
						parseEncryptedPassphrase(encryptedItem.encryptedPassphrase),
						this.config.forging.defaultPassword
					);
				} catch (error) {
					return setImmediate(
						seriesCb,
						`Invalid encryptedPassphrase for publicKey: ${
							encryptedItem.publicKey
						}. ${error.message}`
					);
				}

				const {
					publicKeyBytes,
					privateKeyBytes,
				} = getPrivateAndPublicKeyBytesFromPassphrase(passphrase);

				const keypair = {
					publicKey: publicKeyBytes,
					privateKey: privateKeyBytes,
				};

				if (keypair.publicKey.toString('hex') !== encryptedItem.publicKey) {
					return setImmediate(
						seriesCb,
						`Invalid encryptedPassphrase for publicKey: ${
							encryptedItem.publicKey
						}. Public keys do not match`
					);
				}

				const filters = {
					address: getAddressFromPublicKey(keypair.publicKey.toString('hex')),
				};

				const options = {
					extended: true,
				};

				return this.storage.entities.Account.get(filters, options)
					.then(accounts => {
						const account = accounts[0];
						if (!account) {
							return setImmediate(
								seriesCb,
								`Account with public key: ${keypair.publicKey.toString(
									'hex'
								)} not found`
							);
						}
						if (account.isDelegate) {
							this.keypairs[keypair.publicKey.toString('hex')] = keypair;
							this.logger.info(
								`Forging enabled on account: ${account.address}`
							);
						} else {
							this.logger.warn(
								`Account with public key: ${keypair.publicKey.toString(
									'hex'
								)} is not a delegate`
							);
						}

						return setImmediate(seriesCb);
					})
					.catch(err => setImmediate(seriesCb, err));
			},
			cb
		);
	}

	/**
	 * Before forge, fill transaction pool
	 *
	 * @returns {setImmediateCallback} cb
	 * @todo Add description for the return value
	 */
	// eslint-disable-next-line class-methods-use-this
	async beforeForge() {
		await modules.transactionPool.fillPool();
	}

	/**
	 * Gets peers, checks consensus and generates new block, once delegates
	 * are enabled, client is ready to forge and is the correct slot.
	 *
	 * @param {function} cb - Callback function
	 * @returns {setImmediateCallback} cb
	 * @todo Add description for the return value
	 */
	// eslint-disable-next-line class-methods-use-this
	forge(cb) {
<<<<<<< HEAD
		const currentSlot = slots.getSlotNumber();
		const currentSlotTime = slots.getRealTime(slots.getSlotTime(currentSlot));
		const currentTime = new Date().getTime();
		const waitThreshold = this.config.forging.waitThreshold * 1000;
		const lastBlock = modules.blocks.lastBlock.get();
		const lastBlockSlot = slots.getSlotNumber(lastBlock.timestamp);

		if (currentSlot === lastBlockSlot) {
=======
		const currentSlot = this.slots.getSlotNumber();
		const lastBlock = modules.blocks.lastBlock;

		if (currentSlot === this.slots.getSlotNumber(lastBlock.timestamp)) {
>>>>>>> 7e05e92d
			this.logger.debug('Block already forged for the current slot');
			return setImmediate(cb);
		}

		// We calculate round using height + 1, because we want the delegate keypair for next block to be forged
		const round = this.slots.calcRound(lastBlock.height + 1);
		return getDelegateKeypairForCurrentSlot(
			modules.rounds,
			this.keypairs,
			currentSlot,
			round
		)
			.then(async delegateKeypair => {
				if (delegateKeypair === null) {
					this.logger.debug('Waiting for delegate slot', {
						currentSlot: this.slots.getSlotNumber(),
					});
					return setImmediate(cb);
				}
				const isPoorConsensus = await modules.peers.isPoorConsensus();
				if (isPoorConsensus) {
					const consensusErr = `Inadequate broadhash consensus before forging a block: ${modules.peers.getLastConsensus()} %`;
					this.logger.error(
						'Failed to generate block within delegate slot',
						consensusErr
					);
					return setImmediate(cb);
				}

				this.logger.info(
					`Broadhash consensus before forging a block: ${modules.peers.getLastConsensus()} %`
				);

<<<<<<< HEAD
				// If last block slot is way back than one block
				// and still time left as per threshold specified
				if (
					lastBlockSlot < currentSlot - 1 &&
					currentTime <= currentSlotTime + waitThreshold
				) {
					this.logger.info('Skipping forging to wait for last block');
					this.logger.debug('Slot information', {
						currentSlot,
						lastBlockSlot,
						waitThreshold,
					});
					return setImmediate(cb);
				}

				return modules.blocks.process.generateBlock(
					delegateKeypair,
					slots.getSlotTime(currentSlot),
					blockGenerationErr => {
						if (blockGenerationErr) {
							this.logger.error(
								'Failed to generate block within delegate slot',
								blockGenerationErr
							);

							return setImmediate(cb);
						}

						const forgedBlock = modules.blocks.lastBlock.get();
						modules.blocks.lastReceipt.update();

=======
				const transactions =
					modules.transactionPool.getUnconfirmedTransactionList(
						false,
						MAX_TRANSACTIONS_PER_BLOCK
					) || [];

				return modules.blocks
					.generateBlock(
						delegateKeypair,
						this.slots.getSlotTime(currentSlot),
						transactions
					)
					.then(forgedBlock => {
>>>>>>> 7e05e92d
						this.logger.info(
							`Forged new block id: ${forgedBlock.id} height: ${
								forgedBlock.height
							} round: ${this.slots.calcRound(
								forgedBlock.height
							)} slot: ${this.slots.getSlotNumber(
								forgedBlock.timestamp
							)} reward: ${forgedBlock.reward}`
						);

						return setImmediate(cb);
					})
					.catch(error => {
						this.logger.error(
							error,
							'Failed to generate block within delegate slot'
						);
						return setImmediate(cb);
					});
			})
			.catch(getDelegateKeypairForCurrentSlotError => {
				this.logger.error(
					'Skipping delegate slot',
					getDelegateKeypairForCurrentSlotError
				);
				return setImmediate(cb);
			});
	}

	/**
	 * Get an object of key pairs for delegates enabled for forging.
	 *
	 * @returns {object} Of delegate key pairs
	 */
	// eslint-disable-next-line class-methods-use-this
	getForgersKeyPairs() {
		return this.keypairs;
	}

	// eslint-disable-next-line class-methods-use-this
	getForgingStatusForAllDelegates() {
		const keyPairs = this.keypairs;
		const forgingDelegates = this.config.forging.delegates;
		const forgersPublicKeys = {};

		Object.keys(keyPairs).forEach(key => {
			forgersPublicKeys[keyPairs[key].publicKey.toString('hex')] = true;
		});

		const fullList = forgingDelegates.map(forger => ({
			forging: !!forgersPublicKeys[forger.publicKey],
			publicKey: forger.publicKey,
		}));

		return fullList;
	}

	// Events
	/**
	 * Calls Delegate.bind() with scope.
	 *
	 * @param {modules} scope - Loaded modules
	 */
	// eslint-disable-next-line class-methods-use-this
	onBind(scope) {
		modules = {
			blocks: scope.modules.blocks,
			peers: scope.modules.peers,
			transactionPool: scope.modules.transactionPool,
			rounds: scope.modules.rounds,
		};
	}
}

// Export
module.exports = { Forger };<|MERGE_RESOLUTION|>--- conflicted
+++ resolved
@@ -290,21 +290,16 @@
 	 */
 	// eslint-disable-next-line class-methods-use-this
 	forge(cb) {
-<<<<<<< HEAD
-		const currentSlot = slots.getSlotNumber();
-		const currentSlotTime = slots.getRealTime(slots.getSlotTime(currentSlot));
+		const currentSlot = this.slots.getSlotNumber();
+		const currentSlotTime = this.slots.getRealTime(
+			this.slots.getSlotTime(currentSlot)
+		);
 		const currentTime = new Date().getTime();
 		const waitThreshold = this.config.forging.waitThreshold * 1000;
 		const lastBlock = modules.blocks.lastBlock.get();
-		const lastBlockSlot = slots.getSlotNumber(lastBlock.timestamp);
+		const lastBlockSlot = this.slots.getSlotNumber(lastBlock.timestamp);
 
 		if (currentSlot === lastBlockSlot) {
-=======
-		const currentSlot = this.slots.getSlotNumber();
-		const lastBlock = modules.blocks.lastBlock;
-
-		if (currentSlot === this.slots.getSlotNumber(lastBlock.timestamp)) {
->>>>>>> 7e05e92d
 			this.logger.debug('Block already forged for the current slot');
 			return setImmediate(cb);
 		}
@@ -338,7 +333,6 @@
 					`Broadhash consensus before forging a block: ${modules.peers.getLastConsensus()} %`
 				);
 
-<<<<<<< HEAD
 				// If last block slot is way back than one block
 				// and still time left as per threshold specified
 				if (
@@ -354,23 +348,6 @@
 					return setImmediate(cb);
 				}
 
-				return modules.blocks.process.generateBlock(
-					delegateKeypair,
-					slots.getSlotTime(currentSlot),
-					blockGenerationErr => {
-						if (blockGenerationErr) {
-							this.logger.error(
-								'Failed to generate block within delegate slot',
-								blockGenerationErr
-							);
-
-							return setImmediate(cb);
-						}
-
-						const forgedBlock = modules.blocks.lastBlock.get();
-						modules.blocks.lastReceipt.update();
-
-=======
 				const transactions =
 					modules.transactionPool.getUnconfirmedTransactionList(
 						false,
@@ -384,7 +361,6 @@
 						transactions
 					)
 					.then(forgedBlock => {
->>>>>>> 7e05e92d
 						this.logger.info(
 							`Forged new block id: ${forgedBlock.id} height: ${
 								forgedBlock.height
