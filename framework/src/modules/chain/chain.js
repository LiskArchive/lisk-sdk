--- conflicted
+++ resolved
@@ -243,16 +243,11 @@
 					'network:event',
 					async ({ data: { event, data, peerId } }) => {
 						try {
-<<<<<<< HEAD
-							if (event === 'postTransactions') {
-								await this.transport.handleEventPostTransactions(data);
-=======
 							if (event === 'postTransactionsAnnouncement') {
-								await this.transport.postTransactionsAnnouncement({
+								await this.transport.handleEventPostTransactionsAnnouncement({
 									data,
 									peerId,
 								});
->>>>>>> 19ffcf6b
 								return;
 							}
 							if (event === 'postSignatures') {
@@ -303,16 +298,11 @@
 					action.params.password,
 					action.params.forging,
 				),
-<<<<<<< HEAD
-			getTransactions: async () => this.transport.handleRPCGetTransactions(),
-			getSignatures: async () => this.transport.handleRPCGetSignatures(),
-=======
 			getTransactions: async action =>
 				action.params
-					? this.transport.getTransactions(action.params)
-					: this.transport.getTransactions(),
-			getSignatures: async () => this.transport.getSignatures(),
->>>>>>> 19ffcf6b
+					? this.transport.handleRPCGetTransactions(action.params)
+					: this.transport.handleRPCGetTransactions(),
+			getSignatures: async () => this.transport.handleRPCGetSignatures(),
 			postSignature: async action =>
 				this.transport.handleEventPostSignature(action.params),
 			getForgingStatusForAllDelegates: async () =>
