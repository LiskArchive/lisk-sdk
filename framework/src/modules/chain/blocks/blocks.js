--- conflicted
+++ resolved
@@ -323,12 +323,8 @@
 		this.logger.info('Blockchain ready');
 	}
 
-<<<<<<< HEAD
 	async deleteLastBlockAndGet() {
-=======
-	async recoverChain() {
 		const originalLastBlock = cloneDeep(this._lastBlock);
->>>>>>> cfc61621
 		this._lastBlock = await this.blocksChain.deleteLastBlock(this._lastBlock);
 		this.emit(EVENT_DELETE_BLOCK, {
 			block: originalLastBlock,
