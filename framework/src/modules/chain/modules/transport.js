/*
 * Copyright © 2018 Lisk Foundation
 *
 * See the LICENSE file at the top-level directory of this distribution
 * for licensing information.
 *
 * Unless otherwise agreed in a custom licensing agreement with the Lisk Foundation,
 * no part of this software, including this file, may be copied, modified,
 * propagated, or distributed except according to the terms contained in the
 * LICENSE file.
 *
 * Removal or modification of this copyright notice is prohibited.
 */

'use strict';

const async = require('async');
const _ = require('lodash');
// eslint-disable-next-line prefer-const
let Broadcaster = require('../logic/broadcaster.js');
const failureCodes = require('../api/ws/rpc/failure_codes');
const PeerUpdateError = require('../api/ws/rpc/failure_codes').PeerUpdateError;
const Rules = require('../api/ws/workers/rules');
// eslint-disable-next-line prefer-const
let wsRPC = require('../api/ws/rpc/ws_rpc').wsRPC;
const initTransaction = require('../helpers/init_transaction.js');

const {
	MIN_BROADHASH_CONSENSUS,
	MAX_PEERS,
	MAX_SHARED_TRANSACTIONS,
} = global.constants;
// Private fields
let components;
let modules;
let definitions;
let library;
let self;
// eslint-disable-next-line prefer-const
let __private = {};

__private.loaded = false;
__private.messages = {};

/**
 * Main transport methods. Initializes library with scope content and generates a Broadcaster instance.
 *
 * @class
 * @memberof modules
 * @see Parent: {@link modules}
 * @requires async
 * @requires api/ws/rpc/failure_codes
 * @requires api/ws/rpc/failure_codes
 * @requires api/ws/workers/rules
 * @requires api/ws/rpc/ws_rpc
 * @requires logic/broadcaster
 * @param {function} cb - Callback function
 * @param {scope} scope - App instance
 * @returns {setImmediateCallback} cb, null, self
 */
class Transport {
	constructor(cb, scope) {
		library = {
			channel: scope.channel,
			logger: scope.components.logger,
			storage: scope.components.storage,
			bus: scope.bus,
			schema: scope.schema,
			balancesSequence: scope.balancesSequence,
			logic: {
				block: scope.logic.block,
				transaction: scope.logic.transaction,
				peers: scope.logic.peers,
			},
			config: {
				peers: {
					options: {
						timeout: scope.config.peers.options.timeout,
					},
				},
				forging: {
					force: scope.config.forging.force,
				},
				broadcasts: {
					active: scope.config.broadcasts.active,
				},
			},
		};
		self = this;

		__private.broadcaster = new Broadcaster(
			scope.config.broadcasts,
			scope.config.forging.force,
			scope.logic.peers,
			scope.logic.transaction,
			scope.components.logger
		);

		setImmediate(cb, null, self);
	}
}

/**
 * Removes a peer based on ip and port.
 *
 * @private
 * @param {Object} options - Contains code and peer's nonce
 * @param {number} options.code
 * @param {string} options.nonce
 * @param {string} extraMessage - Extra message
 * @todo Add description for the params
 * @todo Add @returns tag
 */
__private.removePeer = function(options, extraMessage) {
	if (!options.nonce) {
		library.logger.debug('Cannot remove peer without nonce');
		return false;
	}
	const peer = library.logic.peers.peersManager.getByNonce(options.nonce);
	if (!peer) {
		library.logger.debug('Cannot match a peer to provided nonce');
		return false;
	}
	library.logger.debug(
		`${options.code} Removing peer ${peer.ip}:${peer.wsPort} ${extraMessage}`
	);
	return modules.peers.remove(peer);
};

/**
 * Validates signatures body and for each signature calls receiveSignature.
 *
 * @private
 * @implements {__private.receiveSignature}
 * @param {Array} signatures - Array of signatures
 */
__private.receiveSignatures = function(signatures = []) {
	signatures.forEach(signature => {
		__private.receiveSignature(signature, err => {
			if (err) {
				library.logger.debug(err, signature);
			}
		});
	});
};

/**
 * Validates signature with schema and calls processSignature.
 *
 * @private
 * @param {Object} query
 * @param {string} query.signature
 * @param {Object} query.transaction
 * @returns {setImmediateCallback} cb, err
 * @todo Add description for the params
 */
__private.receiveSignature = function(query, cb) {
	library.schema.validate(query, definitions.Signature, err => {
		if (err) {
			return setImmediate(cb, `Invalid signature body ${err[0].message}`);
		}

		return modules.multisignatures.processSignature(
			query,
			processSignatureErr => {
				if (processSignatureErr) {
					return setImmediate(
						cb,
						`Error processing signature: ${processSignatureErr.message}`
					);
				}
				return setImmediate(cb);
			}
		);
	});
};

/**
 * Validates transactions with schema and calls receiveTransaction for each transaction.
 *
 * @private
 * @implements {library.schema.validate}
 * @implements {__private.receiveTransaction}
 * @param {Array} transactions - Array of transactions
 * @param {string} nonce - Peer's nonce
 * @param {string} extraLogMessage - Extra log message
 */
__private.receiveTransactions = function(
	transactions = [],
	nonce,
	extraLogMessage
) {
	transactions.forEach(transaction => {
		if (transaction) {
			transaction.bundled = true;
		}
		__private.receiveTransaction(transaction, nonce, extraLogMessage, err => {
			if (err) {
				library.logger.debug(err, transaction);
			}
		});
	});
};

/**
 * Normalizes transaction and remove peer if it fails.
 * Calls balancesSequence.add to receive transaction and
 * processUnconfirmedTransaction to confirm it.
 *
 * @private
 * @param {transaction} transaction
 * @param {string} nonce
 * @param {string} extraLogMessage - Extra log message
 * @param {function} cb - Callback function
 * @returns {setImmediateCallback} cb, err
 * @todo Add description for the params
 */
__private.receiveTransaction = function(
	transactionJSON,
	nonce,
	extraLogMessage,
	cb
) {
	const id = transactionJSON ? transactionJSON.id : 'null';
	let transaction;
	try {
<<<<<<< HEAD
		transaction = initTransaction(transactionJSON);
		const { errors } = transaction.validate();
=======
		const tx = initTransaction(transaction);
		const { errors } = tx.validate();
>>>>>>> 0e035a79
		if (errors.length > 0) {
			throw errors;
		}
	} catch (errors) {
		const error = errors.length > 0 ? errors[0] : errors;
		library.logger.debug('Transaction normalization failed', {
			id,
			err: error.toString(),
			module: 'transport',
			transaction,
		});

		__private.removePeer(
			{
				nonce,
				code: 'ETRANSACTION',
			},
			extraLogMessage
		);

		return setImmediate(cb, `${error.toString()}`);
	}

	if (transaction.requesterPublicKey) {
		return setImmediate(cb, 'Multisig request is not allowed');
	}

	return library.balancesSequence.add(balancesSequenceCb => {
		if (!nonce) {
			library.logger.debug(
				`Received transaction ${transaction.id} from public client`
			);
		} else {
			library.logger.debug(
				`Received transaction ${
					transaction.id
				} from peer ${library.logic.peers.peersManager.getAddress(nonce)}`
			);
		}
		modules.transactions.processUnconfirmedTransaction(
			transaction,
			true,
			processUnconfirmErr => {
				if (processUnconfirmErr) {
					library.logger.debug(
						`Transaction ${id}`,
						processUnconfirmErr.toString()
					);
					if (transaction) {
						library.logger.debug('Transaction', transaction);
					}

					return setImmediate(
						balancesSequenceCb,
						processUnconfirmErr.toString()
					);
				}
				return setImmediate(balancesSequenceCb, null, transaction.id);
			}
		);
	}, cb);
};

// Public methods

/**
 * Returns true if broadcaster consensus is less than MIN_BROADHASH_CONSENSUS.
 * Returns false if library.config.forging.force is true.
 *
 * @returns {boolean}
 * @todo Add description for the return value
 */
Transport.prototype.poorConsensus = function() {
	if (library.config.forging.force) {
		return false;
	}
	return modules.peers.calculateConsensus() < MIN_BROADHASH_CONSENSUS;
};

// Events
/**
 * Bounds scope to private broadcaster amd initialize headers.
 *
 * @param {modules, components} scope - Loaded modules and components
 */
Transport.prototype.onBind = function(scope) {
	components = {
		system: scope.components.system,
	};

	modules = {
		blocks: scope.modules.blocks,
		dapps: scope.modules.dapps,
		loader: scope.modules.loader,
		multisignatures: scope.modules.multisignatures,
		peers: scope.modules.peers,
		transactions: scope.modules.transactions,
	};

	definitions = scope.swagger.definitions;

	__private.broadcaster.bind(
		scope.modules.peers,
		scope.modules.transport,
		scope.modules.transactions
	);
};

/**
 * Sets private variable loaded to true.
 */
Transport.prototype.onBlockchainReady = function() {
	__private.loaded = true;
};

/**
 * Calls enqueue signatures and emits a 'signature/change' socket message.
 *
 * @param {signature} signature
 * @param {Object} broadcast
 * @emits signature/change
 * @todo Add description for the params
 */
Transport.prototype.onSignature = function(signature, broadcast) {
	if (broadcast && !__private.broadcaster.maxRelays(signature)) {
		__private.broadcaster.enqueue(
			{},
			{
				api: 'postSignatures',
				data: {
					signature,
				},
			}
		);
		library.channel.publish('chain:signature:change', signature);
	}
};

/**
 * Calls enqueue transactions and emits a 'transactions/change' socket message.
 *
 * @param {transaction} transaction
 * @param {Object} broadcast
 * @emits transactions/change
 * @todo Add description for the params
 */
Transport.prototype.onUnconfirmedTransaction = function(
	transaction,
	broadcast
) {
	if (broadcast && !__private.broadcaster.maxRelays(transaction)) {
		__private.broadcaster.enqueue(
			{},
			{
				api: 'postTransactions',
				data: {
					transaction,
				},
			}
		);
		library.channel.publish('chain:transactions:change', transaction);
	}
};

/**
 * Update all remote peers with our headers
 *
 * @param {function} cb - Callback function
 * @returns {setImmediateCallback} cb
 */
Transport.prototype.broadcastHeaders = cb => {
	// Grab a random list of connected peers.
	const peers = library.logic.peers.listRandomConnected({
		limit: MAX_PEERS,
	});

	if (peers.length === 0) {
		library.logger.debug('Transport->broadcastHeaders: No peers found');
		return setImmediate(cb);
	}

	library.logger.debug(
		'Transport->broadcastHeaders: Broadcasting headers to remote peers',
		{
			count: peers.length,
		}
	);

	// Execute remote procedure updateMyself for every peer
	return async.each(
		peers,
		(peer, eachCb) => {
			peer.rpc.updateMyself(library.logic.peers.me(), err => {
				if (err) {
					library.logger.debug(
						'Transport->broadcastHeaders: Failed to notify peer about self',
						{
							peer: peer.string,
							err,
						}
					);
				} else {
					library.logger.debug(
						'Transport->broadcastHeaders: Successfully notified peer about self',
						{
							peer: peer.string,
						}
					);
				}
				return eachCb();
			});
		},
		() => setImmediate(cb)
	);
};

/**
 * Calls broadcast blocks and emits a 'blocks/change' socket message.
 *
 * @param {Object} block - Reduced block object
 * @param {boolean} broadcast - Signal flag for broadcast
 * @emits blocks/change
 */
Transport.prototype.onBroadcastBlock = function(block, broadcast) {
	// Exit immediately when 'broadcast' flag is not set
	if (!broadcast) return;

	// Check if we are free to broadcast
	if (__private.broadcaster.maxRelays(block)) {
		library.logger.debug(
			'Transport->onBroadcastBlock: Aborted - max block relays exhausted'
		);
		return;
	}
	if (modules.loader.syncing()) {
		library.logger.debug(
			'Transport->onBroadcastBlock: Aborted - blockchain synchronization in progress'
		);
		return;
	}

	if (block.totalAmount) {
		block.totalAmount = block.totalAmount.toNumber();
	}

	if (block.totalFee) {
		block.totalFee = block.totalFee.toNumber();
	}

	if (block.reward) {
		block.reward = block.reward.toNumber();
	}
	// Perform actual broadcast operation
	__private.broadcaster.broadcast(
		{
			broadhash: components.system.headers.broadhash,
		},
		{
			api: 'postBlock',
			data: {
				block,
			},
			immediate: true,
		}
	);
};

/**
 * Sets loaded to false.
 *
 * @param {function} cb - Callback function
 * @returns {setImmediateCallback} cb
 * @todo Add description for the params
 */
Transport.prototype.cleanup = function(cb) {
	__private.loaded = false;
	return setImmediate(cb);
};

/**
 * Returns true if modules are loaded and private variable loaded is true.
 *
 * @returns {boolean}
 * @todo Add description for the return value
 */
Transport.prototype.isLoaded = function() {
	return components && modules && __private.loaded;
};

// Internal API
/**
 * @property {function} blocksCommon
 * @property {function} blocks
 * @property {function} postBlock
 * @property {function} list
 * @property {function} height
 * @property {function} status
 * @property {function} postSignatures
 * @property {function} getSignatures
 * @property {function} getTransactions
 * @property {function} postTransactions
 * @todo Add description for the functions
 * @todo Implement API comments with apidoc.
 * @see {@link http://apidocjs.com/}
 */
Transport.prototype.shared = {
	/**
	 * Description of blocksCommon.
	 *
	 * @todo Add @param tags
	 * @todo Add @returns tag
	 * @todo Add description of the function
	 */
	blocksCommon(query, cb) {
		query = query || {};
		return library.schema.validate(
			query,
			definitions.WSBlocksCommonRequest,
			err => {
				if (err) {
					err = `${err[0].message}: ${err[0].path}`;
					library.logger.debug('Common block request validation failed', {
						err: err.toString(),
						req: query,
					});
					return setImmediate(cb, err);
				}

				const escapedIds = query.ids
					// Remove quotes
					.replace(/['"]+/g, '')
					// Separate by comma into an array
					.split(',')
					// Reject any non-numeric values
					.filter(id => /^[0-9]+$/.test(id));

				if (!escapedIds.length) {
					library.logger.debug('Common block request validation failed', {
						err: 'ESCAPE',
						req: query.ids,
					});

					return setImmediate(cb, 'Invalid block id sequence');
				}

				return library.storage.entities.Block.get({
					id: escapedIds[0],
				})
					.then(row => {
						if (!row.length > 0) {
							return setImmediate(cb, null, {
								success: true,
								common: null,
							});
						}

						const {
							height,
							id,
							previousBlockId: previousBlock,
							timestamp,
						} = row[0];

						const parsedRow = {
							id,
							height,
							previousBlock,
							timestamp,
						};

						return setImmediate(cb, null, {
							success: true,
							common: parsedRow,
						});
					})
					.catch(getOneError => {
						library.logger.error(getOneError.stack);
						return setImmediate(cb, 'Failed to get common block');
					});
			}
		);
	},

	/**
	 * Description of blocks.
	 *
	 * @todo Add @param tags
	 * @todo Add description of the function
	 */
	blocks(query, cb) {
		// Get 34 blocks with all data (joins) from provided block id
		// According to maxium payload of 58150 bytes per block with every transaction being a vote
		// Discounting maxium compression setting used in middleware
		// Maximum transport payload = 2000000 bytes
		query = query || {};
		modules.blocks.utils.loadBlocksData(
			{
				limit: 34, // 1977100 bytes
				lastId: query.lastBlockId,
			},
			(err, data) => {
				_.each(data, block => {
					if (block.tf_data) {
						try {
							block.tf_data = block.tf_data.toString('utf8');
						} catch (e) {
							library.logger.error(
								'Transport->blocks: Failed to convert data field to UTF-8',
								{
									block,
									error: e,
								}
							);
						}
					}
				});
				if (err) {
					return setImmediate(cb, null, {
						blocks: [],
					});
				}

				return setImmediate(cb, null, {
					blocks: data,
				});
			}
		);
	},

	/**
	 * Description of postBlock.
	 *
	 * @todo Add @param tags
	 * @todo Add @returns tag
	 * @todo Add description of the function
	 */
	postBlock(query) {
		if (!library.config.broadcasts.active) {
			return library.logger.debug(
				'Receiving blocks disabled by user through config.json'
			);
		}
		query = query || {};
		return library.schema.validate(
			query,
			definitions.WSBlocksBroadcast,
			err => {
				if (err) {
					return library.logger.debug(
						'Received post block broadcast request in unexpected format',
						{
							err,
							module: 'transport',
							query,
						}
					);
				}
				let block;
				try {
					block = modules.blocks.verify.addBlockProperties(query.block);
					block = library.logic.block.objectNormalize(block);
				} catch (e) {
					library.logger.debug('Block normalization failed', {
						err: e.toString(),
						module: 'transport',
						block: query.block,
					});

					__private.removePeer({
						nonce: query.nonce,
						code: 'EBLOCK',
					});
				}
				return library.bus.message('receiveBlock', block);
			}
		);
	},

	/**
	 * Description of list.
	 *
	 * @todo Add @param tags
	 * @todo Add @returns tag
	 * @todo Add description of the function
	 */
	list(req, cb) {
		req = req || {};
		const peersFinder = !req.query
			? modules.peers.list
			: modules.peers.shared.getPeers;
		peersFinder(
			Object.assign(
				{},
				{
					limit: MAX_PEERS,
				},
				req.query
			),
			(err, peers) => {
				peers = !err ? peers : [];
				return setImmediate(cb, null, {
					success: !err,
					peers,
				});
			}
		);
	},

	/**
	 * Description of height.
	 *
	 * @todo Add @param tags
	 * @todo Add @returns tag
	 * @todo Add description of the function
	 */
	height(req, cb) {
		return setImmediate(cb, null, {
			success: true,
			height: components.system.headers.height,
		});
	},

	/**
	 * Description of status.
	 *
	 * @todo Add @param tags
	 * @todo Add @returns tag
	 * @todo Add description of the function
	 */
	status(req, cb) {
		const headers = components.system.headers;
		return setImmediate(cb, null, {
			success: true,
			height: headers.height,
			broadhash: headers.broadhash,
			nonce: headers.nonce,
			httpPort: headers.httpPort,
			version: headers.version,
			protocolVersion: headers.protocolVersion,
			os: headers.os,
		});
	},

	/**
	 * Description of postSignature.
	 *
	 * @todo Add @param tags
	 * @todo Add @returns tag
	 * @todo Add description of the function
	 */
	postSignature(query, cb) {
		__private.receiveSignature(query.signature, err => {
			if (err) {
				return setImmediate(cb, null, {
					success: false,
					message: err,
				});
			}
			return setImmediate(cb, null, {
				success: true,
			});
		});
	},

	/**
	 * Description of postSignatures.
	 *
	 * @todo Add @param tags
	 * @todo Add @returns tag
	 * @todo Add description of the function
	 */
	postSignatures(query) {
		if (!library.config.broadcasts.active) {
			return library.logger.debug(
				'Receiving signatures disabled by user through config.json'
			);
		}
		return library.schema.validate(query, definitions.WSSignaturesList, err => {
			if (err) {
				return library.logger.debug('Invalid signatures body', err);
			}
			return __private.receiveSignatures(query.signatures);
		});
	},

	/**
	 * Description of getSignatures.
	 *
	 * @todo Add @param tags
	 * @todo Add @returns tag
	 * @todo Add description of the function
	 */
	getSignatures(req, cb) {
		const transactions = modules.transactions.getMultisignatureTransactionList(
			true,
			MAX_SHARED_TRANSACTIONS
		);
		const signatures = [];

		async.eachSeries(
			transactions,
			(transaction, __cb) => {
				if (transaction.signatures && transaction.signatures.length) {
					signatures.push({
						transaction: transaction.id,
						signatures: transaction.signatures,
					});
				}
				return setImmediate(__cb);
			},
			() =>
				setImmediate(cb, null, {
					success: true,
					signatures,
				})
		);
	},

	/**
	 * Description of getTransactions.
	 *
	 * @todo Add @param tags
	 * @todo Add @returns tag
	 * @todo Add description of the function
	 */
	getTransactions(query, cb) {
		const transactions = modules.transactions.getMergedTransactionList(
			true,
			MAX_SHARED_TRANSACTIONS
		);
		return setImmediate(cb, null, {
			success: true,
			transactions,
		});
	},

	/**
	 * Description of postTransaction.
	 *
	 * @todo Add @param tags
	 * @todo Add @returns tag
	 * @todo Add description of the function
	 */
	postTransaction(query, cb) {
		__private.receiveTransaction(
			query.transaction,
			query.nonce,
			query.extraLogMessage,
			(err, id) => {
				if (err) {
					return setImmediate(cb, null, {
						success: false,
						message: err,
					});
				}
				return setImmediate(cb, null, {
					success: true,
					transactionId: id,
				});
			}
		);
	},

	/**
	 * Description of postTransactions.
	 *
	 * @todo Add @param tags
	 * @todo Add @returns tag
	 * @todo Add description of the function
	 */
	postTransactions(query) {
		if (!library.config.broadcasts.active) {
			return library.logger.debug(
				'Receiving transactions disabled by user through config.json'
			);
		}
		return library.schema.validate(
			query,
			definitions.WSTransactionsRequest,
			err => {
				if (err) {
					return library.logger.debug('Invalid transactions body', err);
				}
				return __private.receiveTransactions(
					query.transactions,
					query.nonce,
					query.extraLogMessage
				);
			}
		);
	},
};

/**
 * Validation of all internal requests.
 *
 * @param {Object} query
 * @param {string} query.authKey - Key shared between master and slave processes. Not shared with the rest of network
 * @param {Object} query.peer - Peer to update
 * @param {number} query.updateType - 0 (insert) or 1 (remove)
 * @param {function} cb
 * @todo Add description for the params
 * @todo Add @returns tag
 */
__private.checkInternalAccess = function(query, cb) {
	library.schema.validate(query, definitions.WSAccessObject, err => {
		if (err) {
			return setImmediate(cb, err[0].message);
		}
		if (query.authKey !== wsRPC.getServerAuthKey()) {
			return setImmediate(
				cb,
				'Unable to access internal function - Incorrect authKey'
			);
		}
		return setImmediate(cb, null);
	});
};

Transport.prototype.internal = {
	/**
	 * Inserts or updates a peer on peers list.
	 *
	 * @param {Object} query
	 * @param {Object} query.peer
	 * @param {string} query.authKey - Signed peer data with in hex format
	 * @param {number} query.updateType - 0 (insert) or 1 (remove)
	 * @param {function} cb
	 * @todo Add description for the params
	 * @todo Add @returns tag
	 */
	updatePeer(query, cb) {
		__private.checkInternalAccess(query, err => {
			if (err) {
				return setImmediate(cb, err);
			}
			const updates = {};
			updates[Rules.UPDATES.INSERT] = modules.peers.update;
			updates[Rules.UPDATES.REMOVE] = modules.peers.remove;
			const updateResult = updates[query.updateType](query.peer);
			return setImmediate(
				cb,
				updateResult === true
					? null
					: new PeerUpdateError(
							updateResult,
							failureCodes.errorMessages[updateResult]
						)
			);
		});
	},
};

// Export
module.exports = Transport;<|MERGE_RESOLUTION|>--- conflicted
+++ resolved
@@ -224,13 +224,8 @@
 	const id = transactionJSON ? transactionJSON.id : 'null';
 	let transaction;
 	try {
-<<<<<<< HEAD
 		transaction = initTransaction(transactionJSON);
 		const { errors } = transaction.validate();
-=======
-		const tx = initTransaction(transaction);
-		const { errors } = tx.validate();
->>>>>>> 0e035a79
 		if (errors.length > 0) {
 			throw errors;
 		}
