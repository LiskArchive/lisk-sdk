--- conflicted
+++ resolved
@@ -133,35 +133,14 @@
 	forwardTick,
 	tx
 ) {
-<<<<<<< HEAD
-	return transactions
-		.filter(transaction => transaction.type === TRANSACTION_TYPES.VOTE)
-		.map(transaction =>
-			(forwardTick
-				? transaction.asset.votes
-				: this.reverse(transaction.asset.votes)
-			).map(vote => {
-				// Fetch first character
-				const mode = vote[0];
-				const dependentId = vote.slice(1);
-				return self.createRoundInformationWithDelegate(
-					transaction.senderId,
-					round,
-					dependentId,
-					mode,
-					tx
-				);
-			})
-		);
-=======
 	return Promise.all(
 		transactions
-			.filter(transaction => transaction.type === transactionTypes.VOTE)
+			.filter(transaction => transaction.type === TRANSACTION_TYPES.VOTE)
 			.map(transaction =>
 				Promise.all(
 					(forwardTick
 						? transaction.asset.votes
-						: Diff.reverse(transaction.asset.votes)
+						: __private.reverse(transaction.asset.votes)
 					).map(vote => {
 						// Fetch first character
 						const mode = vote[0];
@@ -177,7 +156,6 @@
 				)
 			)
 	);
->>>>>>> 9dceac2f
 };
 // TODO: low priority, refactor out
 __private.reverse = function(diff) {
