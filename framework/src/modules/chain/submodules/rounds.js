/*
 * Copyright © 2018 Lisk Foundation
 *
 * See the LICENSE file at the top-level directory of this distribution
 * for licensing information.
 *
 * Unless otherwise agreed in a custom licensing agreement with the Lisk Foundation,
 * no part of this software, including this file, may be copied, modified,
 * propagated, or distributed except according to the terms contained in the
 * LICENSE file.
 *
 * Removal or modification of this copyright notice is prohibited.
 */

'use strict';

const Bignumber = require('bignumber.js');
const async = require('async');
// eslint-disable-next-line prefer-const
const {
	CACHE_KEYS_DELEGATES,
} = require('../../../../../framework/src/components/cache');
<<<<<<< HEAD
const Round = require('../logic/round.js');
const slots = require('../helpers/slots.js');
const transactionTypes = require('../helpers/transaction_types.js');
const Diff = require('../helpers/diff.js');
=======
const Round = require('../logic/round');
const slots = require('../helpers/slots');
>>>>>>> 2bbe32c4

// Private fields
let components;
let modules;
let library;
let self;
const { ACTIVE_DELEGATES } = global.constants;
const __private = {};

__private.loaded = false;
__private.ticking = false;

/**
 * Main rounds methods. Initializes library with scope.
 *
 * @class
 * @memberof modules
 * @see Parent: {@link modules}
 * @requires async
 * @requires helpers/slots
 * @requires logic/round
 * @param {function} cb - Callback function
 * @param {scope} scope - App instance
 * @returns {setImmediateCallback} cb, null, self
 * @todo Apply node pattern for callbacks: callback always at the end
 */
class Rounds {
	constructor(cb, scope) {
		library = {
			channel: scope.channel,
			logger: scope.components.logger,
			bus: scope.bus,
			storage: scope.components.storage,
		};
		self = this;

		setImmediate(cb, null, self);
	}
}

__private.updateSendersRoundInformationWithAmountForTransactions = function(
	round,
	transactions,
	forwardTick,
	tx
) {
	return transactions.map(transaction => {
		const value = new Bignumber(transaction.amount).plus(transaction.fee);
		const valueToUpdate = forwardTick ? `-${value}` : `${value}`;
		return self.createRoundInformationWithAmount(
			transaction.senderId,
			round,
			valueToUpdate,
			tx
		);
	});
};

__private.updateRecipientsRoundInformationWithAmountForTransactions = function(
	round,
	transactions,
	forwardTick,
	tx
) {
	// For IN_TRANSFER TRANSACTION, we first need to get the authorId to get the recipient
	return Promise.all(
		transactions
			.filter(transaction => transaction.type === transactionTypes.IN_TRANSFER)
			.map(transaction =>
				// Check the owner of the dapp for recipient account
				library.storage.entities.Transaction.getOne(
					{
						id: transaction.asset.inTransfer.dappId,
					},
					{},
					tx
				).then(dappTransaction => ({
					...transaction,
					recipientId: dappTransaction.senderId,
				}))
			)
	).then(inTransferTransactionsWithRecipientId =>
		// We need to only update recipient accounts for transfer transaction, in trasfer transaction and out transfer transaction
		[
			...transactions.filter(
				transaction =>
					transaction.type === transactionTypes.SEND ||
					transaction.type === transactionTypes.OUT_TRANSFER
			),
			...inTransferTransactionsWithRecipientId,
		].map(transaction => {
			const value = transaction.amount;
			const valueToUpdate = forwardTick ? `${value}` : `-${value}`;
			return self.createRoundInformationWithAmount(
				transaction.recipientId,
				round,
				valueToUpdate,
				tx
			);
		})
	);
};

__private.updateRoundInformationWithDelegatesForTransactions = function(
	round,
	transactions,
	forwardTick,
	tx
) {
	return transactions
		.filter(transaction => transaction.type === transactionTypes.VOTE)
		.map(transaction =>
			(forwardTick
				? transaction.asset.votes
				: Diff.reverse(transaction.asset.votes)
			).map(vote => {
				// Fetch first character
				const mode = vote[0];
				const dependentId = vote.slice(1);
				return self.createRoundInformationWithDelegate(
					transaction.senderId,
					round,
					dependentId,
					mode,
					tx
				);
			})
		);
};

__private.updateRoundInformationForTransactions = function(
	round,
	transactions,
	forwardTick,
	tx,
	cb
) {
	const promises = [
		__private.updateSendersRoundInformationWithAmountForTransactions(
			round,
			transactions,
			forwardTick,
			tx
		),
		__private.updateRecipientsRoundInformationWithAmountForTransactions(
			round,
			transactions,
			forwardTick,
			tx
		),
		__private.updateRoundInformationWithDelegatesForTransactions(
			round,
			transactions,
			forwardTick,
			tx
		),
	].reduce((accPromises, currPromises) => accPromises.concat(currPromises), []);
	return Promise.all(promises)
		.then(() => setImmediate(cb))
		.catch(err => setImmediate(cb, err));
};

// Public methods
/**
 * @returns {boolean} __private.loaded
 * @todo Add description of the function
 */
Rounds.prototype.loaded = function() {
	return __private.loaded;
};

/**
 * @returns {boolean} __private.ticking
 * @todo Add description of the function
 */
Rounds.prototype.ticking = function() {
	return __private.ticking;
};

/**
 * Performs backward tick on round.
 *
 * @param {block} block - Current block
 * @param {block} previousBlock - Previous block
 * @param {function} done - Callback function
 * @param {function} tx - SQL transaction
 * @returns {function} Calling done with error if any
 */
Rounds.prototype.backwardTick = function(block, previousBlock, done, tx) {
	const round = slots.calcRound(block.height);
	const prevRound = slots.calcRound(previousBlock.height);
	const nextRound = slots.calcRound(block.height + 1);

	const scope = {
		library,
		modules,
		block,
		round,
		backwards: true,
	};

	// Establish if finishing round or not
	scope.finishRound =
		(prevRound === round && nextRound !== round) ||
		(block.height === 1 || block.height === 101);

	/**
	 * Description of backwardTick.
	 *
	 * @todo Add @param tags
	 * @todo Add @returns tag
	 * @todo Add description of the function
	 */
	function backwardTick(backwardTickTx) {
		const newRound = new Round(scope, backwardTickTx);

		library.logger.debug('Performing backward tick');
		library.logger.trace(scope);
		return newRound
			.mergeBlockGenerator()
			.then(() => (scope.finishRound ? newRound.backwardLand() : newRound));
	}

	// Start round ticking
	__private.ticking = true;
	async.series(
		[
			function updateRoundInformation(cb) {
				__private.updateRoundInformationForTransactions(
					round,
					block.transactions,
					false,
					tx,
					cb
				);
			},
			function(cb) {
				// Sum round if finishing round
				if (scope.finishRound) {
					return __private.sumRound(scope, cb, tx);
				}
				return setImmediate(cb);
			},
			function(cb) {
				// Get outsiders if finishing round
				if (scope.finishRound) {
					return __private.getOutsiders(scope, cb, tx);
				}
				return setImmediate(cb);
			},
			function(cb) {
				// Perform round tick
				library.storage.adapter
					.task('rounds:backwardTick', backwardTick, tx)
					.then(() => setImmediate(cb))
					.catch(err => {
						library.logger.error(err.stack);
						return setImmediate(cb, err);
					});
			},
		],
		err => {
			// Stop round ticking
			__private.ticking = false;
			if (err) {
				return done(err);
			}

			/**
			 * If we delete first block of the round,
			 * that means we go to last block of the previous round
			 * That's why we need to clear the cache to recalculate
			 * delegate list.
			 * */
			if (scope.finishRound) {
				modules.delegates.clearDelegateListCache();
			}

			return done();
		}
	);
};

/**
 * Performs forward tick on round.
 *
 * @param {block} block - Current block
 * @param {function} done - Callback function
 * @param {Object} tx - Database transaction/task object
 * @returns {function} Calling done with error if any
 */
Rounds.prototype.tick = function(block, done, tx) {
	const round = slots.calcRound(block.height);
	const nextRound = slots.calcRound(block.height + 1);

	const scope = {
		library,
		modules,
		block,
		round,
		backwards: false,
	};

	// Establish if finishing round or not
	scope.finishRound =
		round !== nextRound || (block.height === 1 || block.height === 101);

	/**
	 * Description of Tick.
	 *
	 * @class
	 * @todo Add @param tags
	 * @todo Add @returns tag
	 * @todo Add description of the class
	 */
	function Tick(t) {
		const promised = new Round(scope, t);

		library.logger.debug('Performing forward tick');
		library.logger.trace(scope);

		return promised
			.mergeBlockGenerator()
			.then(() => {
				if (scope.finishRound) {
					return promised.land().then(() => {
						library.bus.message('finishRound', round);
					});
				}
				return true;
			})
			.then(() => {
				// Check if we are one block before last block of round, if yes - perform round snapshot
				if ((block.height + 1) % ACTIVE_DELEGATES === 0) {
					library.logger.debug('Performing round snapshot...');

					return t
						.batch([
							library.storage.entities.Round.clearRoundSnapshot(t),
							library.storage.entities.Round.performRoundSnapshot(t),
							library.storage.entities.Round.clearVotesSnapshot(t),
							library.storage.entities.Round.performVotesSnapshot(t),
						])
						.then(() => {
							library.logger.trace('Round snapshot done');
						})
						.catch(err => {
							library.logger.error('Round snapshot failed', err);
							throw err;
						});
				}
				return true;
			});
	}

	// Start round ticking
	__private.ticking = true;
	async.series(
		[
			function updateRoundInformation(cb) {
				__private.updateRoundInformationForTransactions(
					round,
					block.transactions,
					true,
					tx,
					cb
				);
			},
			function(cb) {
				// Sum round if finishing round
				if (scope.finishRound) {
					return __private.sumRound(scope, cb, tx);
				}
				return setImmediate(cb);
			},
			function(cb) {
				// Get outsiders if finishing round
				if (scope.finishRound) {
					return __private.getOutsiders(scope, cb, tx);
				}
				return setImmediate(cb);
			},
			// Perform round tick
			function(cb) {
				library.storage.adapter
					.task('rounds:tick', Tick, tx)
					.then(() => setImmediate(cb))
					.catch(err => {
						library.logger.error(err.stack);
						return setImmediate(cb, err);
					});
			},
		],
		err => {
			// Stop round ticking
			__private.ticking = false;
			return done(err);
		}
	);
};

/**
 * Create round information record into mem_rounds.
 *
 * @param {string} address - Address of the account
 * @param {Number} round - Associated round number
 * @param {Number} amount - Amount updated on account
 * @param {Object} [tx] - Database transaction
 * @returns {Promise}
 */
Rounds.prototype.createRoundInformationWithAmount = function(
	address,
	round,
	amount,
	tx
) {
	return library.storage.entities.Account.getOne(
		{ address },
		{ extended: true },
		tx
	).then(account => {
		if (!account.votedDelegatesPublicKeys) return true;

		const roundData = account.votedDelegatesPublicKeys.map(
			delegatePublicKey => ({
				address,
				amount,
				round,
				delegatePublicKey,
			})
		);

		return library.storage.entities.Round.create(roundData, {}, tx);
	});
};

/**
 * Create round information record into mem_rounds.
 *
 * @param {string} address - Address of the account
 * @param {Number} round - Associated round number
 * @param {string} delegatePublicKey - Associated delegate id
 * @param {string} mode - Possible values of '+' or '-' represents behaviour of adding or removing delegate
 * @param {Object} [tx] - Databaes transaction
 * @returns {Promise}
 */
Rounds.prototype.createRoundInformationWithDelegate = function(
	address,
	round,
	delegatePublicKey,
	mode,
	tx
) {
	const balanceFactor = mode === '-' ? -1 : 1;
	return library.storage.entities.Account.getOne({ address }, {}, tx).then(
		account => {
			const balance = new Bignumber(account.balance)
				.multipliedBy(balanceFactor)
				.toString();

			const roundData = {
				address,
				delegatePublicKey,
				round,
				amount: balance,
			};
			return library.storage.entities.Round.create(roundData, {}, tx);
		}
	);
};

// Events
/**
 * Assigns modules to private constant `modules`.
 *
 * @param {modules} scope - Loaded modules
 */
Rounds.prototype.onBind = function(scope) {
	components = {
		cache: scope.components ? scope.components.cache : undefined,
	};

	modules = {
		blocks: scope.modules.blocks,
		accounts: scope.modules.accounts,
		delegates: scope.modules.delegates,
	};
};

/**
 * Sets private constant loaded to true.
 *
 * @listens module:loader~event:blockchainReady
 */
Rounds.prototype.onBlockchainReady = function() {
	__private.loaded = true;
};

/**
 * Clear all cache entries related to delegate and emits a 'rounds/change' socket message.
 *
 * @param {number} round
 * @emits rounds/change
 * @todo Add description for the params
 */
Rounds.prototype.onFinishRound = async function(round) {
	if (components && components.cache && components.cache.isReady()) {
		library.logger.debug(
			['Cache - onFinishRound', '| Status:', components.cache.isReady()].join(
				' '
			)
		);
		const pattern = CACHE_KEYS_DELEGATES;
		try {
			await components.cache.removeByPattern(pattern);
			library.logger.debug(
				[
					'Cache - Keys with pattern:',
					pattern,
					'cleared from cache on new Round',
				].join(' ')
			);
		} catch (removeByPatternErr) {
			library.logger.error(
				[
					'Cache - Error clearing keys with pattern:',
					pattern,
					'when round finish',
				].join(' ')
			);
		}
	}

	return library.channel.publish('chain:rounds:change', { number: round });
};

/**
 * Sets private constant `loaded` to false.
 *
 * @param {function} cb
 * @returns {setImmediateCallback} cb
 * @todo Add description for the params
 */
Rounds.prototype.cleanup = function(cb) {
	__private.loaded = false;
	return setImmediate(cb);
};

// Private methods
/**
 * Generates outsiders array and pushes to param scope constant.
 * Obtains delegate list and for each delegate generate address.
 *
 * @private
 * @param {scope} scope
 * @param {function} cb
 * @param {Object} tx - Database transaction/task object
 * @returns {setImmediateCallback} cb
 * @todo Add description for the params
 */
__private.getOutsiders = function(scope, cb, tx) {
	scope.roundOutsiders = [];

	if (scope.block.height === 1) {
		return setImmediate(cb);
	}
	return modules.delegates.generateDelegateList(
		scope.round,
		null,
		(err, roundDelegates) => {
			if (err) {
				return setImmediate(cb, err);
			}
			return async.eachSeries(
				roundDelegates,
				(delegate, eachCb) => {
					if (scope.roundDelegates.indexOf(delegate) === -1) {
						scope.roundOutsiders.push(
							modules.accounts.generateAddressByPublicKey(delegate)
						);
					}
					return setImmediate(eachCb);
				},
				eachSeriesErr => {
					library.logger.trace('Got outsiders', scope.roundOutsiders);
					return setImmediate(cb, eachSeriesErr);
				}
			);
		},
		tx
	);
};

/**
 * Gets rows from `round_blocks` and calculates rewards.
 * Loads into scope constant fees, rewards and delegates.
 *
 * @private
 * @param {number} round
 * @param {function} cb
 * @param {Object} tx - Database transaction/task object
 * @returns {setImmediateCallback} cb
 * @todo Add description for the params and the return value
 */
__private.sumRound = function(scope, cb, tx) {
	// When we need to sum round just after genesis block (height: 1)
	// - set data manually to 0, they will be distributed when actual round 1 is summed
	if (scope.block.height === 1) {
		library.logger.debug(`Summing round - ${scope.round} (genesis block)`);
		scope.roundFees = 0;
		scope.roundRewards = [0];
		scope.roundDelegates = [scope.block.generatorPublicKey];
		return setImmediate(cb);
	}

	library.logger.debug('Summing round', scope.round);

	return library.storage.entities.Round.summedRound(
		scope.round,
		ACTIVE_DELEGATES,
		tx
	)
		.then(rows => {
			const rewards = [];

			rows[0].rewards.forEach(reward => {
				rewards.push(Math.floor(reward));
			});

			scope.roundFees = Math.floor(rows[0].fees);
			scope.roundRewards = rewards;
			scope.roundDelegates = rows[0].delegates;

			library.logger.trace('roundFees', scope.roundFees);
			library.logger.trace('roundRewards', scope.roundRewards);
			library.logger.trace('roundDelegates', scope.roundDelegates);

			return setImmediate(cb);
		})
		.catch(err => {
			library.logger.error('Failed to sum round', scope.round);
			library.logger.error(err.stack);
			return setImmediate(cb, err);
		});
};

// Export
module.exports = Rounds;<|MERGE_RESOLUTION|>--- conflicted
+++ resolved
@@ -20,22 +20,15 @@
 const {
 	CACHE_KEYS_DELEGATES,
 } = require('../../../../../framework/src/components/cache');
-<<<<<<< HEAD
-const Round = require('../logic/round.js');
-const slots = require('../helpers/slots.js');
-const transactionTypes = require('../helpers/transaction_types.js');
-const Diff = require('../helpers/diff.js');
-=======
 const Round = require('../logic/round');
 const slots = require('../helpers/slots');
->>>>>>> 2bbe32c4
 
 // Private fields
 let components;
 let modules;
 let library;
 let self;
-const { ACTIVE_DELEGATES } = global.constants;
+const { ACTIVE_DELEGATES, TRANSACTION_TYPES } = global.constants;
 const __private = {};
 
 __private.loaded = false;
@@ -96,7 +89,7 @@
 	// For IN_TRANSFER TRANSACTION, we first need to get the authorId to get the recipient
 	return Promise.all(
 		transactions
-			.filter(transaction => transaction.type === transactionTypes.IN_TRANSFER)
+			.filter(transaction => transaction.type === TRANSACTION_TYPES.IN_TRANSFER)
 			.map(transaction =>
 				// Check the owner of the dapp for recipient account
 				library.storage.entities.Transaction.getOne(
@@ -115,8 +108,8 @@
 		[
 			...transactions.filter(
 				transaction =>
-					transaction.type === transactionTypes.SEND ||
-					transaction.type === transactionTypes.OUT_TRANSFER
+					transaction.type === TRANSACTION_TYPES.SEND ||
+					transaction.type === TRANSACTION_TYPES.OUT_TRANSFER
 			),
 			...inTransferTransactionsWithRecipientId,
 		].map(transaction => {
@@ -139,11 +132,11 @@
 	tx
 ) {
 	return transactions
-		.filter(transaction => transaction.type === transactionTypes.VOTE)
+		.filter(transaction => transaction.type === TRANSACTION_TYPES.VOTE)
 		.map(transaction =>
 			(forwardTick
 				? transaction.asset.votes
-				: Diff.reverse(transaction.asset.votes)
+				: this.reverse(transaction.asset.votes)
 			).map(vote => {
 				// Fetch first character
 				const mode = vote[0];
@@ -157,6 +150,15 @@
 				);
 			})
 		);
+};
+// TODO: low priority, refactor out
+__private.reverse = function(diff) {
+	const copyDiff = diff.slice();
+	for (let i = 0; i < copyDiff.length; i++) {
+		const math = copyDiff[i][0] === '-' ? '+' : '-';
+		copyDiff[i] = math + copyDiff[i].slice(1);
+	}
+	return copyDiff;
 };
 
 __private.updateRoundInformationForTransactions = function(
