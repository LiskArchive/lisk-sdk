--- conflicted
+++ resolved
@@ -57,18 +57,6 @@
 		setImmediate(cb, null, self);
 	}
 
-<<<<<<< HEAD
-/**
- * Generates address based on public key.
- *
- * @param {publicKey} publicKey - Public key
- * @throws {string} If address is invalid throws `Invalid public key`
- * @returns {address} Generated address
- */
-Accounts.prototype.generateAddressByPublicKey = function(publicKey) {
-	const publicKeyHash = hash(publicKey, 'hex');
-	const temp = Buffer.alloc(8);
-=======
 	/**
 	 * Generates address based on public key.
 	 *
@@ -78,12 +66,8 @@
 	 */
 	// eslint-disable-next-line class-methods-use-this
 	generateAddressByPublicKey(publicKey) {
-		const publicKeyHash = crypto
-			.createHash('sha256')
-			.update(publicKey, 'hex')
-			.digest();
+		const publicKeyHash = hash(publicKey, 'hex');
 		const temp = Buffer.alloc(8);
->>>>>>> 05d741c9
 
 		for (let i = 0; i < 8; i++) {
 			temp[i] = publicKeyHash[7 - i];
