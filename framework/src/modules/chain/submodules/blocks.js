/*
 * Copyright © 2018 Lisk Foundation
 *
 * See the LICENSE file at the top-level directory of this distribution
 * for licensing information.
 *
 * Unless otherwise agreed in a custom licensing agreement with the Lisk Foundation,
 * no part of this software, including this file, may be copied, modified,
 * propagated, or distributed except according to the terms contained in the
 * LICENSE file.
 *
 * Removal or modification of this copyright notice is prohibited.
 */

'use strict';

const { hash } = require('@liskhq/lisk-cryptography');

const { BLOCK_RECEIPT_TIMEOUT, EPOCH_TIME } = global.constants;
const {
	CACHE_KEYS_BLOCKS,
	CACHE_KEYS_TRANSACTIONS,
} = require('../../../components/cache');
// Submodules
const BlocksVerify = require('./blocks/verify');
const BlocksProcess = require('./blocks/process');
const BlocksUtils = require('./blocks/utils');
const BlocksChain = require('./blocks/chain');

// Private fields
let library;
let self;
let components = {};
const __private = {};

__private.lastBlock = {};
__private.lastReceipt = null;

__private.loaded = false;
__private.cleanup = false;
__private.isActive = false;

/**
 * Main blocks methods. Initializes submodules with scope content.
 * Calls submodules.chain.saveGenesisBlock.
 *
 * @class
 * @memberof modules
 * @see Parent: {@link modules}
 * @requires submodules/blocks/verify
 * @requires submodules/blocks/process
 * @requires submodules/blocks/utils
 * @requires submodules/blocks/chain
 * @param {function} cb - Callback function
 * @param {scope} scope - App instance
 * @returns {setImmediateCallback} cb, err, self
 */
// Constructor
class Blocks {
	constructor(cb, scope) {
		library = {
			channel: scope.channel,
			logger: scope.components.logger,
			storage: scope.components.storage,
			applicationState: scope.applicationState,
		};

		// Initialize submodules with library content
		this.submodules = {
			verify: new BlocksVerify(
				scope.components.logger,
				scope.logic.block,
				scope.components.storage,
				scope.config,
				scope.channel
			),
			process: new BlocksProcess(
				scope.components.logger,
				scope.logic.block,
				scope.logic.peers,
				scope.schema,
				scope.components.storage,
				scope.sequence,
				scope.genesisBlock,
				scope.channel,
				scope.logic.initTransaction
			),
			utils: new BlocksUtils(
				scope.components.logger,
				scope.logic.account,
				scope.logic.block,
				scope.logic.initTransaction,
				scope.components.storage,
				scope.genesisBlock
			),
			chain: new BlocksChain(
				scope.components.logger,
				scope.logic.block,
				scope.logic.initTransaction,
				scope.components.storage,
				scope.genesisBlock,
				scope.bus,
				scope.balancesSequence,
				scope.channel
			),
		};

		// Expose submodules
		this.verify = this.submodules.verify;
		this.process = this.submodules.process;
		this.utils = this.submodules.utils;
		this.chain = this.submodules.chain;
		self = this;

		// Expose lastBlock methods
		this.lastBlock = this.attachLastBlock();
		// Expose lastReceipt methods
		this.lastReceipt = this.attachLastReceipt();
		// Expose isActive methods
		this.isActive = this.attachIsActive();
		// Expose isCleaning methods
		this.isCleaning = this.attachIsCleaning();

		this.submodules.chain.saveGenesisBlock(err => setImmediate(cb, err, self));
	}

	/**
	 * Handle components initialization.
	 * Components are not required in this file.
	 */
	// eslint-disable-next-line class-methods-use-this
	onBind(scope) {
		// TODO: move here blocks submodules modules load from app.js.
		components = {
			cache: scope.components ? scope.components.cache : undefined,
		};
		// Set module as loaded
		__private.loaded = true;
	}

	/**
	 * Clear blocks and transactions API cache and emit socket notification `blocks/change`.
	 *
	 * @param {Block} block
	 * @todo Add description for the params
	 * @todo Add @returns tag
	 */
	// eslint-disable-next-line class-methods-use-this
	async onNewBlock(block) {
		if (components && components.cache && components.cache.isReady()) {
			library.logger.debug(
				['Cache - onNewBlock', '| Status:', components.cache.isReady()].join(
					' '
				)
			);
			const keys = [CACHE_KEYS_BLOCKS, CACHE_KEYS_TRANSACTIONS];
			const tasks = keys.map(key => components.cache.removeByPattern(key));
			try {
				await Promise.all(tasks);
				library.logger.debug(
					[
						'Cache - Keys with patterns:',
						keys,
						'cleared from cache on new Block',
					].join(' ')
				);
			} catch (removeByPatternErr) {
				library.logger.error(
					['Cache - Error clearing keys on new Block'].join(' ')
				);
			}
		}

		return library.channel.publish('chain:blocks:change', block);
	}

	/**
	 * Handle node shutdown request.
	 *
	 * @listens module:app~event:cleanup
	 * @param {function} cb - Callback function
	 * @returns {setImmediateCallback} cb
	 */
	// eslint-disable-next-line class-methods-use-this
	cleanup(cb) {
		__private.loaded = false;
		__private.cleanup = true;

		if (!__private.isActive) {
			// Module ready for shutdown
			return setImmediate(cb);
		}
		// Module is not ready, repeat
		return setImmediate(function nextWatch() {
			if (__private.isActive) {
				library.logger.info('Waiting for block processing to finish...');
				return setTimeout(nextWatch, 10000); // 10 sec
			}
			return setImmediate(cb);
		});
	}

	/**
	 * Get module loading status
	 *
	 * @returns {boolean} status - Module loading status
	 */
	// eslint-disable-next-line class-methods-use-this
	isLoaded() {
		// Return 'true' if 'modules' are present
		return __private.loaded;
	}

	/**
	 * Calculate broadhash getting the last 5 blocks from the database
	 *
	 * @returns {height, broadhash} broadhash and height
	 */
	// eslint-disable-next-line class-methods-use-this
	async calculateNewBroadhash() {
		try {
			const state = library.applicationState;
			let broadhash;
			let height;
			const blocks = await library.storage.entities.Block.get(
				{},
				{
					limit: 5,
					sort: 'height:desc',
				}
			);

			if (blocks.length <= 1) {
				broadhash = state.nethash;
				height = state.height;
			} else {
				const seed = blocks.map(row => row.id).join('');
				broadhash = crypto
					.createHash('sha256')
					.update(seed, 'utf8')
					.digest()
					.toString('hex');
				height = blocks[0].height;
			}
			return { broadhash, height };
		} catch (err) {
			library.logger.error(err.stack);
			return err;
		}
	}

	/**
	 * Last block functions, getter, setter and isFresh.
	 *
	 * @property {function} get - Returns lastBlock
	 * @property {function} set - Sets lastBlock
	 * @property {function} isFresh - Returns status of last block - if it fresh or not
	 */
	// eslint-disable-next-line class-methods-use-this
	attachLastBlock() {
		return {
			/**
			 * Returns lastBlock.
			 *
			 * @returns {Object} Last block
			 */
			get() {
				return __private.lastBlock;
			},
			/**
			 * Sets lastBlock.
			 *
			 * @returns {Object} Last block
			 */
			set(lastBlock) {
				__private.lastBlock = lastBlock;
				return __private.lastBlock;
			},
			/**
			 * Returns status of last block - if it fresh or not
			 *
			 * @returns {boolean} Fresh status of last block
			 */
			isFresh() {
				if (!__private.lastBlock) {
					return false;
				}
				// Current time in seconds - (epoch start in seconds + block timestamp)
				const secondsAgo =
					Math.floor(Date.now() / 1000) -
					(Math.floor(new Date(EPOCH_TIME) / 1000) +
						__private.lastBlock.timestamp);
				return secondsAgo < BLOCK_RECEIPT_TIMEOUT;
			},
		};
	}

	/**
	 * Last Receipt functions: get, update and isStale.
	 *
	 * @property {function} get - Returns lastReceipt
	 * @property {function} update - Updates lastReceipt
	 * @property {function} isStale - Returns status of last receipt - if it fresh or not
	 */
	// eslint-disable-next-line class-methods-use-this
	attachLastReceipt() {
		return {
			get() {
				return __private.lastReceipt;
			},
			update() {
				__private.lastReceipt = Math.floor(Date.now() / 1000);
				return __private.lastReceipt;
			},
			/**
			 * Returns status of last receipt - if it stale or not.
			 *
			 * @returns {boolean} Stale status of last receipt
			 */
			isStale() {
				if (!__private.lastReceipt) {
					return true;
				}
				// Current time in seconds - lastReceipt (seconds)
				const secondsAgo =
					Math.floor(Date.now() / 1000) - __private.lastReceipt;
				return secondsAgo > BLOCK_RECEIPT_TIMEOUT;
			},
		};
	}

	/**
	 * Description of the member.
	 *
	 * @property {function} get
	 * @property {function} set
	 * @todo Add description for the functions
	 */
	// eslint-disable-next-line class-methods-use-this
	attachIsActive() {
		return {
			/**
			 * Description of the function.
			 *
			 * @todo Add @returns tag
			 */
			get() {
				return __private.isActive;
			},
			/**
			 * Description of the function.
			 *
			 * @param {boolean} isActive
			 * @todo Add description for the params
			 * @todo Add @returns tag
			 */
			set(isActive) {
				__private.isActive = isActive;
				return __private.isActive;
			},
		};
	}

<<<<<<< HEAD
		if (blocks.length <= 1) {
			broadhash = state.nethash;
			height = state.height;
		} else {
			const seed = blocks.map(row => row.id).join('');
			broadhash = hash(seed, 'utf8').toString('hex');
			height = blocks[0].height;
		}
		return { broadhash, height };
	} catch (err) {
		library.logger.error(err.stack);
		return err;
=======
	// eslint-disable-next-line class-methods-use-this
	attachIsCleaning() {
		return {
			get() {
				return __private.cleanup;
			},
		};
>>>>>>> 05d741c9
	}
}

// Export
module.exports = Blocks;<|MERGE_RESOLUTION|>--- conflicted
+++ resolved
@@ -235,11 +235,7 @@
 				height = state.height;
 			} else {
 				const seed = blocks.map(row => row.id).join('');
-				broadhash = crypto
-					.createHash('sha256')
-					.update(seed, 'utf8')
-					.digest()
-					.toString('hex');
+				broadhash = hash(seed, 'utf8').toString('hex');
 				height = blocks[0].height;
 			}
 			return { broadhash, height };
@@ -361,20 +357,6 @@
 		};
 	}
 
-<<<<<<< HEAD
-		if (blocks.length <= 1) {
-			broadhash = state.nethash;
-			height = state.height;
-		} else {
-			const seed = blocks.map(row => row.id).join('');
-			broadhash = hash(seed, 'utf8').toString('hex');
-			height = blocks[0].height;
-		}
-		return { broadhash, height };
-	} catch (err) {
-		library.logger.error(err.stack);
-		return err;
-=======
 	// eslint-disable-next-line class-methods-use-this
 	attachIsCleaning() {
 		return {
@@ -382,7 +364,6 @@
 				return __private.cleanup;
 			},
 		};
->>>>>>> 05d741c9
 	}
 }
 
