--- conflicted
+++ resolved
@@ -15,12 +15,6 @@
 'use strict';
 
 const async = require('async');
-<<<<<<< HEAD
-=======
-const Multisignature = require('../logic/multisignature');
-
-const { TRANSACTION_TYPES } = global.constants;
->>>>>>> 0156ae42
 
 // Private fields
 let modules;
@@ -53,271 +47,9 @@
 	};
 	self = this;
 
-<<<<<<< HEAD
 	setImmediate(cb, null, self);
 }
 
-=======
-	__private.assetTypes[
-		TRANSACTION_TYPES.MULTI
-	] = library.logic.transaction.attachAssetType(
-		TRANSACTION_TYPES.MULTI,
-		library.logic.multisignature
-	);
-
-	setImmediate(cb, null, self);
-}
-
-// Public methods
-
-/**
- * Check if the provided signature is valid
- *
- * @private
- * @param {Object} signature - Signature data
- * @param {string} [signature.publicKey] - Public key of account that created the signature (optional)
- * @param {string} signature.transactionId - Id of transaction that signature was created for
- * @param {string} signature.signature - Actual signature
- * @param {Array} membersPublicKeys - Public keys of multisignature account members
- * @param {Object} transaction - Corresponding transaction grabbed from transaction pool
- * @returns {boolean} isValid - true if signature passed verification, false otherwise
- */
-__private.isValidSignature = (signature, membersPublicKeys, transaction) => {
-	let isValid = false;
-
-	try {
-		// If publicKey is provided we can perform direct verify
-		if (signature.publicKey) {
-			// Check if publicKey is present as member of multisignature account in transaction
-			if (!membersPublicKeys.includes(signature.publicKey)) {
-				library.logger.error(
-					'Unable to process signature, signer not in keysgroup.',
-					{ signature, membersPublicKeys, transaction }
-				);
-				return false;
-			}
-
-			// Try to verify the signature
-			isValid = library.logic.transaction.verifySignature(
-				transaction,
-				signature.publicKey,
-				signature.signature
-			);
-		} else {
-			// publicKey is not there - we need to iterate through all members of multisignature account in transaction
-			// Try to find public key for which the signature is passing validation
-			const found = membersPublicKeys.find(memberPublicKey =>
-				// Try to verify the signature
-				library.logic.transaction.verifySignature(
-					transaction,
-					memberPublicKey,
-					signature.signature
-				)
-			);
-			// When public key found - mark signature as valid
-			isValid = !!found;
-		}
-	} catch (e) {
-		library.logger.error('Unable to process signature, verification failed.', {
-			signature,
-			membersPublicKeys,
-			transaction,
-			error: e.stack,
-		});
-	}
-	return isValid;
-};
-
-/**
- * Validate signature against provided transaction, add signature to transaction if valid and emit events
- *
- * @private
- * @param {Object} signature - Signature data
- * @param {string} [signature.publicKey] - Public key of account that created the signature (optional)
- * @param {string} signature.transactionId - Id of transaction that signature was created for
- * @param {string} signature.signature - Actual signature
- * @param {Array} membersPublicKeys - Public keys of multisignature account members
- * @param {Object} transaction - Corresponding transaction grabbed from transaction pool
- * @param {Object} sender - Account data of sender of the transaction provided above
- * @param {function} cb - Callback function
- * @implements {library.logic.multisignature.ready}
- * @returns {setImmediateCallback} cb, err
- */
-__private.validateSignature = (
-	signature,
-	membersPublicKeys,
-	transaction,
-	sender,
-	cb
-) => {
-	// Check if signature is valid
-	if (!__private.isValidSignature(signature, membersPublicKeys, transaction)) {
-		return setImmediate(
-			cb,
-			new Error('Unable to process signature, verification failed')
-		);
-	}
-
-	// Add signature to transaction
-	transaction.signatures.push(signature.signature);
-	// Check if transaction is ready to be processed
-	transaction.ready = library.logic.multisignature.ready(transaction, sender);
-	// TODO: To remove later on when multisignatures are processed via @lisk/lisk-transactions
-	transaction._multisignatureStatus = transaction.ready
-		? 3
-		: transaction._multisignatureStatus;
-
-	// Emit events
-	library.channel.publish(
-		'chain:multisignatures:signature:change',
-		transaction
-	);
-
-	library.bus.message('signature', signature, true);
-	return setImmediate(cb);
-};
-
-/**
- * Process signature for multisignature account creation, transaction type 4 (MULTI)
- *
- * @private
- * @param {Object} signature - Signature data
- * @param {string} [signature.publicKey] - Public key of account that created the signature (optional)
- * @param {string} signature.transactionId - Id of transaction that signature was created for
- * @param {string} signature.signature - Actual signature
- * @param {Object} transaction - Corresponding transaction grabbed from transaction pool
- * @param {function} cb - Callback function
- * @implements {__private.validateSignature}
- * @returns {setImmediateCallback} cb, err
- */
-__private.processSignatureForMultisignatureAccountCreation = (
-	signature,
-	transaction,
-	cb
-) => {
-	// Normalize members of multisignature account from transaction
-	const membersPublicKeys = transaction.asset.multisignature.keysgroup.map(
-		member => member.substring(1) // Remove first character, which is '+'
-	);
-
-	// Set empty object as sender, as we don't need sender in case of multisignature registration
-	const sender = {};
-
-	return __private.validateSignature(
-		signature,
-		membersPublicKeys,
-		transaction,
-		sender,
-		cb
-	);
-};
-
-/**
- * Process signature for transactions that comes from already estabilished multisignature account
- *
- * @private
- * @param {Object} signature - Signature data
- * @param {string} [signature.publicKey] - Public key of account that created the signature (optional)
- * @param {string} signature.transactionId - Id of transaction that signature was created for
- * @param {string} signature.signature - Actual signature
- * @param {Object} transaction - Corresponding transaction grabbed from transaction pool
- * @param {function} cb - Callback function
- * @implements {__private.validateSignature}
- * @returns {setImmediateCallback} cb, err
- */
-__private.processSignatureFromMultisignatureAccount = (
-	signature,
-	transaction,
-	cb
-) => {
-	// Get sender account of correscponding transaction
-	modules.accounts.getAccount(
-		{ address: transaction.senderId },
-		(err, sender) => {
-			if (err || !sender) {
-				const message = 'Unable to process signature, account not found';
-				library.logger.error(message, { signature, transaction, error: err });
-				return setImmediate(cb, new Error(message));
-			}
-
-			// Assign members of multisignature account from transaction
-			const membersPublicKeys = sender.membersPublicKeys;
-
-			return __private.validateSignature(
-				signature,
-				membersPublicKeys,
-				transaction,
-				sender,
-				cb
-			);
-		}
-	);
-};
-
-/**
- * Main function for processing received signature, includes:
- * - multisignature account creation
- * - send from multisignature account
- *
- * @public
- * @param {Object} signature - Signature data
- * @param {string} [signature.publicKey] - Public key of account that created the signature (optional)
- * @param {string} signature.transactionId - Id of transaction that signature was created for
- * @param {string} signature.signature - Actual signature
- * @param {function} cb - Callback function
- * @implements {library.balancesSequence.add} - All processing here is done through balancesSequence
- * @returns {setImmediateCallback} cb, err
- */
-Multisignatures.prototype.processSignature = function(signature, cb) {
-	if (!signature) {
-		const message = 'Unable to process signature, signature not provided';
-		library.logger.error(message);
-		return setImmediate(cb, new Error(message));
-	}
-
-	// From now perform all the operations via balanceSequence
-	return library.balancesSequence.add(balanceSequenceCb => {
-		// Grab transaction with corresponding ID from transaction pool
-		const transaction = modules.transactions.getMultisignatureTransaction(
-			signature.transactionId
-		);
-
-		if (!transaction) {
-			const message =
-				'Unable to process signature, corresponding transaction not found';
-			library.logger.error(message, { signature });
-			return setImmediate(balanceSequenceCb, new Error(message));
-		}
-
-		// If there are no signatures yet - initialise with empty array
-		transaction.signatures = transaction.signatures || [];
-
-		// Check if received signature already exists in transaction
-		if (transaction.signatures.includes(signature.signature)) {
-			const message = 'Unable to process signature, signature already exists';
-			library.logger.error(message, { signature, transaction });
-			return setImmediate(balanceSequenceCb, new Error(message));
-		}
-
-		// Process signature for multisignature account creation transaction
-		if (transaction.type === TRANSACTION_TYPES.MULTI) {
-			return __private.processSignatureForMultisignatureAccountCreation(
-				signature,
-				transaction,
-				balanceSequenceCb
-			);
-		}
-
-		// Process signature for send from multisignature account transaction
-		return __private.processSignatureFromMultisignatureAccount(
-			signature,
-			transaction,
-			balanceSequenceCb
-		);
-	}, cb);
-};
-
->>>>>>> 0156ae42
 /**
  * Description of getGroup.
  *
@@ -406,11 +138,6 @@
 		accounts: scope.modules.accounts,
 		transactions: scope.modules.transactions,
 	};
-<<<<<<< HEAD
-=======
-
-	__private.assetTypes[TRANSACTION_TYPES.MULTI].bind(scope.modules.accounts);
->>>>>>> 0156ae42
 };
 
 /**
