--- conflicted
+++ resolved
@@ -42,12 +42,8 @@
 	getEncodedCCMAndID,
 	getMainchainID,
 	isInboxUpdateEmpty,
-<<<<<<< HEAD
-	validateCertificate,
-=======
 	getDecodedCCMAndID,
 	verifyLivenessConditionForRegisteredChains,
->>>>>>> 4a0f76b8
 } from '../../utils';
 import { MainchainInteroperabilityInternalMethod } from '../internal_method';
 
@@ -260,22 +256,4 @@
 			ccm,
 		});
 	}
-<<<<<<< HEAD
-
-	private _verifyLivenessConditionForRegisteredChains(
-		context: CommandVerifyContext<CrossChainUpdateTransactionParams>,
-	): void {
-		const certificate = codec.decode<Certificate>(certificateSchema, context.params.certificate);
-		validateCertificate(certificate);
-
-		if (context.header.timestamp - certificate.timestamp > LIVENESS_LIMIT / 2) {
-			throw new Error(
-				`The first CCU with a non-empty inbox update cannot contain a certificate older than ${
-					LIVENESS_LIMIT / 2
-				} seconds.`,
-			);
-		}
-	}
-=======
->>>>>>> 4a0f76b8
 }