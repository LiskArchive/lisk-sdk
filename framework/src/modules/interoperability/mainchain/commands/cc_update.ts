/*
 * Copyright © 2022 Lisk Foundation
 *
 * See the LICENSE file at the top-level directory of this distribution
 * for licensing information.
 *
 * Unless otherwise agreed in a custom licensing agreement with the Lisk Foundation,
 * no part of this software, including this file, may be copied, modified,
 * propagated, or distributed except according to the terms contained in the
 * LICENSE file.
 *
 * Removal or modification of this copyright notice is prohibited.
 */

import { codec } from '@liskhq/lisk-codec';
import { utils } from '@liskhq/lisk-cryptography';
import { validator } from '@liskhq/lisk-validator';
import { certificateSchema } from '../../../../engine/consensus/certificate_generation/schema';
import { Certificate } from '../../../../engine/consensus/certificate_generation/types';
import {
	CommandExecuteContext,
	CommandVerifyContext,
	NotFoundError,
	VerificationResult,
	VerifyStatus,
} from '../../../../state_machine';
import { ImmutableStoreGetter, StoreGetter } from '../../../base_store';
import { BaseCrossChainUpdateCommand } from '../../base_cross_chain_update_command';
import {
	CCM_PROCESSED_CODE_CHANNEL_UNAVAILABLE,
	CCM_PROCESSED_CODE_INVALID_CCM_BEFORE_CCC_FORWARDING_EXCEPTION,
	CCM_PROCESSED_CODE_SUCCESS,
	CCM_PROCESSED_RESULT_DISCARDED,
	CCM_PROCESSED_RESULT_FORWARDED,
	CCM_STATUS_CODE_CHANNEL_UNAVAILABLE,
	CCM_STATUS_OK,
	CHAIN_ACTIVE,
	CHAIN_REGISTERED,
	CHAIN_TERMINATED,
	CROSS_CHAIN_COMMAND_NAME_REGISTRATION,
	CROSS_CHAIN_COMMAND_NAME_SIDECHAIN_TERMINATED,
	EMPTY_FEE_ADDRESS,
	MAINCHAIN_ID_BUFFER,
	MODULE_NAME_INTEROPERABILITY,
} from '../../constants';
import { CcmProcessedEvent } from '../../events/ccm_processed';
import {
	ccmSchema,
	crossChainUpdateTransactionParams,
	sidechainTerminatedCCMParamsSchema,
} from '../../schemas';
import { ChainAccount, ChainAccountStore } from '../../stores/chain_account';
import { ChainValidatorsStore } from '../../stores/chain_validators';
import { ChannelDataStore } from '../../stores/channel_data';
import {
	CCMsg,
	CrossChainMessageContext,
	CrossChainUpdateTransactionParams,
	TerminateChainContext,
} from '../../types';
import {
	checkCertificateTimestamp,
	checkCertificateValidity,
	checkInboxUpdateValidity,
	checkLivenessRequirementFirstCCU,
	checkValidatorsHashWithCertificate,
	checkValidCertificateLiveness,
	commonCCUExecutelogic,
	isInboxUpdateEmpty,
	validateFormat,
	verifyCertificateSignature,
} from '../../utils';
import { MainchainInteroperabilityInternalMethod } from '../store';

export class MainchainCCUpdateCommand extends BaseCrossChainUpdateCommand {
	public async verify(
		context: CommandVerifyContext<CrossChainUpdateTransactionParams>,
	): Promise<VerificationResult> {
		const { params: txParams } = context;

		try {
			validator.validate(crossChainUpdateTransactionParams, context.params);
		} catch (err) {
			return {
				status: VerifyStatus.FAIL,
				error: err as Error,
			};
		}

		const partnerChainStore = this.stores.get(ChainAccountStore);
		const partnerChainAccount = await partnerChainStore.get(context, txParams.sendingChainID);

		// Section: Liveness of Partner Chain
		if (partnerChainAccount.status === CHAIN_TERMINATED) {
			return {
				status: VerifyStatus.FAIL,
				error: new Error(
					`Sending partner chain ${txParams.sendingChainID.readInt32BE(0)} is terminated.`,
				),
			};
		}
		const interoperabilityInternalMethod = this.getInteroperabilityInternalMethod(context);
		if (partnerChainAccount.status === CHAIN_ACTIVE) {
			const isLive = await interoperabilityInternalMethod.isLive(
				txParams.sendingChainID,
				Date.now(),
			);
			if (!isLive) {
				return {
					status: VerifyStatus.FAIL,
					error: new Error(
						`Sending partner chain ${txParams.sendingChainID.readInt32BE(0)} is not live.`,
					),
				};
			}
		}

		// Section: Liveness Requirement for the First CCU
		const livenessRequirementFirstCCU = checkLivenessRequirementFirstCCU(
			partnerChainAccount,
			txParams,
		);
		if (livenessRequirementFirstCCU.error) {
			return livenessRequirementFirstCCU;
		}
		// Section: Certificate and Validators Update Validity
		const certificateValidity = checkCertificateValidity(partnerChainAccount, txParams.certificate);

		if (certificateValidity.error) {
			return certificateValidity;
		}

		const partnerValidatorStore = this.stores.get(ChainValidatorsStore);
		const partnerValidators = await partnerValidatorStore.get(context, txParams.sendingChainID);
		// If params contains a non-empty activeValidatorsUpdate and non-empty certificate
		const validatorsHashValidity = checkValidatorsHashWithCertificate(txParams, partnerValidators);
		if (validatorsHashValidity.error) {
			return validatorsHashValidity;
		}

		// If params contains a non-empty activeValidatorsUpdate
		if (
			txParams.activeValidatorsUpdate.length > 0 ||
			partnerValidators.certificateThreshold !== txParams.newCertificateThreshold
		) {
			await this.getInteroperabilityInternalMethod(context).verifyValidatorsUpdate(
				context.getMethodContext(),
				txParams,
			);
		}

		// When certificate is non-empty
		const verifyCertificateSignatureResult = verifyCertificateSignature(
			txParams,
			partnerValidators,
			txParams.sendingChainID,
		);
		if (verifyCertificateSignatureResult.error) {
			return verifyCertificateSignatureResult;
		}

		const partnerChannelStore = this.stores.get(ChannelDataStore);
		const partnerChannelData = await partnerChannelStore.get(context, txParams.sendingChainID);
		// Section: InboxUpdate Validity
		const inboxUpdateValidity = checkInboxUpdateValidity(this.stores, txParams, partnerChannelData);
		if (inboxUpdateValidity.error) {
			return inboxUpdateValidity;
		}

		return {
			status: VerifyStatus.OK,
		};
	}

	public async execute(
		context: CommandExecuteContext<CrossChainUpdateTransactionParams>,
	): Promise<void> {
		const { header, params: txParams } = context;
		const chainIDBuffer = txParams.sendingChainID;
		const partnerChainStore = this.stores.get(ChainAccountStore);
		const partnerChainAccount = await partnerChainStore.get(context, chainIDBuffer);

		const decodedCertificate = codec.decode<Certificate>(certificateSchema, txParams.certificate);

		// if the CCU also contains a non-empty inboxUpdate, check the validity of certificate with liveness check
		checkValidCertificateLiveness(txParams, header, decodedCertificate);

		const partnerValidatorStore = this.stores.get(ChainValidatorsStore);
		const partnerValidators = await partnerValidatorStore.get(context, chainIDBuffer);

		// Certificate timestamp Validity
		checkCertificateTimestamp(txParams, decodedCertificate, header);

		// CCM execution
		const terminateChainContext: TerminateChainContext = {
			eventQueue: context.eventQueue,
			getMethodContext: context.getMethodContext,
			getStore: context.getStore,
			logger: context.logger,
			chainID: context.chainID,
		};
		const interoperabilityInternalMethod = this.getInteroperabilityInternalMethod(context);
		const terminateChainInternal = async () =>
			interoperabilityInternalMethod.terminateChainInternal(
				txParams.sendingChainID,
				terminateChainContext,
			);
		let decodedCCMs;
		try {
			decodedCCMs = txParams.inboxUpdate.crossChainMessages.map(ccm => ({
				serialized: ccm,
				deserialized: codec.decode<CCMsg>(ccmSchema, ccm),
			}));
		} catch (err) {
			await terminateChainInternal();

			throw err;
		}
		if (
			partnerChainAccount.status === CHAIN_REGISTERED &&
			!isInboxUpdateEmpty(txParams.inboxUpdate)
		) {
			// If the first CCM in inboxUpdate is a registration CCM
			if (
				decodedCCMs[0].deserialized.crossChainCommand === CROSS_CHAIN_COMMAND_NAME_REGISTRATION &&
				decodedCCMs[0].deserialized.receivingChainID.equals(MAINCHAIN_ID_BUFFER)
			) {
				partnerChainAccount.status = CHAIN_ACTIVE;
			} else {
				await terminateChainInternal();

				return; // Exit CCU processing
			}
		}

		for (const ccm of decodedCCMs) {
			if (!txParams.sendingChainID.equals(ccm.deserialized.sendingChainID)) {
				await terminateChainInternal();

				continue;
			}
			try {
				validateFormat(ccm.deserialized);
			} catch (error) {
				await terminateChainInternal();

				continue;
			}
			await interoperabilityInternalMethod.appendToInboxTree(
				txParams.sendingChainID,
				ccm.serialized,
			);
			const ccmContext = {
				...context,
				ccm: ccm.deserialized,
			};
			if (!ccm.deserialized.receivingChainID.equals(MAINCHAIN_ID_BUFFER)) {
				await this._forward(ccmContext);
			} else {
<<<<<<< HEAD
				await this.apply(ccmContext);
=======
				await this.apply({
					ccm: ccm.deserialized,
					transaction: context.transaction,
					eventQueue: context.eventQueue,
					getMethodContext: context.getMethodContext,
					getStore: context.getStore,
					logger: context.logger,
					chainID: context.chainID,
					header: context.header,
					stateStore: context.stateStore,
				});
>>>>>>> 7d8c1726
			}
		}
		// Common ccu execution logic
		await commonCCUExecutelogic({
			stores: this.stores,
			certificate: decodedCertificate,
			chainIDBuffer,
			context,
			partnerChainAccount,
			partnerChainStore,
			partnerValidatorStore,
			partnerValidators,
		});
	}

	protected getInteroperabilityInternalMethod(
		context: StoreGetter | ImmutableStoreGetter,
	): MainchainInteroperabilityInternalMethod {
		return new MainchainInteroperabilityInternalMethod(
			this.stores,
			this.events,
			context,
			this.interoperableCCMethods,
		);
	}

	private async _forward(context: CrossChainMessageContext): Promise<void> {
		const { ccm, logger } = context;
		const encodedCCM = codec.encode(ccmSchema, ccm);
		const ccmID = utils.hash(encodedCCM);
		const internalMethod = this.getInteroperabilityInternalMethod(context);

		const valid = await this.verifyCCM(context, ccmID);
		if (!valid) {
			return;
		}
		let receivingChainAccount: ChainAccount;
		try {
			receivingChainAccount = await this.stores
				.get(ChainAccountStore)
				.get(context, ccm.receivingChainID);
			if (receivingChainAccount.status === CHAIN_REGISTERED) {
				await this.bounce(
					context,
					ccmID,
					encodedCCM.length,
					CCM_STATUS_CODE_CHANNEL_UNAVAILABLE,
					CCM_PROCESSED_CODE_CHANNEL_UNAVAILABLE,
				);
				return;
			}
		} catch (error) {
			if (error instanceof NotFoundError) {
				await this.bounce(
					context,
					ccmID,
					encodedCCM.length,
					CCM_STATUS_CODE_CHANNEL_UNAVAILABLE,
					CCM_PROCESSED_CODE_CHANNEL_UNAVAILABLE,
				);
				return;
			}
			throw error;
		}
		const isLive = await internalMethod.isLive(ccm.receivingChainID, context.header.timestamp);
		if (!isLive) {
			await internalMethod.terminateChainInternal(ccm.receivingChainID, context);
			this.events.get(CcmProcessedEvent).log(context, ccm.sendingChainID, ccm.receivingChainID, {
				ccmID,
				code: CCM_PROCESSED_CODE_CHANNEL_UNAVAILABLE,
				result: CCM_PROCESSED_RESULT_DISCARDED,
			});
			await internalMethod.sendInternal({
				...context,
				receivingChainID: ccm.sendingChainID,
				module: MODULE_NAME_INTEROPERABILITY,
				crossChainCommand: CROSS_CHAIN_COMMAND_NAME_SIDECHAIN_TERMINATED,
				fee: BigInt(0),
				status: CCM_STATUS_OK,
				params: codec.encode(sidechainTerminatedCCMParamsSchema, {
					chainID: ccm.receivingChainID,
					stateRoot: receivingChainAccount.lastCertificate.stateRoot,
				}),
				feeAddress: EMPTY_FEE_ADDRESS,
			});
			return;
		}
		const stateSnapshotID = context.stateStore.createSnapshot();
		const eventSnapshotID = context.eventQueue.createSnapshot();

		try {
			for (const [module, method] of this.interoperableCCMethods.entries()) {
				if (method.beforeCrossChainMessageForwarding) {
					logger.debug(
						{
							moduleName: module,
							commandName: ccm.crossChainCommand,
							ccmID: ccmID.toString('hex'),
						},
						'Execute beforeCrossChainCommandExecute',
					);
					await method.beforeCrossChainMessageForwarding(context);
				}
			}
		} catch (error) {
			context.eventQueue.restoreSnapshot(eventSnapshotID);
			context.stateStore.restoreSnapshot(stateSnapshotID);
			logger.info(
				{ err: error as Error, moduleName: ccm.module, commandName: ccm.crossChainCommand },
				'Fail to execute beforeCrossChainCommandExecute.',
			);
			await internalMethod.terminateChainInternal(ccm.sendingChainID, context);
			this.events.get(CcmProcessedEvent).log(context, ccm.sendingChainID, ccm.receivingChainID, {
				ccmID,
				code: CCM_PROCESSED_CODE_INVALID_CCM_BEFORE_CCC_FORWARDING_EXCEPTION,
				result: CCM_PROCESSED_RESULT_DISCARDED,
			});
			return;
		}
		await internalMethod.addToOutbox(ccm.receivingChainID, ccm);
		this.events.get(CcmProcessedEvent).log(context, ccm.sendingChainID, ccm.receivingChainID, {
			ccmID,
			code: CCM_PROCESSED_CODE_SUCCESS,
			result: CCM_PROCESSED_RESULT_FORWARDED,
		});
	}
}<|MERGE_RESOLUTION|>--- conflicted
+++ resolved
@@ -257,21 +257,7 @@
 			if (!ccm.deserialized.receivingChainID.equals(MAINCHAIN_ID_BUFFER)) {
 				await this._forward(ccmContext);
 			} else {
-<<<<<<< HEAD
 				await this.apply(ccmContext);
-=======
-				await this.apply({
-					ccm: ccm.deserialized,
-					transaction: context.transaction,
-					eventQueue: context.eventQueue,
-					getMethodContext: context.getMethodContext,
-					getStore: context.getStore,
-					logger: context.logger,
-					chainID: context.chainID,
-					header: context.header,
-					stateStore: context.stateStore,
-				});
->>>>>>> 7d8c1726
 			}
 		}
 		// Common ccu execution logic
