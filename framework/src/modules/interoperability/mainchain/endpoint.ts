/*
 * Copyright © 2022 Lisk Foundation
 *
 * See the LICENSE file at the top-level directory of this distribution
 * for licensing information.
 *
 * Unless otherwise agreed in a custom licensing agreement with the Lisk Foundation,
 * no part of this software, including this file, may be copied, modified,
 * propagated, or distributed except according to the terms contained in the
 * LICENSE file.
 *
 * Removal or modification of this copyright notice is prohibited.
 */

import { MainchainInteroperabilityStore } from './store';
<<<<<<< HEAD
import { ImmutableStoreCallback, StoreCallback } from '../types';
import { BaseInteroperabilityEndpoint } from '../base_interoperability_endpoint';
=======
import {
	ChainAccountJSON,
	ChannelDataJSON,
	InboxJSON,
	LastCertificateJSON,
	MessageFeeTokenIDJSON,
	OutboxJSON,
	OwnChainAccountJSON,
} from '../types';
import { BaseInteroperableAPI } from '../base_interoperable_api';
import { ModuleEndpointContext } from '../../../types';
import { NamedRegistry } from '../../named_registry';
import { TerminatedStateAccountJSON } from '../stores/terminated_state';
import { TerminatedOutboxAccountJSON } from '../stores/terminated_outbox';
import { ImmutableStoreGetter, StoreGetter } from '../../base_store';

export class MainchainInteroperabilityEndpoint extends BaseEndpoint {
	protected readonly interoperableCCAPIs = new Map<string, BaseInteroperableAPI>();

	public constructor(
		protected stores: NamedRegistry,
		protected offchainStores: NamedRegistry,
		interoperableCCAPIs: Map<string, BaseInteroperableAPI>,
	) {
		super(stores, offchainStores);
		this.interoperableCCAPIs = interoperableCCAPIs;
	}

	public async getChainAccount(
		context: ModuleEndpointContext,
		chainID: Buffer,
	): Promise<ChainAccountJSON> {
		const interoperabilityStore = this.getInteroperabilityStore(context);
		const {
			lastCertificate,
			name,
			networkID,
			status,
		} = await interoperabilityStore.getChainAccount(chainID);

		const lastCertificateJSON: LastCertificateJSON = {
			height: lastCertificate.height,
			timestamp: lastCertificate.timestamp,
			stateRoot: lastCertificate.stateRoot.toString('hex'),
			validatorsHash: lastCertificate.validatorsHash.toString('hex'),
		};

		return {
			lastCertificate: lastCertificateJSON,
			name,
			status,
			networkID: networkID.toString('hex'),
		};
	}

	public async getChannel(
		context: ModuleEndpointContext,
		chainID: Buffer,
	): Promise<ChannelDataJSON> {
		const interoperabilityStore = this.getInteroperabilityStore(context);

		const {
			inbox,
			messageFeeTokenID,
			outbox,
			partnerChainOutboxRoot,
		} = await interoperabilityStore.getChannel(chainID);

		const inboxJSON: InboxJSON = {
			appendPath: inbox.appendPath.map(ap => ap.toString('hex')),
			root: inbox.root.toString('hex'),
			size: inbox.size,
		};

		const outboxJSON: OutboxJSON = {
			appendPath: outbox.appendPath.map(ap => ap.toString('hex')),
			root: outbox.root.toString('hex'),
			size: outbox.size,
		};

		const messageFeeTokenIDJSON: MessageFeeTokenIDJSON = {
			chainID: messageFeeTokenID.chainID.toString('hex'),
			localID: messageFeeTokenID.localID.toString('hex'),
		};

		return {
			messageFeeTokenID: messageFeeTokenIDJSON,
			outbox: outboxJSON,
			inbox: inboxJSON,
			partnerChainOutboxRoot: partnerChainOutboxRoot.toString('hex'),
		};
	}

	public async getOwnChainAccount(context: ModuleEndpointContext): Promise<OwnChainAccountJSON> {
		const interoperabilityStore = this.getInteroperabilityStore(context);

		const { id, name, nonce } = await interoperabilityStore.getOwnChainAccount();

		return {
			id: id.toString('hex'),
			name,
			nonce: nonce.toString(),
		};
	}

	public async getTerminatedStateAccount(
		context: ModuleEndpointContext,
		chainID: Buffer,
	): Promise<TerminatedStateAccountJSON> {
		const interoperabilityStore = this.getInteroperabilityStore(context);

		const {
			stateRoot,
			initialized,
			mainchainStateRoot,
		} = await interoperabilityStore.getTerminatedStateAccount(chainID);

		return {
			stateRoot: stateRoot.toString('hex'),
			initialized,
			mainchainStateRoot: mainchainStateRoot?.toString('hex'),
		};
	}

	public async getTerminatedOutboxAccount(
		context: ModuleEndpointContext,
		chainID: Buffer,
	): Promise<TerminatedOutboxAccountJSON> {
		const interoperabilityStore = this.getInteroperabilityStore(context);

		const {
			outboxRoot,
			outboxSize,
			partnerChainInboxSize,
		} = await interoperabilityStore.getTerminatedOutboxAccount(chainID);

		return {
			outboxRoot: outboxRoot.toString('hex'),
			outboxSize,
			partnerChainInboxSize,
		};
	}
>>>>>>> 3af5365c

export class MainchainInteroperabilityEndpoint extends BaseInteroperabilityEndpoint<MainchainInteroperabilityStore> {
	protected getInteroperabilityStore(
		context: StoreGetter | ImmutableStoreGetter,
	): MainchainInteroperabilityStore {
		return new MainchainInteroperabilityStore(this.stores, context, this.interoperableCCAPIs);
	}
}<|MERGE_RESOLUTION|>--- conflicted
+++ resolved
@@ -13,153 +13,8 @@
  */
 
 import { MainchainInteroperabilityStore } from './store';
-<<<<<<< HEAD
-import { ImmutableStoreCallback, StoreCallback } from '../types';
 import { BaseInteroperabilityEndpoint } from '../base_interoperability_endpoint';
-=======
-import {
-	ChainAccountJSON,
-	ChannelDataJSON,
-	InboxJSON,
-	LastCertificateJSON,
-	MessageFeeTokenIDJSON,
-	OutboxJSON,
-	OwnChainAccountJSON,
-} from '../types';
-import { BaseInteroperableAPI } from '../base_interoperable_api';
-import { ModuleEndpointContext } from '../../../types';
-import { NamedRegistry } from '../../named_registry';
-import { TerminatedStateAccountJSON } from '../stores/terminated_state';
-import { TerminatedOutboxAccountJSON } from '../stores/terminated_outbox';
 import { ImmutableStoreGetter, StoreGetter } from '../../base_store';
-
-export class MainchainInteroperabilityEndpoint extends BaseEndpoint {
-	protected readonly interoperableCCAPIs = new Map<string, BaseInteroperableAPI>();
-
-	public constructor(
-		protected stores: NamedRegistry,
-		protected offchainStores: NamedRegistry,
-		interoperableCCAPIs: Map<string, BaseInteroperableAPI>,
-	) {
-		super(stores, offchainStores);
-		this.interoperableCCAPIs = interoperableCCAPIs;
-	}
-
-	public async getChainAccount(
-		context: ModuleEndpointContext,
-		chainID: Buffer,
-	): Promise<ChainAccountJSON> {
-		const interoperabilityStore = this.getInteroperabilityStore(context);
-		const {
-			lastCertificate,
-			name,
-			networkID,
-			status,
-		} = await interoperabilityStore.getChainAccount(chainID);
-
-		const lastCertificateJSON: LastCertificateJSON = {
-			height: lastCertificate.height,
-			timestamp: lastCertificate.timestamp,
-			stateRoot: lastCertificate.stateRoot.toString('hex'),
-			validatorsHash: lastCertificate.validatorsHash.toString('hex'),
-		};
-
-		return {
-			lastCertificate: lastCertificateJSON,
-			name,
-			status,
-			networkID: networkID.toString('hex'),
-		};
-	}
-
-	public async getChannel(
-		context: ModuleEndpointContext,
-		chainID: Buffer,
-	): Promise<ChannelDataJSON> {
-		const interoperabilityStore = this.getInteroperabilityStore(context);
-
-		const {
-			inbox,
-			messageFeeTokenID,
-			outbox,
-			partnerChainOutboxRoot,
-		} = await interoperabilityStore.getChannel(chainID);
-
-		const inboxJSON: InboxJSON = {
-			appendPath: inbox.appendPath.map(ap => ap.toString('hex')),
-			root: inbox.root.toString('hex'),
-			size: inbox.size,
-		};
-
-		const outboxJSON: OutboxJSON = {
-			appendPath: outbox.appendPath.map(ap => ap.toString('hex')),
-			root: outbox.root.toString('hex'),
-			size: outbox.size,
-		};
-
-		const messageFeeTokenIDJSON: MessageFeeTokenIDJSON = {
-			chainID: messageFeeTokenID.chainID.toString('hex'),
-			localID: messageFeeTokenID.localID.toString('hex'),
-		};
-
-		return {
-			messageFeeTokenID: messageFeeTokenIDJSON,
-			outbox: outboxJSON,
-			inbox: inboxJSON,
-			partnerChainOutboxRoot: partnerChainOutboxRoot.toString('hex'),
-		};
-	}
-
-	public async getOwnChainAccount(context: ModuleEndpointContext): Promise<OwnChainAccountJSON> {
-		const interoperabilityStore = this.getInteroperabilityStore(context);
-
-		const { id, name, nonce } = await interoperabilityStore.getOwnChainAccount();
-
-		return {
-			id: id.toString('hex'),
-			name,
-			nonce: nonce.toString(),
-		};
-	}
-
-	public async getTerminatedStateAccount(
-		context: ModuleEndpointContext,
-		chainID: Buffer,
-	): Promise<TerminatedStateAccountJSON> {
-		const interoperabilityStore = this.getInteroperabilityStore(context);
-
-		const {
-			stateRoot,
-			initialized,
-			mainchainStateRoot,
-		} = await interoperabilityStore.getTerminatedStateAccount(chainID);
-
-		return {
-			stateRoot: stateRoot.toString('hex'),
-			initialized,
-			mainchainStateRoot: mainchainStateRoot?.toString('hex'),
-		};
-	}
-
-	public async getTerminatedOutboxAccount(
-		context: ModuleEndpointContext,
-		chainID: Buffer,
-	): Promise<TerminatedOutboxAccountJSON> {
-		const interoperabilityStore = this.getInteroperabilityStore(context);
-
-		const {
-			outboxRoot,
-			outboxSize,
-			partnerChainInboxSize,
-		} = await interoperabilityStore.getTerminatedOutboxAccount(chainID);
-
-		return {
-			outboxRoot: outboxRoot.toString('hex'),
-			outboxSize,
-			partnerChainInboxSize,
-		};
-	}
->>>>>>> 3af5365c
 
 export class MainchainInteroperabilityEndpoint extends BaseInteroperabilityEndpoint<MainchainInteroperabilityStore> {
 	protected getInteroperabilityStore(
