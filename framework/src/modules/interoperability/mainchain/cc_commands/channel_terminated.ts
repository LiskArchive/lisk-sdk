/*
 * Copyright © 2022 Lisk Foundation
 *
 * See the LICENSE file at the top-level directory of this distribution
 * for licensing information.
 *
 * Unless otherwise agreed in a custom licensing agreement with the Lisk Foundation,
 * no part of this software, including this file, may be copied, modified,
 * propagated, or distributed except according to the terms contained in the
 * LICENSE file.
 *
 * Removal or modification of this copyright notice is prohibited.
 */

import { StoreGetter } from '../../../base_store';
<<<<<<< HEAD
import { MainchainInteroperabilityStore } from '../store';
import { BaseCCChannelTerminatedCommand } from '../../base_cc_commands/channel_terminated';

// https://github.com/LiskHQ/lips/blob/main/proposals/lip-0049.md#channel-terminated-message-1
export class MainchainCCChannelTerminatedCommand extends BaseCCChannelTerminatedCommand {
	protected getInteroperabilityStore(context: StoreGetter): MainchainInteroperabilityStore {
		return new MainchainInteroperabilityStore(
=======
import { BaseInteroperabilityCCCommand } from '../../base_interoperability_cc_commands';
import { CROSS_CHAIN_COMMAND_NAME_CHANNEL_TERMINATED } from '../../constants';
import { channelTerminatedCCMParamsSchema } from '../../schemas';
import { CCCommandExecuteContext } from '../../types';
import { MainchainInteroperabilityInternalMethod } from '../store';

export class MainchainCCChannelTerminatedCommand extends BaseInteroperabilityCCCommand {
	public schema = channelTerminatedCCMParamsSchema;

	public get name(): string {
		return CROSS_CHAIN_COMMAND_NAME_CHANNEL_TERMINATED;
	}

	public async execute(context: CCCommandExecuteContext): Promise<void> {
		const interoperabilityInternalMethod = this.getInteroperabilityInternalMethod(context);
		if (!context.ccm) {
			throw new Error('CCM to execute channel terminated cross chain command is missing.');
		}
		await interoperabilityInternalMethod.createTerminatedStateAccount(
			context,
			context.ccm.sendingChainID,
		);
	}

	protected getInteroperabilityInternalMethod(
		context: StoreGetter,
	): MainchainInteroperabilityInternalMethod {
		return new MainchainInteroperabilityInternalMethod(
>>>>>>> 0ca07095
			this.stores,
			this.events,
			context,
			this.interoperableCCMethods,
		);
	}
}<|MERGE_RESOLUTION|>--- conflicted
+++ resolved
@@ -13,44 +13,15 @@
  */
 
 import { StoreGetter } from '../../../base_store';
-<<<<<<< HEAD
-import { MainchainInteroperabilityStore } from '../store';
+import { MainchainInteroperabilityInternalMethod } from '../store';
 import { BaseCCChannelTerminatedCommand } from '../../base_cc_commands/channel_terminated';
 
 // https://github.com/LiskHQ/lips/blob/main/proposals/lip-0049.md#channel-terminated-message-1
 export class MainchainCCChannelTerminatedCommand extends BaseCCChannelTerminatedCommand {
-	protected getInteroperabilityStore(context: StoreGetter): MainchainInteroperabilityStore {
-		return new MainchainInteroperabilityStore(
-=======
-import { BaseInteroperabilityCCCommand } from '../../base_interoperability_cc_commands';
-import { CROSS_CHAIN_COMMAND_NAME_CHANNEL_TERMINATED } from '../../constants';
-import { channelTerminatedCCMParamsSchema } from '../../schemas';
-import { CCCommandExecuteContext } from '../../types';
-import { MainchainInteroperabilityInternalMethod } from '../store';
-
-export class MainchainCCChannelTerminatedCommand extends BaseInteroperabilityCCCommand {
-	public schema = channelTerminatedCCMParamsSchema;
-
-	public get name(): string {
-		return CROSS_CHAIN_COMMAND_NAME_CHANNEL_TERMINATED;
-	}
-
-	public async execute(context: CCCommandExecuteContext): Promise<void> {
-		const interoperabilityInternalMethod = this.getInteroperabilityInternalMethod(context);
-		if (!context.ccm) {
-			throw new Error('CCM to execute channel terminated cross chain command is missing.');
-		}
-		await interoperabilityInternalMethod.createTerminatedStateAccount(
-			context,
-			context.ccm.sendingChainID,
-		);
-	}
-
 	protected getInteroperabilityInternalMethod(
 		context: StoreGetter,
 	): MainchainInteroperabilityInternalMethod {
 		return new MainchainInteroperabilityInternalMethod(
->>>>>>> 0ca07095
 			this.stores,
 			this.events,
 			context,
