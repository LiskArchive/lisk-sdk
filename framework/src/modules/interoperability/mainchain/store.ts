/*
 * Copyright © 2022 Lisk Foundation
 *
 * See the LICENSE file at the top-level directory of this distribution
 * for licensing information.
 *
 * Unless otherwise agreed in a custom licensing agreement with the Lisk Foundation,
 * no part of this software, including this file, may be copied, modified,
 * propagated, or distributed except according to the terms contained in the
 * LICENSE file.
 *
 * Removal or modification of this copyright notice is prohibited.
 */

import { BaseInteroperabilityStore } from '../base_interoperability_store';
<<<<<<< HEAD
import { CCMsg, CCUpdateParams, SendInternalContext } from '../types';

export class MainchainInteroperabilityStore extends BaseInteroperabilityStore {
	// eslint-disable-next-line @typescript-eslint/require-await
	public async appendToInboxTree(chainID: number, appendData: Buffer): Promise<void> {
=======
import { LIVENESS_LIMIT } from '../constants';
import { CCMsg, CCUpdateParams, SendInternalContext } from '../types';

export class MainchainInteroperabilityStore extends BaseInteroperabilityStore {
	public async isLive(chainID: Buffer, timestamp: number): Promise<boolean> {
		const isTerminated = await this.hasTerminatedStateAccount(chainID);
		if (isTerminated) {
			return false;
		}

		const chainAccount = await this.getChainAccount(chainID);
		if (timestamp - chainAccount.lastCertificate.timestamp > LIVENESS_LIMIT) {
			return false;
		}

		return true;
	}

	// eslint-disable-next-line @typescript-eslint/require-await
	public async appendToOutboxTree(chainID: number, appendData: Buffer): Promise<void> {
>>>>>>> 72a8ede3
		// eslint-disable-next-line no-console
		console.log(chainID, appendData);
	}

	// eslint-disable-next-line @typescript-eslint/require-await
<<<<<<< HEAD
	public async apply(ccu: CCUpdateParams, ccm: CCMsg): Promise<void> {
		// eslint-disable-next-line no-console
		console.log(ccu, ccm);
	}

	// eslint-disable-next-line @typescript-eslint/require-await
	public async isLive(chainID: number): Promise<void> {
		// eslint-disable-next-line no-console
		console.log(chainID);
	}

	// eslint-disable-next-line @typescript-eslint/require-await
	public async sendInternal(sendContext: SendInternalContext): Promise<void> {
		// eslint-disable-next-line no-console
		console.log(sendContext);
	}

	// eslint-disable-next-line @typescript-eslint/require-await
	public async getChainAccount(chainID: number): Promise<void> {
		// eslint-disable-next-line no-console
		console.log(chainID);
=======
	public async addToOutbox(chainID: Buffer, ccm: CCMsg): Promise<void> {
		// eslint-disable-next-line no-console
		console.log(chainID, ccm);
	}

	// eslint-disable-next-line @typescript-eslint/require-await
	public async appendToInboxTree(chainID: number, appendData: Buffer): Promise<void> {
		// eslint-disable-next-line no-console
		console.log(chainID, appendData);
	}

	// eslint-disable-next-line @typescript-eslint/require-await
	public async apply(ccu: CCUpdateParams, ccm: CCMsg): Promise<void> {
		// eslint-disable-next-line no-console
		console.log(ccu, ccm);
	}

	// eslint-disable-next-line @typescript-eslint/require-await
	public async sendInternal(sendContext: SendInternalContext): Promise<void> {
		// eslint-disable-next-line no-console
		console.log(sendContext);
>>>>>>> 72a8ede3
	}

	// eslint-disable-next-line @typescript-eslint/require-await
	public async getChannel(chainID: number): Promise<void> {
		// eslint-disable-next-line no-console
		console.log(chainID);
	}

	// eslint-disable-next-line @typescript-eslint/require-await
	public async createTerminatedStateAccount(chainID: Buffer, stateRoot?: Buffer): Promise<void> {
		// eslint-disable-next-line no-console
		console.log(chainID, stateRoot);
	}

	// eslint-disable-next-line @typescript-eslint/require-await
<<<<<<< HEAD
	public async getTerminatedStateAccount(chainID: number): Promise<void> {
		// eslint-disable-next-line no-console
		console.log(chainID);
	}

	// eslint-disable-next-line @typescript-eslint/require-await
=======
>>>>>>> 72a8ede3
	public async terminateChainInternal(chainID: number): Promise<void> {
		// eslint-disable-next-line no-console
		console.log(chainID);
	}

	// eslint-disable-next-line @typescript-eslint/require-await
	public async createTerminatedOutboxAccount(
		chainID: number,
		outboxRoot: Buffer,
		outboxSize: bigint,
		partnerChainInboxSize: bigint,
	): Promise<void> {
		// eslint-disable-next-line no-console
		console.log(chainID, outboxRoot, outboxSize, partnerChainInboxSize);
	}

	// eslint-disable-next-line @typescript-eslint/require-await
	public async getInboxRoot(chainID: number): Promise<void> {
		// eslint-disable-next-line no-console
		console.log(chainID);
	}

	// eslint-disable-next-line @typescript-eslint/require-await
	public async getOutboxRoot(chainID: number): Promise<void> {
		// eslint-disable-next-line no-console
		console.log(chainID);
	}
}<|MERGE_RESOLUTION|>--- conflicted
+++ resolved
@@ -13,13 +13,6 @@
  */
 
 import { BaseInteroperabilityStore } from '../base_interoperability_store';
-<<<<<<< HEAD
-import { CCMsg, CCUpdateParams, SendInternalContext } from '../types';
-
-export class MainchainInteroperabilityStore extends BaseInteroperabilityStore {
-	// eslint-disable-next-line @typescript-eslint/require-await
-	public async appendToInboxTree(chainID: number, appendData: Buffer): Promise<void> {
-=======
 import { LIVENESS_LIMIT } from '../constants';
 import { CCMsg, CCUpdateParams, SendInternalContext } from '../types';
 
@@ -40,35 +33,11 @@
 
 	// eslint-disable-next-line @typescript-eslint/require-await
 	public async appendToOutboxTree(chainID: number, appendData: Buffer): Promise<void> {
->>>>>>> 72a8ede3
 		// eslint-disable-next-line no-console
 		console.log(chainID, appendData);
 	}
 
 	// eslint-disable-next-line @typescript-eslint/require-await
-<<<<<<< HEAD
-	public async apply(ccu: CCUpdateParams, ccm: CCMsg): Promise<void> {
-		// eslint-disable-next-line no-console
-		console.log(ccu, ccm);
-	}
-
-	// eslint-disable-next-line @typescript-eslint/require-await
-	public async isLive(chainID: number): Promise<void> {
-		// eslint-disable-next-line no-console
-		console.log(chainID);
-	}
-
-	// eslint-disable-next-line @typescript-eslint/require-await
-	public async sendInternal(sendContext: SendInternalContext): Promise<void> {
-		// eslint-disable-next-line no-console
-		console.log(sendContext);
-	}
-
-	// eslint-disable-next-line @typescript-eslint/require-await
-	public async getChainAccount(chainID: number): Promise<void> {
-		// eslint-disable-next-line no-console
-		console.log(chainID);
-=======
 	public async addToOutbox(chainID: Buffer, ccm: CCMsg): Promise<void> {
 		// eslint-disable-next-line no-console
 		console.log(chainID, ccm);
@@ -90,7 +59,6 @@
 	public async sendInternal(sendContext: SendInternalContext): Promise<void> {
 		// eslint-disable-next-line no-console
 		console.log(sendContext);
->>>>>>> 72a8ede3
 	}
 
 	// eslint-disable-next-line @typescript-eslint/require-await
@@ -106,15 +74,6 @@
 	}
 
 	// eslint-disable-next-line @typescript-eslint/require-await
-<<<<<<< HEAD
-	public async getTerminatedStateAccount(chainID: number): Promise<void> {
-		// eslint-disable-next-line no-console
-		console.log(chainID);
-	}
-
-	// eslint-disable-next-line @typescript-eslint/require-await
-=======
->>>>>>> 72a8ede3
 	public async terminateChainInternal(chainID: number): Promise<void> {
 		// eslint-disable-next-line no-console
 		console.log(chainID);
