/*
 * Copyright © 2022 Lisk Foundation
 *
 * See the LICENSE file at the top-level directory of this distribution
 * for licensing information.
 *
 * Unless otherwise agreed in a custom licensing agreement with the Lisk Foundation,
 * no part of this software, including this file, may be copied, modified,
 * propagated, or distributed except according to the terms contained in the
 * LICENSE file.
 *
 * Removal or modification of this copyright notice is prohibited.
 */

import { genesisAuthStoreSchema } from '../../auth/schemas';
import { ModuleMetadata } from '../../base_module';
import { BaseInteroperabilityModule } from '../base_interoperability_module';
import { MainchainInteroperabilityAPI } from './api';
import { MainchainCCAPI } from './cc_api';
import { MainchainInteroperabilityEndpoint } from './endpoint';
import {
	getChainAccountRequestSchema,
	getChannelRequestSchema,
	getTerminatedStateAccountRequestSchema,
	getTerminatedOutboxAccountRequestSchema,
	chainAccountSchema,
	channelSchema,
	ownChainAccountSchema,
	terminatedStateSchema,
	terminatedOutboxSchema,
} from '../schema';

export class MainchainInteroperabilityModule extends BaseInteroperabilityModule {
	public crossChainAPI = new MainchainCCAPI(this.id);
	public api = new MainchainInteroperabilityAPI(this.id, this.interoperableCCAPIs);
<<<<<<< HEAD
	public endpoint = new MainchainInteroperabilityEndpoint(this.id, this.interoperableCCAPIs);
	// eslint-disable-next-line @typescript-eslint/no-empty-function
	public registerInteroperableModule(): void {
		// TODO
	}
=======
	public endpoint = new MainchainInteroperabilityEndpoint(this.id);
>>>>>>> 49a81319

	public metadata(): ModuleMetadata {
		return {
			endpoints: [
				{
					name: this.endpoint.getChainAccount.name,
					request: getChainAccountRequestSchema,
					response: chainAccountSchema,
				},
				{
					name: this.endpoint.getChannel.name,
					request: getChannelRequestSchema,
					response: channelSchema,
				},
				{
					name: this.endpoint.getOwnChainAccount.name,
					response: ownChainAccountSchema,
				},
				{
					name: this.endpoint.getTerminatedStateAccount.name,
					request: getTerminatedStateAccountRequestSchema,
					response: terminatedStateSchema,
				},
				{
					name: this.endpoint.getTerminatedOutboxAccount.name,
					request: getTerminatedOutboxAccountRequestSchema,
					response: terminatedOutboxSchema,
				},
			],
			commands: this.commands.map(command => ({
				id: command.id,
				name: command.name,
				params: command.schema,
			})),
			events: [],
			assets: [
				{
					version: 0,
					data: genesisAuthStoreSchema,
				},
			],
		};
	}
}<|MERGE_RESOLUTION|>--- conflicted
+++ resolved
@@ -28,20 +28,16 @@
 	ownChainAccountSchema,
 	terminatedStateSchema,
 	terminatedOutboxSchema,
-} from '../schema';
+} from '../schemas';
 
 export class MainchainInteroperabilityModule extends BaseInteroperabilityModule {
 	public crossChainAPI = new MainchainCCAPI(this.id);
 	public api = new MainchainInteroperabilityAPI(this.id, this.interoperableCCAPIs);
-<<<<<<< HEAD
 	public endpoint = new MainchainInteroperabilityEndpoint(this.id, this.interoperableCCAPIs);
 	// eslint-disable-next-line @typescript-eslint/no-empty-function
 	public registerInteroperableModule(): void {
 		// TODO
 	}
-=======
-	public endpoint = new MainchainInteroperabilityEndpoint(this.id);
->>>>>>> 49a81319
 
 	public metadata(): ModuleMetadata {
 		return {
