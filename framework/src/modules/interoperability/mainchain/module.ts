/*
 * Copyright © 2022 Lisk Foundation
 *
 * See the LICENSE file at the top-level directory of this distribution
 * for licensing information.
 *
 * Unless otherwise agreed in a custom licensing agreement with the Lisk Foundation,
 * no part of this software, including this file, may be copied, modified,
 * propagated, or distributed except according to the terms contained in the
 * LICENSE file.
 *
 * Removal or modification of this copyright notice is prohibited.
 */

import { codec } from '@liskhq/lisk-codec';
import { bufferArrayUniqueItems } from '@liskhq/lisk-utils/dist-node/objects';
import { validator } from '@liskhq/lisk-validator';
import { ModuleMetadata } from '../../base_module';
import { BaseInteroperabilityModule } from '../base_interoperability_module';
import { MainchainInteroperabilityMethod } from './method';
import { MainchainCCMethod } from './cc_method';
import { MainchainInteroperabilityEndpoint } from './endpoint';
import {
	getChainAccountRequestSchema,
	getChannelRequestSchema,
	getTerminatedStateAccountRequestSchema,
	getTerminatedOutboxAccountRequestSchema,
	genesisInteroperabilitySchema,
	getRegistrationFeeSchema,
	isChainIDAvailableResponseSchema,
	getChainValidatorsRequestSchema,
	getChainValidatorsResponseSchema,
	isChainIDAvailableRequestSchema,
	getMinimumMessageFeeResponseSchema,
	isChainNameAvailableRequestSchema,
	isChainNameAvailableResponseSchema,
} from '../schemas';
import { chainDataSchema, allChainAccountsSchema, ChainStatus } from '../stores/chain_account';
import { channelSchema } from '../stores/channel_data';
import { ownChainAccountSchema } from '../stores/own_chain_account';
import { terminatedStateSchema } from '../stores/terminated_state';
import { terminatedOutboxSchema } from '../stores/terminated_outbox';
import { TokenMethod } from '../../token';
import {
	SubmitMainchainCrossChainUpdateCommand,
	RecoverMessageCommand,
	RegisterSidechainCommand,
	TerminateSidechainForLivenessCommand,
} from './commands';
import { CcmProcessedEvent } from '../events/ccm_processed';
import { ChainAccountUpdatedEvent } from '../events/chain_account_updated';
import { CcmSendSuccessEvent } from '../events/ccm_send_success';
import { TerminatedStateCreatedEvent } from '../events/terminated_state_created';
import { TerminatedOutboxCreatedEvent } from '../events/terminated_outbox_created';
import { MainchainInteroperabilityInternalMethod } from './internal_method';
import { InitializeMessageRecoveryCommand } from './commands/initialize_message_recovery';
import {
	FeeMethod,
	GenesisInteroperability,
	ChainInfo,
	TerminatedStateAccountWithChainID,
	TerminatedOutboxAccountWithChainID,
} from '../types';
import { MainchainCCChannelTerminatedCommand, MainchainCCRegistrationCommand } from './cc_commands';
import { RecoverStateCommand } from './commands/recover_state';
import { CcmSentFailedEvent } from '../events/ccm_send_fail';
import { InvalidRegistrationSignatureEvent } from '../events/invalid_registration_signature';
import { GenesisBlockExecuteContext } from '../../../state_machine';
<<<<<<< HEAD
import { MODULE_NAME_INTEROPERABILITY, CHAIN_NAME_MAINCHAIN, EMPTY_HASH } from '../constants';
import { getMainchainID, isValidName, validNameCharset } from '../utils';
=======
import {
	MODULE_NAME_INTEROPERABILITY,
	CHAIN_NAME_MAINCHAIN,
	MIN_RETURN_FEE_PER_BYTE_BEDDOWS,
	EMPTY_HASH,
} from '../constants';
import {
	getMainchainID,
	isValidName,
	validNameCharset,
	getMainchainTokenID,
	computeValidatorsHash,
} from '../utils';
>>>>>>> 0122cb28

export class MainchainInteroperabilityModule extends BaseInteroperabilityModule {
	public crossChainMethod = new MainchainCCMethod(this.stores, this.events);
	protected internalMethod = new MainchainInteroperabilityInternalMethod(
		this.stores,
		this.events,
		this.interoperableCCMethods,
	);
	// eslint-disable-next-line @typescript-eslint/member-ordering
	public method = new MainchainInteroperabilityMethod(
		this.stores,
		this.events,
		this.interoperableCCMethods,
		this.internalMethod,
	);
	// eslint-disable-next-line @typescript-eslint/member-ordering
	public endpoint = new MainchainInteroperabilityEndpoint(this.stores, this.offchainStores);

	private readonly _sidechainRegistrationCommand = new RegisterSidechainCommand(
		this.stores,
		this.events,
		this.interoperableCCMethods,
		this.interoperableCCCommands,
		this.internalMethod,
	);

	private readonly _messageRecoveryInitializationCommand = new InitializeMessageRecoveryCommand(
		this.stores,
		this.events,
		this.interoperableCCMethods,
		this.interoperableCCCommands,
		this.internalMethod,
	);
	private readonly _crossChainUpdateCommand = new SubmitMainchainCrossChainUpdateCommand(
		this.stores,
		this.events,
		this.interoperableCCMethods,
		this.interoperableCCCommands,
		this.internalMethod,
	);
	private readonly _messageRecoveryCommand = new RecoverMessageCommand(
		this.stores,
		this.events,
		this.interoperableCCMethods,
		this.interoperableCCCommands,
		this.internalMethod,
	);
	private readonly _stateRecoveryCommand = new RecoverStateCommand(
		this.stores,
		this.events,
		this.interoperableCCMethods,
		this.interoperableCCCommands,
		this.internalMethod,
	);
	private readonly _terminateSidechainForLivenessCommand = new TerminateSidechainForLivenessCommand(
		this.stores,
		this.events,
		this.interoperableCCMethods,
		this.interoperableCCCommands,
		this.internalMethod,
	);

	// eslint-disable-next-line @typescript-eslint/member-ordering
	public commands = [
		this._crossChainUpdateCommand,
		this._messageRecoveryInitializationCommand,
		this._messageRecoveryCommand,
		this._sidechainRegistrationCommand,
		this._stateRecoveryCommand,
		this._terminateSidechainForLivenessCommand,
	];
	// eslint-disable-next-line @typescript-eslint/member-ordering
	public crossChainCommand = [
		new MainchainCCRegistrationCommand(
			this.stores,
			this.events,
			this.interoperableCCMethods,
			this.internalMethod,
		),
		new MainchainCCChannelTerminatedCommand(
			this.stores,
			this.events,
			this.interoperableCCMethods,
			this.internalMethod,
		),
	];

	public constructor() {
		super();
		this.events.register(ChainAccountUpdatedEvent, new ChainAccountUpdatedEvent(this.name));
		this.events.register(CcmProcessedEvent, new CcmProcessedEvent(this.name));
		this.events.register(CcmSendSuccessEvent, new CcmSendSuccessEvent(this.name));
		this.events.register(CcmSentFailedEvent, new CcmSentFailedEvent(this.name));
		this.events.register(
			InvalidRegistrationSignatureEvent,
			new InvalidRegistrationSignatureEvent(this.name),
		);
		this.events.register(TerminatedStateCreatedEvent, new TerminatedStateCreatedEvent(this.name));
		this.events.register(TerminatedOutboxCreatedEvent, new TerminatedOutboxCreatedEvent(this.name));
	}

	public addDependencies(tokenMethod: TokenMethod, feeMethod: FeeMethod) {
		this._sidechainRegistrationCommand.addDependencies(feeMethod);
		this._crossChainUpdateCommand.init(this.method, tokenMethod);
	}

	public metadata(): ModuleMetadata {
		return {
			...this.baseMetadata(),
			endpoints: [
				{
					name: this.endpoint.getChainAccount.name,
					request: getChainAccountRequestSchema,
					response: chainDataSchema,
				},
				{
					name: this.endpoint.getAllChainAccounts.name,
					request: getChainAccountRequestSchema,
					response: allChainAccountsSchema,
				},
				{
					name: this.endpoint.getChannel.name,
					request: getChannelRequestSchema,
					response: channelSchema,
				},
				{
					name: this.endpoint.getOwnChainAccount.name,
					response: ownChainAccountSchema,
				},
				{
					name: this.endpoint.getTerminatedStateAccount.name,
					request: getTerminatedStateAccountRequestSchema,
					response: terminatedStateSchema,
				},
				{
					name: this.endpoint.getTerminatedOutboxAccount.name,
					request: getTerminatedOutboxAccountRequestSchema,
					response: terminatedOutboxSchema,
				},
				{
					name: this.endpoint.getRegistrationFee.name,
					response: getRegistrationFeeSchema,
				},
				{
					name: this.endpoint.getMinimumMessageFee.name,
					response: getMinimumMessageFeeResponseSchema,
				},
				{
					name: this.endpoint.getChainValidators.name,
					request: getChainValidatorsRequestSchema,
					response: getChainValidatorsResponseSchema,
				},
				{
					name: this.endpoint.isChainIDAvailable.name,
					request: isChainIDAvailableRequestSchema,
					response: isChainIDAvailableResponseSchema,
				},
				{
					name: this.endpoint.isChainNameAvailable.name,
					request: isChainNameAvailableRequestSchema,
					response: isChainNameAvailableResponseSchema,
				},
			],
			assets: [
				{
					version: 0,
					data: genesisInteroperabilitySchema,
				},
			],
		};
	}

	// @see https://github.com/LiskHQ/lips/blob/main/proposals/lip-0045.md#mainchain
	// eslint-disable-next-line @typescript-eslint/require-await
	public async initGenesisState(ctx: GenesisBlockExecuteContext): Promise<void> {
		const genesisBlockAssetBytes = ctx.assets.getAsset(MODULE_NAME_INTEROPERABILITY);
		if (!genesisBlockAssetBytes) {
			return;
		}

		const genesisInteroperability = codec.decode<GenesisInteroperability>(
			genesisInteroperabilitySchema,
			genesisBlockAssetBytes,
		);

		validator.validate<GenesisInteroperability>(
			genesisInteroperabilitySchema,
			genesisInteroperability,
		);

		const {
			ownChainName,
			ownChainNonce,
			chainInfos,
			terminatedStateAccounts,
			terminatedOutboxAccounts,
		} = genesisInteroperability;

		// On the mainchain, the following checks are performed:
		if (ctx.chainID.equals(getMainchainID(ctx.chainID))) {
			// ownChainName == CHAIN_NAME_MAINCHAIN.
			if (ownChainName !== CHAIN_NAME_MAINCHAIN) {
				throw new Error(`ownChainName must be equal to ${CHAIN_NAME_MAINCHAIN}.`);
			}

			// if chainInfos is empty, then ownChainNonce == 0
			if (chainInfos.length === 0) {
				if (ownChainNonce !== BigInt(0)) {
					throw new Error(`ownChainNonce must be 0 if chainInfos is empty.`);
				}
			}

			// If chainInfos is non-empty
			// ownChainNonce > 0
			if (ownChainNonce <= 0) {
				throw new Error(`ownChainNonce must be positive if chainInfos is not empty.`);
			}

			// Each entry chainInfo in chainInfos has a unique chainInfo.chainID
			const chainIDs = chainInfos.map(info => info.chainID);
			if (!bufferArrayUniqueItems(chainIDs)) {
				throw new Error(`chainInfos doesn't hold unique chainID.`);
			}

			// chainInfos should be ordered lexicographically by chainInfo.chainID
			const sortedByChainID = [...chainInfos].sort((a, b) => a.chainID.compare(b.chainID));
			for (let i = 0; i < chainInfos.length; i += 1) {
				if (!chainInfos[i].chainID.equals(sortedByChainID[i].chainID)) {
					throw new Error('chainInfos is not ordered lexicographically by chainID.');
				}
			}

			// The entries chainData.name must be pairwise distinct
			const chainDataNames = chainInfos.map(info => info.chainData.name);
			if (new Set(chainDataNames).size !== chainDataNames.length) {
				throw new Error(`chainData.name must be pairwise distinct.`);
			}

			this._verifyChainInfos(ctx, chainInfos);
			this._verifyTerminatedStateAccounts(chainInfos, terminatedStateAccounts);
			this._verifyTerminatedOutboxAccounts(
				chainInfos,
				terminatedStateAccounts,
				terminatedOutboxAccounts,
			);
		}
	}

	// https://github.com/LiskHQ/lips/blob/main/proposals/lip-0045.md#mainchain
	private _verifyChainInfos(ctx: GenesisBlockExecuteContext, chainInfos: ChainInfo[]) {
		const mainchainID = getMainchainID(ctx.chainID);

		// verify root level properties
		for (const chainInfo of chainInfos) {
			const { chainID } = chainInfo;

			// chainInfo.chainID != getMainchainID();
			if (chainID.equals(mainchainID)) {
<<<<<<< HEAD
				throw new Error(`chainID must be not equal to ${mainchainID.toString('hex')}.`);
=======
				throw new Error(`chainID must not be equal to getMainchainID().`);
>>>>>>> 0122cb28
			}

			// - chainInfo.chainId[0] == getMainchainID()[0].
			if (chainID[0] !== mainchainID[0]) {
<<<<<<< HEAD
				throw new Error(`chainID[0] doesn't match ${mainchainID[0]}.`);
=======
				throw new Error(`Network byte of chainID[0] doesn't match getMainchainID()[0].`);
>>>>>>> 0122cb28
			}

			this._verifyChainData(ctx, chainInfo);
			this._verifyChannelData(ctx, chainInfo);
			this._verifyChainValidators(chainInfo);
		}
	}

	private _verifyChainData(ctx: GenesisBlockExecuteContext, chainInfo: ChainInfo) {
		const validStatuses = [ChainStatus.REGISTERED, ChainStatus.ACTIVE, ChainStatus.TERMINATED];

		const { chainData } = chainInfo;

		// chainData.lastCertificate.timestamp < g.header.timestamp;
		if (chainData.lastCertificate.timestamp >= ctx.header.timestamp) {
			throw new Error(`chainData.lastCertificate.timestamp must be less than header.timestamp.`);
		}

		// chainData.name only uses the character set a-z0-9!@$&_.;
		if (!isValidName(chainData.name)) {
			throw new Error(`chainData.name only uses the character set ${validNameCharset}.`);
		}

		// chainData.status is in set {CHAIN_STATUS_REGISTERED, CHAIN_STATUS_ACTIVE, CHAIN_STATUS_TERMINATED}.
		if (!validStatuses.includes(chainData.status)) {
			throw new Error(`chainData.status must be one of ${validStatuses.join(', ')}`);
		}
	}

<<<<<<< HEAD
=======
	private _verifyChannelData(ctx: GenesisBlockExecuteContext, chainInfo: ChainInfo) {
		const mainchainTokenID = getMainchainTokenID(ctx.chainID);

		const { channelData } = chainInfo;

		// channelData.messageFeeTokenID == Token.getTokenIDLSK();
		if (!channelData.messageFeeTokenID.equals(mainchainTokenID)) {
			throw new Error(`channelData.messageFeeTokenID is not equal to Token.getTokenIDLSK().`);
		}

		// channelData.minReturnFeePerByte == MIN_RETURN_FEE_PER_BYTE_LSK.
		if (channelData.minReturnFeePerByte !== MIN_RETURN_FEE_PER_BYTE_BEDDOWS) {
			throw new Error(
				`channelData.minReturnFeePerByte is not equal to MIN_RETURN_FEE_PER_BYTE_BEDDOWS.`,
			);
		}
	}

	private _verifyChainValidators(chainInfo: ChainInfo) {
		const { chainValidators, chainData } = chainInfo;
		const { activeValidators, certificateThreshold } = chainValidators;

		// activeValidators must be ordered lexicographically by blsKey property
		const sortedByBlsKeys = [...activeValidators].sort((a, b) => a.blsKey.compare(b.blsKey));
		for (let i = 0; i < activeValidators.length; i += 1) {
			if (!activeValidators[i].blsKey.equals(sortedByBlsKeys[i].blsKey)) {
				throw new Error('activeValidators must be ordered lexicographically by blsKey property.');
			}
		}

		// all blsKey properties must be pairwise distinct
		const blsKeys = activeValidators.map(v => v.blsKey);
		if (!bufferArrayUniqueItems(blsKeys)) {
			throw new Error(`All blsKey properties must be pairwise distinct.`);
		}

		// for each validator in activeValidators, validator.bftWeight > 0 must hold
		if (activeValidators.filter(v => v.bftWeight <= 0).length > 0) {
			throw new Error(`validator.bftWeight must be > 0.`);
		}

		// let totalWeight be the sum of the bftWeight property of every element in activeValidators.
		// Then totalWeight has to be less than or equal to MAX_UINT64
		const totalWeight = activeValidators.reduce(
			(accumulator, v) => accumulator + v.bftWeight,
			BigInt(0),
		);
		if (totalWeight > MAX_UINT64) {
			throw new Error(`totalWeight has to be less than or equal to MAX_UINT64.`);
		}

		// check that totalWeight//3 + 1 <= certificateThreshold <= totalWeight, where // indicates integer division
		if (
			totalWeight / BigInt(3) + BigInt(1) > certificateThreshold ||
			certificateThreshold > totalWeight
		) {
			throw new Error('Invalid certificateThreshold input.');
		}

		// check that the corresponding validatorsHash stored in chainInfo.chainData.lastCertificate.validatorsHash
		// matches with the value computed from activeValidators and certificateThreshold
		const { validatorsHash } = chainData.lastCertificate;
		if (!validatorsHash.equals(computeValidatorsHash(activeValidators, certificateThreshold))) {
			throw new Error('Invalid validatorsHash from chainData.lastCertificate.');
		}
	}

>>>>>>> 0122cb28
	// https://github.com/LiskHQ/lips/blob/main/proposals/lip-0045.md#mainchain
	private _verifyTerminatedStateAccounts(
		chainInfos: ChainInfo[],
		terminatedStateAccounts: TerminatedStateAccountWithChainID[],
	) {
		for (const chainInfo of chainInfos) {
			const { chainID } = chainInfo;

			const filteredTerminatedStateAccounts = terminatedStateAccounts.filter(a =>
				a.chainID.equals(chainID),
			);
			if (terminatedStateAccounts.length > 0 && filteredTerminatedStateAccounts.length === 0) {
				throw new Error('there can not be a terminated account if there is no chain account');
			}
			if (filteredTerminatedStateAccounts.length > 0) {
				// For each entry chainInfo in chainInfos, chainInfo.chainData.status == CHAIN_STATUS_TERMINATED
				// if and only if a corresponding entry (i.e., with chainID == chainInfo.chainID) exists in terminatedStateAccounts.
				if (chainInfo.chainData.status !== ChainStatus.TERMINATED) {
					throw new Error(
						`chainInfo.chainData.status must be ${ChainStatus.TERMINATED} if chainInfo.chainID exists in terminatedStateAccounts.`,
					);
				}
			}
		}

		this._verifyTerminatedStateAccountsCommon(terminatedStateAccounts);

		// For each entry stateAccount in terminatedStateAccounts holds
		// stateAccount.stateRoot == chainData.lastCertificate.stateRoot,
		// stateAccount.mainchainStateRoot == EMPTY_HASH, and
		// stateAccount.initialized == True.
		// Here chainData is the corresponding entry (i.e., with chainID == stateAccount.chainID) in chainInfos.
		for (const chainInfo of chainInfos) {
			const stateAccount = terminatedStateAccounts.find(a =>
				a.chainID.equals(chainInfo.chainID),
			)?.terminatedStateAccount;
			if (stateAccount) {
				if (!stateAccount.stateRoot.equals(chainInfo.chainData.lastCertificate.stateRoot)) {
					throw new Error(
						"stateAccount.stateRoot doesn't match chainInfo.chainData.lastCertificate.stateRoot.",
					);
				}

				if (!stateAccount.mainchainStateRoot.equals(EMPTY_HASH)) {
					throw new Error(
						`stateAccount.mainchainStateRoot is not equal to ${EMPTY_HASH.toString('hex')}.`,
					);
				}

				if (!stateAccount.initialized) {
					throw new Error('stateAccount is not initialized.');
				}
			}
		}
	}

	// https://github.com/LiskHQ/lips/blob/main/proposals/lip-0045.md#mainchain
	private _verifyTerminatedOutboxAccounts(
		_chainInfos: ChainInfo[],
		terminatedStateAccounts: TerminatedStateAccountWithChainID[],
		terminatedOutboxAccounts: TerminatedOutboxAccountWithChainID[],
	) {
		// Each entry outboxAccount in terminatedOutboxAccounts has a unique outboxAccount.chainID
		const chainIDs = terminatedOutboxAccounts.map(a => a.chainID);
		if (!bufferArrayUniqueItems(chainIDs)) {
			throw new Error(`terminatedOutboxAccounts don't hold unique chainID.`);
		}

		// terminatedOutboxAccounts is ordered lexicographically by outboxAccount.chainID
		const sortedByChainID = [...terminatedOutboxAccounts].sort((a, b) =>
			a.chainID.compare(b.chainID),
		);
		for (let i = 0; i < terminatedOutboxAccounts.length; i += 1) {
			if (!terminatedOutboxAccounts[i].chainID.equals(sortedByChainID[i].chainID)) {
				throw new Error('terminatedOutboxAccounts must be ordered lexicographically by chainID.');
			}
		}

		// Furthermore, an entry outboxAccount in terminatedOutboxAccounts must have a corresponding entry
		// (i.e., with chainID == outboxAccount.chainID) in terminatedStateAccounts
		for (const outboxAccount of terminatedOutboxAccounts) {
			if (
				terminatedStateAccounts.find(a => a.chainID.equals(outboxAccount.chainID)) === undefined
			) {
				let msg = 'Each entry outboxAccount in terminatedOutboxAccounts must have a';
				msg += ' corresponding entry (with chainID == outboxAccount.chainID)';
				msg += ' in terminatedStateAccounts.';
				throw new Error(msg);
			}
		}
	}
}<|MERGE_RESOLUTION|>--- conflicted
+++ resolved
@@ -66,10 +66,6 @@
 import { CcmSentFailedEvent } from '../events/ccm_send_fail';
 import { InvalidRegistrationSignatureEvent } from '../events/invalid_registration_signature';
 import { GenesisBlockExecuteContext } from '../../../state_machine';
-<<<<<<< HEAD
-import { MODULE_NAME_INTEROPERABILITY, CHAIN_NAME_MAINCHAIN, EMPTY_HASH } from '../constants';
-import { getMainchainID, isValidName, validNameCharset } from '../utils';
-=======
 import {
 	MODULE_NAME_INTEROPERABILITY,
 	CHAIN_NAME_MAINCHAIN,
@@ -83,7 +79,6 @@
 	getMainchainTokenID,
 	computeValidatorsHash,
 } from '../utils';
->>>>>>> 0122cb28
 
 export class MainchainInteroperabilityModule extends BaseInteroperabilityModule {
 	public crossChainMethod = new MainchainCCMethod(this.stores, this.events);
@@ -342,20 +337,12 @@
 
 			// chainInfo.chainID != getMainchainID();
 			if (chainID.equals(mainchainID)) {
-<<<<<<< HEAD
 				throw new Error(`chainID must be not equal to ${mainchainID.toString('hex')}.`);
-=======
-				throw new Error(`chainID must not be equal to getMainchainID().`);
->>>>>>> 0122cb28
 			}
 
 			// - chainInfo.chainId[0] == getMainchainID()[0].
 			if (chainID[0] !== mainchainID[0]) {
-<<<<<<< HEAD
 				throw new Error(`chainID[0] doesn't match ${mainchainID[0]}.`);
-=======
-				throw new Error(`Network byte of chainID[0] doesn't match getMainchainID()[0].`);
->>>>>>> 0122cb28
 			}
 
 			this._verifyChainData(ctx, chainInfo);
@@ -385,8 +372,6 @@
 		}
 	}
 
-<<<<<<< HEAD
-=======
 	private _verifyChannelData(ctx: GenesisBlockExecuteContext, chainInfo: ChainInfo) {
 		const mainchainTokenID = getMainchainTokenID(ctx.chainID);
 
@@ -454,7 +439,6 @@
 		}
 	}
 
->>>>>>> 0122cb28
 	// https://github.com/LiskHQ/lips/blob/main/proposals/lip-0045.md#mainchain
 	private _verifyTerminatedStateAccounts(
 		chainInfos: ChainInfo[],
