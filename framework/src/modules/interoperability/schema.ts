/*
 * Copyright © 2022 Lisk Foundation
 *
 * See the LICENSE file at the top-level directory of this distribution
 * for licensing information.
 *
 * Unless otherwise agreed in a custom licensing agreement with the Lisk Foundation,
 * no part of this software, including this file, may be copied, modified,
 * propagated, or distributed except according to the terms contained in the
 * LICENSE file.
 *
 * Removal or modification of this copyright notice is prohibited.
 */

<<<<<<< HEAD
import { MAX_LENGTH_NAME, NUMBER_MAINCHAIN_VALIDATORS } from './constants';
=======
import { MAX_NUM_VALIDATORS, MAX_LENGTH_NAME } from './constants';
>>>>>>> 2c4591bf

export const channelSchema = {
	$id: 'modules/interoperability/channel',
	type: 'object',
	required: ['inbox', 'outbox', 'partnerChainOutboxRoot', 'messageFeeTokenID'],
	properties: {
		inbox: {
			type: 'object',
			fieldNumber: 1,
			required: ['appendPath', 'size', 'root'],
			properties: {
				appendPath: {
					type: 'array',
					items: {
						dataType: 'bytes',
					},
					fieldNumber: 1,
				},
				size: {
					dataType: 'uint32',
					fieldNumber: 2,
				},
				root: {
					dataType: 'bytes',
					fieldNumber: 3,
				},
			},
		},
		outbox: {
			type: 'object',
			fieldNumber: 2,
			required: ['appendPath', 'size', 'root'],
			properties: {
				appendPath: {
					type: 'array',
					items: {
						dataType: 'bytes',
					},
					fieldNumber: 1,
				},
				size: {
					dataType: 'uint32',
					fieldNumber: 2,
				},
				root: {
					dataType: 'bytes',
					fieldNumber: 3,
				},
			},
		},
		partnerChainOutboxRoot: {
			dataType: 'bytes',
			fieldNumber: 3,
		},
		messageFeeTokenID: {
			type: 'object',
			fieldNumber: 4,
			required: ['chainID', 'localID'],
			properties: {
				chainID: {
					dataType: 'uint32',
					fieldNumber: 1,
				},
				localID: {
					dataType: 'uint32',
					fieldNumber: 2,
				},
			},
		},
	},
};

export const chainAccountSchema = {
	$id: 'modules/interoperability/chainAccount',
	type: 'object',
	required: ['name', 'networkID', 'lastCertificate', 'status'],
	properties: {
		name: {
			dataType: 'string',
			fieldNumber: 1,
		},
		networkID: {
			dataType: 'bytes',
			fieldNumber: 2,
		},
		lastCertificate: {
			type: 'object',
			fieldNumber: 3,
			required: ['height', 'timestamp', 'stateRoot', 'validatorsHash'],
			properties: {
				height: {
					dataType: 'uint32',
					fieldNumber: 1,
				},
				timestamp: {
					dataType: 'uint32',
					fieldNumber: 2,
				},
				stateRoot: {
					dataType: 'bytes',
					fieldNumber: 3,
				},
				validatorsHash: {
					dataType: 'bytes',
					fieldNumber: 4,
				},
			},
		},
		status: {
			dataType: 'uint32',
			fieldNumber: 4,
		},
	},
};

export const ownChainAccountSchema = {
	$id: 'modules/interoperability/ownChainAccount',
	type: 'object',
	required: ['name', 'id', 'nonce'],
	properties: {
		name: {
			dataType: 'string',
			fieldNumber: 1,
		},
		id: {
			dataType: 'uint32',
			fieldNumber: 2,
		},
		nonce: {
			dataType: 'uint64',
			fieldNumber: 3,
		},
	},
};

export const outboxRootSchema = {
	$id: 'modules/interoperability/outbox',
	type: 'object',
	required: ['root'],
	properties: {
		root: {
			dataType: 'bytes',
			fieldNumber: 1,
		},
	},
};

export const ccmSchema = {
	$id: 'modules/interoperability/ccm',
	type: 'object',
	required: [
		'nonce',
		'moduleID',
		'crossChainCommandID',
		'sendingChainID',
		'receivingChainID',
		'fee',
		'status',
		'params',
	],
	properties: {
		nonce: {
			dataType: 'uint64',
			fieldNumber: 1,
		},
		moduleID: {
			dataType: 'uint32',
			fieldNumber: 2,
		},
		crossChainCommandID: {
			dataType: 'uint32',
			fieldNumber: 3,
		},
		sendingChainID: {
			dataType: 'uint32',
			fieldNumber: 4,
		},
		receivingChainID: {
			dataType: 'uint32',
			fieldNumber: 5,
		},
		fee: {
			dataType: 'uint64',
			fieldNumber: 6,
		},
		status: {
			dataType: 'uint32',
			fieldNumber: 7,
		},
		params: {
			dataType: 'bytes',
			fieldNumber: 8,
		},
	},
};

export const terminatedStateSchema = {
	$id: 'modules/interoperability/terminatedState',
	type: 'object',
	required: ['stateRoot'],
	properties: {
		stateRoot: {
			dataType: 'bytes',
			fieldNumber: 1,
		},
		mainchainStateRoot: {
			dataType: 'bytes',
			fieldNumber: 2,
		},
		initialized: {
			dataType: 'boolean',
			fieldNumber: 3,
		},
	},
};

export const terminatedOutboxSchema = {
	$id: 'modules/interoperability/terminatedOutbox',
	type: 'object',
	required: ['outboxRoot', 'outboxSize', 'partnerChainInboxSize'],
	properties: {
		outboxRoot: {
			dataType: 'bytes',
			fieldNumber: 1,
		},
		outboxSize: {
			dataType: 'uint32',
			fieldNumber: 2,
		},
		partnerChainInboxSize: {
			dataType: 'uint32',
			fieldNumber: 3,
		},
	},
};

export const sidechainRegParams = {
	$id: '/modules/interoperability/mainchain/sidechain_registration',
	type: 'object',
	required: ['name', 'genesisBlockID', 'initValidators', 'certificateThreshold'],
	properties: {
		name: {
			dataType: 'string',
			fieldNumber: 1,
			minLength: 1,
			maxLength: MAX_LENGTH_NAME,
		},
		genesisBlockID: {
			dataType: 'bytes',
			fieldNumber: 2,
		},
		initValidators: {
			type: 'array',
			fieldNumber: 3,
			items: {
				type: 'object',
				required: ['blsKey', 'bftWeight'],
				properties: {
					blsKey: {
						dataType: 'bytes',
						fieldNumber: 1,
						minLength: 48,
						maxLength: 48,
					},
					bftWeight: {
						dataType: 'uint64',
						fieldNumber: 2,
					},
				},
			},
			minItems: 1,
			maxItems: MAX_NUM_VALIDATORS,
		},
		certificateThreshold: {
			dataType: 'uint64',
			fieldNumber: 4,
		},
	},
};

export const mainchainRegParams = {
	$id: '/modules/interoperability/sidechain/mainchain_registration',
	type: 'object',
	required: ['ownChainID', 'ownName', 'mainchainValidators', 'signature', 'aggregationBits'],
	properties: {
		ownChainID: {
			dataType: 'uint32',
			fieldNumber: 1,
		},
		ownName: {
			dataType: 'string',
			fieldNumber: 2,
			minLength: 1,
			maxLength: MAX_LENGTH_NAME,
		},
		mainchainValidators: {
			type: 'array',
			fieldNumber: 3,
			items: {
				type: 'object',
				required: ['blsKey', 'bftWeight'],
				properties: {
					blsKey: {
						dataType: 'bytes',
						fieldNumber: 1,
						minLength: 48,
						maxLength: 48,
					},
					bftWeight: {
						dataType: 'uint64',
						fieldNumber: 2,
					},
				},
			},
			minItems: NUMBER_MAINCHAIN_VALIDATORS,
			maxItems: NUMBER_MAINCHAIN_VALIDATORS,
		},
		signature: {
			dataType: 'bytes',
			fieldNumber: 4,
		},
		aggregationBits: {
			dataType: 'bytes',
			fieldNumber: 5,
		},
	},
};

export const crossChainUpdateTransactionParams = {
	$id: '/modules/interoperability/ccu',
	type: 'object',
	required: [
		'sendingChainID',
		'certificate',
		'activeValidatorsUpdate',
		'newCertificateThreshold',
		'inboxUpdate',
	],
	properties: {
		sendingChainID: {
			dataType: 'uint32',
			fieldNumber: 1,
		},
		certificate: {
			dataType: 'bytes',
			fieldNumber: 2,
		},
		activeValidatorsUpdate: {
			type: 'array',
			fieldNumber: 3,
			items: {
				type: 'object',
				required: ['blsKey', 'bftWeight'],
				properties: {
					blsKey: {
						dataType: 'bytes',
						fieldNumber: 1,
					},
					bftWeight: {
						dataType: 'uint64',
						fieldNumber: 2,
					},
				},
			},
		},
		newCertificateThreshold: {
			dataType: 'uint64',
			fieldNumber: 4,
		},
		inboxUpdate: {
			type: 'object',
			fieldNumber: 5,
			required: ['crossChainMessages', 'messageWitness', 'outboxRootWitness'],
			properties: {
				crossChainMessages: {
					type: 'array',
					fieldNumber: 1,
					items: { dataType: 'bytes' },
				},
				messageWitness: {
					type: 'object',
					fieldNumber: 2,
					required: ['partnerChainOutboxSize', 'siblingHashes'],
					properties: {
						partnerChainOutboxSize: {
							dataType: 'uint64',
							fieldNumber: 1,
						},
						siblingHashes: {
							type: 'array',
							fieldNumber: 2,
							items: { dataType: 'bytes' },
						},
					},
				},
				outboxRootWitness: {
					type: 'object',
					fieldNumber: 3,
					required: ['bitmap', 'siblingHashes'],
					properties: {
						bitmap: {
							dataType: 'bytes',
							fieldNumber: 1,
						},
						siblingHashes: {
							type: 'array',
							fieldNumber: 2,
							items: { dataType: 'bytes' },
						},
					},
				},
			},
		},
	},
};

// Cross chain commands schemas
export const registrationCCMParamsSchema = {
	$id: 'modules/interoperability/ccCommand/registration',
	type: 'object',
	required: ['networkID', 'name', 'messageFeeTokenID'],
	properties: {
		networkID: {
			dataType: 'bytes',
			fieldNumber: 1,
		},
		name: {
			dataType: 'string',
			fieldNumber: 2,
		},
		messageFeeTokenID: {
			type: 'object',
			fieldNumber: 3,
			required: ['chainID', 'localID'],
			properties: {
				chainID: {
					dataType: 'uint32',
					fieldNumber: 1,
				},
				localID: {
					dataType: 'uint32',
					fieldNumber: 2,
				},
			},
		},
	},
};

export const channelTerminatedCCMParamsSchema = {
	$id: 'modules/interoperability/ccCommand/channelTerminated',
	type: 'object',
	properties: {},
};

export const sidechainTerminatedCCMParamsSchema = {
	$id: 'modules/interoperability/ccCommand/sidechainTerminated',
	type: 'object',
	required: ['chainID', 'stateRoot'],
	properties: {
		chainID: {
			dataType: 'uint32',
			fieldNumber: 1,
		},
		stateRoot: {
			dataType: 'bytes',
			fieldNumber: 2,
		},
	},
};

export const nameSchema = {
	$id: 'modules/interoperability/name',
	type: 'object',
	required: ['name'],
	properties: {
		name: {
			dataType: 'string',
			fieldNumber: 1,
			minLength: 1,
			maxLength: MAX_LENGTH_NAME,
		},
	},
};

<<<<<<< HEAD
export const chainIDSchema = {
	$id: 'modules/interoperability/name',
	type: 'object',
	required: ['ID'],
	properties: {
		ID: {
=======
// Note: Changed to lower-case `id` as ajv requires it
export const chainIDSchema = {
	$id: 'modules/interoperability/chainId',
	type: 'object',
	required: ['id'],
	properties: {
		id: {
>>>>>>> 2c4591bf
			dataType: 'uint32',
			fieldNumber: 1,
		},
	},
};

export const validatorsSchema = {
	$id: 'modules/interoperability/validators',
	type: 'object',
	required: ['activeValidators', 'certificateThreshold'],
	properties: {
		activeValidators: {
			type: 'array',
			fieldNumber: 1,
			items: {
				type: 'object',
				required: ['blsKey', 'bftWeight'],
				properties: {
					blsKey: {
						dataType: 'bytes',
						fieldNumber: 1,
						minLength: 48,
						maxLength: 48,
					},
					bftWeight: {
						dataType: 'uint64',
						fieldNumber: 2,
					},
				},
			},
		},
		certificateThreshold: {
			dataType: 'uint64',
			fieldNumber: 2,
		},
	},
};

export const validatorsHashInputSchema = {
	$id: 'modules/interoperability/validatorsHashInput',
	type: 'object',
	required: ['activeValidators', 'certificateThreshold'],
	properties: {
		activeValidators: {
			type: 'array',
			fieldNumber: 1,
			items: {
				type: 'object',
				required: ['blsKey', 'bftWeight'],
				properties: {
					blsKey: { dataType: 'bytes', fieldNumber: 1 },
					bftWeight: { dataType: 'uint64', fieldNumber: 2 },
				},
			},
		},
		certificateThreshold: { dataType: 'uint64', fieldNumber: 2 },
	},
<<<<<<< HEAD
};

export const registrationSignatureMessageSchema = {
	$id: '/modules/interoperability/sidechain/registration_signature_message',
	type: 'object',
	required: ['ownChainID', 'ownName', 'mainchainValidators'],
	properties: {
		ownChainID: {
			dataType: 'uint32',
			fieldNumber: 1,
		},
		ownName: {
			dataType: 'string',
			fieldNumber: 2,
			minLength: 1,
			maxLength: MAX_LENGTH_NAME,
		},
		mainchainValidators: {
			type: 'array',
			fieldNumber: 3,
			items: {
				type: 'object',
				required: ['blsKey', 'bftWeight'],
				properties: {
					blsKey: {
						dataType: 'bytes',
						fieldNumber: 1,
						minLength: 48,
						maxLength: 48,
					},
					bftWeight: {
						dataType: 'uint64',
						fieldNumber: 2,
					},
				},
			},
			minItems: NUMBER_MAINCHAIN_VALIDATORS,
			maxItems: NUMBER_MAINCHAIN_VALIDATORS,
		},
	},
=======
>>>>>>> 2c4591bf
};<|MERGE_RESOLUTION|>--- conflicted
+++ resolved
@@ -12,11 +12,7 @@
  * Removal or modification of this copyright notice is prohibited.
  */
 
-<<<<<<< HEAD
-import { MAX_LENGTH_NAME, NUMBER_MAINCHAIN_VALIDATORS } from './constants';
-=======
-import { MAX_NUM_VALIDATORS, MAX_LENGTH_NAME } from './constants';
->>>>>>> 2c4591bf
+import { MAX_LENGTH_NAME, NUMBER_MAINCHAIN_VALIDATORS, MAX_NUM_VALIDATORS } from './constants';
 
 export const channelSchema = {
 	$id: 'modules/interoperability/channel',
@@ -501,14 +497,6 @@
 	},
 };
 
-<<<<<<< HEAD
-export const chainIDSchema = {
-	$id: 'modules/interoperability/name',
-	type: 'object',
-	required: ['ID'],
-	properties: {
-		ID: {
-=======
 // Note: Changed to lower-case `id` as ajv requires it
 export const chainIDSchema = {
 	$id: 'modules/interoperability/chainId',
@@ -516,7 +504,6 @@
 	required: ['id'],
 	properties: {
 		id: {
->>>>>>> 2c4591bf
 			dataType: 'uint32',
 			fieldNumber: 1,
 		},
@@ -574,7 +561,6 @@
 		},
 		certificateThreshold: { dataType: 'uint64', fieldNumber: 2 },
 	},
-<<<<<<< HEAD
 };
 
 export const registrationSignatureMessageSchema = {
@@ -615,6 +601,4 @@
 			maxItems: NUMBER_MAINCHAIN_VALIDATORS,
 		},
 	},
-=======
->>>>>>> 2c4591bf
 };