--- conflicted
+++ resolved
@@ -13,201 +13,6 @@
  */
 
 import { MAX_LENGTH_NAME, NUMBER_MAINCHAIN_VALIDATORS, MAX_NUM_VALIDATORS } from './constants';
-<<<<<<< HEAD
-
-export const channelSchema = {
-	$id: '/modules/interoperability/channel',
-	type: 'object',
-	required: ['inbox', 'outbox', 'partnerChainOutboxRoot', 'messageFeeTokenID'],
-	properties: {
-		inbox: {
-			type: 'object',
-			fieldNumber: 1,
-			required: ['appendPath', 'size', 'root'],
-			properties: {
-				appendPath: {
-					type: 'array',
-					items: {
-						dataType: 'bytes',
-					},
-					fieldNumber: 1,
-				},
-				size: {
-					dataType: 'uint32',
-					fieldNumber: 2,
-				},
-				root: {
-					dataType: 'bytes',
-					fieldNumber: 3,
-				},
-			},
-		},
-		outbox: {
-			type: 'object',
-			fieldNumber: 2,
-			required: ['appendPath', 'size', 'root'],
-			properties: {
-				appendPath: {
-					type: 'array',
-					items: {
-						dataType: 'bytes',
-					},
-					fieldNumber: 1,
-				},
-				size: {
-					dataType: 'uint32',
-					fieldNumber: 2,
-				},
-				root: {
-					dataType: 'bytes',
-					fieldNumber: 3,
-				},
-			},
-		},
-		partnerChainOutboxRoot: {
-			dataType: 'bytes',
-			fieldNumber: 3,
-		},
-		messageFeeTokenID: {
-			type: 'object',
-			fieldNumber: 4,
-			required: ['chainID', 'localID'],
-			properties: {
-				chainID: {
-					dataType: 'bytes',
-					fieldNumber: 1,
-				},
-				localID: {
-					dataType: 'bytes',
-					fieldNumber: 2,
-				},
-			},
-		},
-	},
-};
-
-const chainAccountJSONSchema = {
-	type: 'object',
-	required: ['name', 'networkID', 'lastCertificate', 'status'],
-	properties: {
-		name: {
-			dataType: 'string',
-			fieldNumber: 1,
-		},
-		networkID: {
-			dataType: 'bytes',
-			fieldNumber: 2,
-		},
-		lastCertificate: {
-			type: 'object',
-			fieldNumber: 3,
-			required: ['height', 'timestamp', 'stateRoot', 'validatorsHash'],
-			properties: {
-				height: {
-					dataType: 'uint32',
-					fieldNumber: 1,
-				},
-				timestamp: {
-					dataType: 'uint32',
-					fieldNumber: 2,
-				},
-				stateRoot: {
-					dataType: 'bytes',
-					fieldNumber: 3,
-				},
-				validatorsHash: {
-					dataType: 'bytes',
-					fieldNumber: 4,
-				},
-			},
-		},
-		status: {
-			dataType: 'uint32',
-			fieldNumber: 4,
-		},
-	},
-};
-export const chainAccountSchema = {
-	$id: '/modules/interoperability/chainAccount',
-	...chainAccountJSONSchema,
-};
-
-export const allChainAccountsSchema = {
-	$id: '/modules/interoperability/allChainAccounts',
-	type: 'object',
-	required: ['chains'],
-	properties: {
-		chains: {
-			type: 'array',
-			items: chainAccountJSONSchema,
-		},
-	},
-};
-
-export const chainValidatorsSchema = {
-	$id: '/modules/interoperability/chainValidators',
-	type: 'object',
-	required: ['activeValidators', 'certificateThreshold'],
-	properties: {
-		activeValidators: {
-			type: 'array',
-			fieldNumber: 1,
-			items: {
-				type: 'object',
-				required: ['blsKey', 'bftWeight'],
-				properties: {
-					blsKey: {
-						dataType: 'bytes',
-						fieldNumber: 1,
-						minLength: 48,
-						maxLength: 48,
-					},
-					bftWeight: {
-						dataType: 'uint64',
-						fieldNumber: 2,
-					},
-				},
-			},
-		},
-		certificateThreshold: {
-			dataType: 'uint64',
-			fieldNumber: 2,
-		},
-	},
-};
-
-export const ownChainAccountSchema = {
-	$id: '/modules/interoperability/ownChainAccount',
-	type: 'object',
-	required: ['name', 'id', 'nonce'],
-	properties: {
-		name: {
-			dataType: 'string',
-			fieldNumber: 1,
-		},
-		id: {
-			dataType: 'bytes',
-			fieldNumber: 2,
-		},
-		nonce: {
-			dataType: 'uint64',
-			fieldNumber: 3,
-		},
-	},
-};
-
-export const outboxRootSchema = {
-	$id: '/modules/interoperability/outbox',
-	type: 'object',
-	required: ['root'],
-	properties: {
-		root: {
-			dataType: 'bytes',
-			fieldNumber: 1,
-		},
-	},
-};
-=======
 import { chainAccountSchema } from './stores/chain_account';
 import { chainValidatorsSchema } from './stores/chain_validators';
 import { channelSchema } from './stores/channel_data';
@@ -215,7 +20,6 @@
 import { ownChainAccountSchema } from './stores/own_chain_account';
 import { terminatedOutboxSchema } from './stores/terminated_outbox';
 import { terminatedStateSchema } from './stores/terminated_state';
->>>>>>> 3af5365c
 
 export const ccmSchema = {
 	$id: '/modules/interoperability/ccm',
