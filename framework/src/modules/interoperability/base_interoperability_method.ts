--- conflicted
+++ resolved
@@ -19,29 +19,20 @@
 import { ChainAccount, ChainAccountStore } from './stores/chain_account';
 import { CCMsg, TerminateChainContext } from './types';
 import { BaseInteroperabilityInternalMethod } from './base_interoperability_internal_methods';
-<<<<<<< HEAD
-import { EMPTY_BYTES, MAX_RESERVED_ERROR_STATUS, EMPTY_FEE_ADDRESS } from './constants';
-=======
 import {
 	EMPTY_BYTES,
-	MAINCHAIN_ID_BUFFER,
 	MAX_RESERVED_ERROR_STATUS,
 	EMPTY_FEE_ADDRESS,
 	MODULE_NAME_INTEROPERABILITY,
 	CROSS_CHAIN_COMMAND_CHANNEL_TERMINATED,
 	CCMStatusCode,
 } from './constants';
->>>>>>> 6be19a8b
 import { TokenMethod } from '../token';
 import { OwnChainAccountStore } from './stores/own_chain_account';
 import { ChannelDataStore } from './stores/channel_data';
 import { TerminatedStateStore } from './stores/terminated_state';
 import { TerminatedOutboxStore } from './stores/terminated_outbox';
-<<<<<<< HEAD
-import { CCMsg } from './types';
 import { getMainchainID } from './utils';
-=======
->>>>>>> 6be19a8b
 
 export abstract class BaseInteroperabilityMethod<
 	T extends BaseInteroperabilityInternalMethod
