/*
 * Copyright © 2022 Lisk Foundation
 *
 * See the LICENSE file at the top-level directory of this distribution
 * for licensing information.
 *
 * Unless otherwise agreed in a custom licensing agreement with the Lisk Foundation,
 * no part of this software, including this file, may be copied, modified,
 * propagated, or distributed except according to the terms contained in the
 * LICENSE file.
 *
 * Removal or modification of this copyright notice is prohibited.
 */

import { utils } from '@liskhq/lisk-cryptography';

export const MODULE_NAME_INTEROPERABILITY = 'interoperability';

// General constants
export const CHAIN_NAME_MAINCHAIN = 'lisk_mainchain';
export const MAX_RESERVED_ERROR_STATUS = 63;
export const BLS_PUBLIC_KEY_LENGTH = 48;
export const BLS_SIGNATURE_LENGTH = 96;
export const SMT_KEY_LENGTH = 38;
export const NUMBER_ACTIVE_VALIDATORS_MAINCHAIN = 101;
export const MESSAGE_TAG_CHAIN_REG = 'LSK_CHAIN_REGISTRATION_';
export const LIVENESS_LIMIT = 2592000; // 30*24*3600
export const MAX_CCM_SIZE = 10240;
export const EMPTY_FEE_ADDRESS = Buffer.alloc(0);
export const EMPTY_BYTES = Buffer.alloc(0);
export const EMPTY_HASH = utils.hash(EMPTY_BYTES);
export const CHAIN_REGISTRATION_FEE = BigInt(1000000000);
export const MAX_NUM_VALIDATORS = 199;
export const MAX_LENGTH_NAME = 40;
export const MAX_UINT32 = 4294967295;
export const MAX_UINT64 = BigInt('18446744073709551615'); // BigInt((2 ** 64) - 1) - 1
export const MESSAGE_TAG_CERTIFICATE = 'LSK_CE_';
export const MIN_CHAIN_NAME_LENGTH = 1;
export const MAX_CHAIN_NAME_LENGTH = 32;
export const HASH_LENGTH = 32;
export const MIN_MODULE_NAME_LENGTH = 1;
export const MAX_MODULE_NAME_LENGTH = 32;
export const MIN_CROSS_CHAIN_COMMAND_NAME_LENGTH = 1;
export const MAX_CROSS_CHAIN_COMMAND_NAME_LENGTH = 32;
export const CHAIN_ID_LENGTH = 4;
<<<<<<< HEAD
=======
// Value is in beddows
>>>>>>> 265246e6
export const MIN_RETURN_FEE_PER_BYTE_LSK = BigInt(1000);

// Custom prefix for all the stores for interoperability.
// It is hash('interoperability').slice(0, 4) but without changing the first byte unlike default store prefix
export const STORE_PREFIX = Buffer.from([0x83, 0xed, 0x0d, 0x25]);

// Cross chain command names
export const CROSS_CHAIN_COMMAND_NAME_REGISTRATION = 'registration';
export const CROSS_CHAIN_COMMAND_NAME_CHANNEL_TERMINATED = 'channelTerminated';
export const CROSS_CHAIN_COMMAND_NAME_SIDECHAIN_TERMINATED = 'sidechainTerminated';

// Cross chain commands
export const CROSS_CHAIN_COMMAND_CHANNEL_TERMINATED = 'channelTerminated';

export const enum CCMStatusCode {
	// Value of status of a new CCM which is not a response due do an error
	OK = 0,
	// Value of status of returned CCM due to error: channel unavailable
	CHANNEL_UNAVAILABLE = 1,
	// Value of status of returned CCM due to error: module not supported
	MODULE_NOT_SUPPORTED = 2,
	// Value of status of returned CCM due to error: cross-chain command not supported
	CROSS_CHAIN_COMMAND_NOT_SUPPORTED = 3,
	// Value of status of returned CCM due to error: failed ccm execution
	FAILED_CCM = 4,
	// Value of status of CCM that have been recovered with a message recovery command
	RECOVERED = 5,
}

export const CROSS_CHAIN_COMMAND_REGISTRATION = 'crossChainCommandRegistration';
export const CCM_SENT_STATUS_SUCCESS = 0;

// Commands
export const COMMAND_NAME_SIDECHAIN_REG = 'registerSidechain';
export const COMMAND_NAME_MAINCHAIN_REG = 'registerMainchain';
export const COMMAND_NAME_STATE_RECOVERY = 'recoverState';
export const COMMAND_NAME_MESSAGE_RECOVERY = 'recoverMessage';
export const COMMAND_NAME_STATE_RECOVERY_INIT = 'initializeStateRecovery';
export const COMMAND_NAME_LIVENESS_TERMINATION = 'terminateSidechainForLiveness';

// Events
export const EVENT_NAME_CHAIN_ACCOUNT_UPDATED = 'chainAccountUpdated';
export const EVENT_NAME_CCM_PROCESSED = 'ccmProcessed';
export const EVENT_NAME_CCM_SEND_SUCCESS = 'ccmSendSucess';

export const CONTEXT_STORE_KEY_CCM_PROCESSING = 'CONTEXT_STORE_KEY_CCM_PROCESSING';

// https://github.com/LiskHQ/lips/blob/main/proposals/lip-0045.md#empty-cross-chain-message
export const EmptyCCM = {
	module: '',
	crossChainCommand: '',
	nonce: BigInt(0),
	fee: BigInt(0),
	sendingChainID: EMPTY_BYTES,
	receivingChainID: EMPTY_BYTES,
	params: EMPTY_BYTES,
	status: 0,
};<|MERGE_RESOLUTION|>--- conflicted
+++ resolved
@@ -43,11 +43,8 @@
 export const MIN_CROSS_CHAIN_COMMAND_NAME_LENGTH = 1;
 export const MAX_CROSS_CHAIN_COMMAND_NAME_LENGTH = 32;
 export const CHAIN_ID_LENGTH = 4;
-<<<<<<< HEAD
-=======
 // Value is in beddows
->>>>>>> 265246e6
-export const MIN_RETURN_FEE_PER_BYTE_LSK = BigInt(1000);
+export const MIN_RETURN_FEE_PER_BYTE_BEDDOWS = BigInt(1000);
 
 // Custom prefix for all the stores for interoperability.
 // It is hash('interoperability').slice(0, 4) but without changing the first byte unlike default store prefix
