--- conflicted
+++ resolved
@@ -37,9 +37,6 @@
 export const CHAIN_REGISTERED = 0;
 export const CHAIN_ACTIVE = 1;
 export const CHAIN_TERMINATED = 2;
-<<<<<<< HEAD
-export const EMPTY_BYTES = Buffer.alloc(0);
-=======
 
 // Cross chain commands
 export const CROSS_CHAIN_COMMAND_ID_REGISTRATION = 0;
@@ -49,5 +46,4 @@
 export const CCM_STATUS_MODULE_NOT_SUPPORTED = 1;
 export const CCM_STATUS_CROSS_CHAIN_COMMAND_NOT_SUPPORTED = 2;
 export const CCM_STATUS_CHANNEL_UNAVAILABLE = 3;
-export const CCM_STATUS_RECOVERED = 4;
->>>>>>> 14287fc3
+export const CCM_STATUS_RECOVERED = 4;