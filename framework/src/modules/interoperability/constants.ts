--- conflicted
+++ resolved
@@ -39,7 +39,6 @@
 export const CHAIN_TERMINATED = 2;
 
 // Cross chain commands
-<<<<<<< HEAD
 export const CROSS_CHAIN_COMMAND_ID_REGISTRATION = 0;
 export const CROSS_CHAIN_COMMAND_ID_CHANNEL_TERMINATED = 1;
 export const CROSS_CHAIN_COMMAND_ID_SIDECHAIN_TERMINATED = 2;
@@ -47,8 +46,4 @@
 export const CCM_STATUS_MODULE_NOT_SUPPORTED = 1;
 export const CCM_STATUS_CROSS_CHAIN_COMMAND_NOT_SUPPORTED = 2;
 export const CCM_STATUS_CHANNEL_UNAVAILABLE = 3;
-export const CCM_STATUS_RECOVERED = 4;
-=======
-export const CROSS_CHAIN_COMMAND_ID_CHANNEL_TERMINATED = 1;
-export const CCM_STATUS_OK = 0;
->>>>>>> 9e18d6e0
+export const CCM_STATUS_RECOVERED = 4;