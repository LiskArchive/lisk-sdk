/*
 * Copyright © 2022 Lisk Foundation
 *
 * See the LICENSE file at the top-level directory of this distribution
 * for licensing information.
 *
 * Unless otherwise agreed in a custom licensing agreement with the Lisk Foundation,
 * no part of this software, including this file, may be copied, modified,
 * propagated, or distributed except according to the terms contained in the
 * LICENSE file.
 *
 * Removal or modification of this copyright notice is prohibited.
 */

import { codec } from '@liskhq/lisk-codec';
import { utils } from '@liskhq/lisk-cryptography';
import { regularMerkleTree } from '@liskhq/lisk-tree';
import { objects } from '@liskhq/lisk-utils';
import {
	CCM_STATUS_OK,
	EMPTY_BYTES,
	MAINCHAIN_ID,
	CHAIN_TERMINATED,
	EMPTY_FEE_ADDRESS,
	CROSS_CHAIN_COMMAND_NAME_CHANNEL_TERMINATED,
	MODULE_NAME_INTEROPERABILITY,
} from './constants';
import { ccmSchema } from './schemas';
import {
	CCMsg,
	SendInternalContext,
	TerminateChainContext,
	CreateTerminatedStateAccountContext,
	CrossChainUpdateTransactionParams,
} from './types';
<<<<<<< HEAD
import { getIDAsKeyForStore } from './utils';
=======
import { computeValidatorsHash, getIDAsKeyForStore } from './utils';
>>>>>>> 7d8c1726
import { BaseInteroperableMethod } from './base_interoperable_method';
import { ImmutableStoreGetter, StoreGetter } from '../base_store';
import { NamedRegistry } from '../named_registry';
import { OwnChainAccountStore } from './stores/own_chain_account';
import { ChannelDataStore } from './stores/channel_data';
import { OutboxRootStore } from './stores/outbox_root';
import { TerminatedStateAccount, TerminatedStateStore } from './stores/terminated_state';
import { ChainAccountStore } from './stores/chain_account';
import { TerminatedOutboxAccount, TerminatedOutboxStore } from './stores/terminated_outbox';
import { ChainAccountUpdatedEvent } from './events/chain_account_updated';
import { TerminatedStateCreatedEvent } from './events/terminated_state_created';
import { BaseInternalMethod } from '../BaseInternalMethod';
import { MethodContext, ImmutableMethodContext } from '../../state_machine';
import { ChainValidatorsStore, updateActiveValidators } from './stores/chain_validators';
import { certificateSchema } from '../../engine/consensus/certificate_generation/schema';
import { Certificate } from '../../engine/consensus/certificate_generation/types';

export abstract class BaseInteroperabilityInternalMethod extends BaseInternalMethod {
	public readonly context: StoreGetter;
	protected readonly interoperableModuleMethods = new Map<string, BaseInteroperableMethod>();

	public constructor(
		stores: NamedRegistry,
		events: NamedRegistry,
		context: StoreGetter | ImmutableStoreGetter,
		interoperableModuleMethods: Map<string, BaseInteroperableMethod>,
	) {
		super(stores, events);
		this.context = context as StoreGetter;
		this.interoperableModuleMethods = interoperableModuleMethods;
	}

	public async appendToInboxTree(chainID: Buffer, appendData: Buffer) {
		const channelSubstore = this.stores.get(ChannelDataStore);
		const channel = await channelSubstore.get(this.context, chainID);
		const updatedInbox = regularMerkleTree.calculateMerkleRoot({
			value: utils.hash(appendData),
			appendPath: channel.inbox.appendPath,
			size: channel.inbox.size,
		});
		await channelSubstore.set(this.context, chainID, {
			...channel,
			inbox: updatedInbox,
		});
	}

	public async appendToOutboxTree(chainID: Buffer, appendData: Buffer) {
		const channelSubstore = this.stores.get(ChannelDataStore);
		const channel = await channelSubstore.get(this.context, chainID);
		const updatedOutbox = regularMerkleTree.calculateMerkleRoot({
			value: utils.hash(appendData),
			appendPath: channel.outbox.appendPath,
			size: channel.outbox.size,
		});
		await channelSubstore.set(this.context, chainID, {
			...channel,
			outbox: updatedOutbox,
		});
	}

	public async addToOutbox(chainID: Buffer, ccm: CCMsg) {
		const serializedMessage = codec.encode(ccmSchema, ccm);
		await this.appendToOutboxTree(chainID, serializedMessage);

		const channelSubstore = this.stores.get(ChannelDataStore);
		const channel = await channelSubstore.get(this.context, chainID);

		const outboxRootSubstore = this.stores.get(OutboxRootStore);
		await outboxRootSubstore.set(this.context, chainID, channel.outbox);
	}

	public async createTerminatedOutboxAccount(
		chainID: Buffer,
		outboxRoot: Buffer,
		outboxSize: number,
		partnerChainInboxSize: number,
	): Promise<void> {
		const terminatedOutboxSubstore = this.stores.get(TerminatedOutboxStore);

		const terminatedOutbox = {
			outboxRoot,
			outboxSize,
			partnerChainInboxSize,
		};

		await terminatedOutboxSubstore.set(this.context, chainID, terminatedOutbox);
	}

	public async setTerminatedOutboxAccount(
		chainID: Buffer,
		params: Partial<TerminatedOutboxAccount>,
	): Promise<boolean> {
		// Passed params is empty, no need to call this method
		if (Object.keys(params).length === 0) {
			return false;
		}
		const terminatedOutboxSubstore = this.stores.get(TerminatedOutboxStore);

		const doesOutboxExist = await terminatedOutboxSubstore.has(this.context, chainID);

		if (!doesOutboxExist) {
			return false;
		}

		const account = await terminatedOutboxSubstore.get(this.context, chainID);

		const terminatedOutbox = {
			...account,
			...params,
		};

		await terminatedOutboxSubstore.set(this.context, chainID, terminatedOutbox);

		return true;
	}

	public async getTerminatedOutboxAccount(chainID: Buffer) {
		const terminatedOutboxSubstore = this.stores.get(TerminatedOutboxStore);

		return terminatedOutboxSubstore.get(this.context, chainID);
	}

	public async createTerminatedStateAccount(
		context: CreateTerminatedStateAccountContext,
		chainID: Buffer,
		stateRoot?: Buffer,
	): Promise<void> {
		const chainSubstore = this.stores.get(ChainAccountStore);
		let terminatedState: TerminatedStateAccount;

		const chainAccountExists = await chainSubstore.has(this.context, chainID);
		if (chainAccountExists) {
			const chainAccount = await chainSubstore.get(this.context, chainID);
			await chainSubstore.set(this.context, chainID, {
				...chainAccount,
				status: CHAIN_TERMINATED,
			});
			const outboxRootSubstore = this.stores.get(OutboxRootStore);
			await outboxRootSubstore.del(this.context, chainID);

			terminatedState = {
				stateRoot: stateRoot ?? chainAccount.lastCertificate.stateRoot,
				mainchainStateRoot: EMPTY_BYTES,
				initialized: true,
			};
			this.events
				.get(ChainAccountUpdatedEvent)
				.log({ eventQueue: context.eventQueue }, chainID, chainAccount);
		} else {
			// Processing on the mainchain
			const ownChainAccount = await this.stores
				.get(OwnChainAccountStore)
				.get(this.context, EMPTY_BYTES);
			if (ownChainAccount.chainID.equals(getIDAsKeyForStore(MAINCHAIN_ID))) {
				// If the account does not exist on the mainchain, the input chainID is invalid.
				throw new Error('Chain to be terminated is not valid.');
			}

			const mainchainAccount = await chainSubstore.get(
				this.context,
				getIDAsKeyForStore(MAINCHAIN_ID),
			);
			// State root is not available, set it to empty bytes temporarily.
			// This should only happen on a sidechain.
			terminatedState = {
				stateRoot: EMPTY_BYTES,
				mainchainStateRoot: mainchainAccount.lastCertificate.stateRoot,
				initialized: false,
			};
		}

		const terminatedStateSubstore = this.stores.get(TerminatedStateStore);
		await terminatedStateSubstore.set(this.context, chainID, terminatedState);
		this.events
			.get(TerminatedStateCreatedEvent)
			.log({ eventQueue: context.eventQueue }, chainID, terminatedState);
	}

	public async terminateChainInternal(
		chainID: Buffer,
		terminateChainContext: TerminateChainContext,
	): Promise<void> {
		const terminatedStateSubstore = this.stores.get(TerminatedStateStore);
		const terminatedStateExists = await terminatedStateSubstore.has(terminateChainContext, chainID);

		// Chain was already terminated, do nothing.
		if (terminatedStateExists) {
			return;
		}

		await this.sendInternal({
			module: MODULE_NAME_INTEROPERABILITY,
			crossChainCommand: CROSS_CHAIN_COMMAND_NAME_CHANNEL_TERMINATED,
			receivingChainID: chainID,
			fee: BigInt(0),
			status: CCM_STATUS_OK,
			params: EMPTY_BYTES,
			eventQueue: terminateChainContext.eventQueue,
			feeAddress: EMPTY_FEE_ADDRESS,
			getMethodContext: terminateChainContext.getMethodContext,
			getStore: terminateChainContext.getStore,
			logger: terminateChainContext.logger,
			chainID: terminateChainContext.chainID,
		});

		await this.createTerminatedStateAccount(terminateChainContext, chainID);
	}

<<<<<<< HEAD
=======
	public async updateValidators(
		context: MethodContext,
		ccu: CrossChainUpdateTransactionParams,
	): Promise<void> {
		await this.stores.get(ChainValidatorsStore).updateValidators(context, ccu.sendingChainID, {
			activeValidators: ccu.activeValidatorsUpdate,
			certificateThreshold: ccu.newCertificateThreshold,
		});
	}

	public async updateCertificate(
		context: MethodContext,
		ccu: CrossChainUpdateTransactionParams,
	): Promise<void> {
		const certificate = codec.decode<Certificate>(certificateSchema, ccu.certificate);
		const chainAccountStore = this.stores.get(ChainAccountStore);
		const chainAccount = await chainAccountStore.get(context, ccu.sendingChainID);
		const updatedChainAccount = {
			...chainAccount,
			lastCertificate: {
				height: certificate.height,
				stateRoot: certificate.stateRoot,
				timestamp: certificate.timestamp,
				validatorsHash: certificate.validatorsHash,
			},
		};
		await chainAccountStore.set(context, ccu.sendingChainID, updatedChainAccount);

		this.events.get(ChainAccountUpdatedEvent).log(context, ccu.sendingChainID, updatedChainAccount);
	}

	public async updatePartnerChainOutboxRoot(
		context: MethodContext,
		ccu: CrossChainUpdateTransactionParams,
	): Promise<void> {
		await this.stores
			.get(ChannelDataStore)
			.updatePartnerChainOutboxRoot(
				context,
				ccu.sendingChainID,
				ccu.inboxUpdate.messageWitnessHashes,
			);
	}
	public async verifyValidatorsUpdate(
		context: ImmutableMethodContext,
		ccu: CrossChainUpdateTransactionParams,
	): Promise<void> {
		if (ccu.certificate.length === 0) {
			throw new Error('Certificate must be non-empty if validators have been updated.');
		}
		const blsKeys = ccu.activeValidatorsUpdate.map(v => v.blsKey);

		if (!objects.bufferArrayOrderByLex(blsKeys)) {
			throw new Error('Keys are not sorted lexicographic order.');
		}
		if (!objects.bufferArrayUniqueItems(blsKeys)) {
			throw new Error('Keys have duplicated entry.');
		}
		const { activeValidators } = await this.stores
			.get(ChainValidatorsStore)
			.get(context, ccu.sendingChainID);

		const newActiveValidators = updateActiveValidators(
			activeValidators,
			ccu.activeValidatorsUpdate,
		);
		const certificate = codec.decode<Certificate>(certificateSchema, ccu.certificate);
		const newValidatorsHash = computeValidatorsHash(
			newActiveValidators,
			ccu.newCertificateThreshold,
		);
		if (!certificate.validatorsHash.equals(newValidatorsHash)) {
			throw new Error('ValidatorsHash in certificate and the computed values do not match.');
		}
	}

>>>>>>> 7d8c1726
	// Different in mainchain and sidechain so to be implemented in each module store separately
	public abstract isLive(chainID: Buffer, timestamp?: number): Promise<boolean>;
	public abstract sendInternal(sendContext: SendInternalContext): Promise<boolean>;

	// To be implemented in base class
	public abstract getInboxRoot(chainID: Buffer): Promise<void>;
	public abstract getOutboxRoot(chainID: Buffer): Promise<void>;
}<|MERGE_RESOLUTION|>--- conflicted
+++ resolved
@@ -33,11 +33,7 @@
 	CreateTerminatedStateAccountContext,
 	CrossChainUpdateTransactionParams,
 } from './types';
-<<<<<<< HEAD
-import { getIDAsKeyForStore } from './utils';
-=======
 import { computeValidatorsHash, getIDAsKeyForStore } from './utils';
->>>>>>> 7d8c1726
 import { BaseInteroperableMethod } from './base_interoperable_method';
 import { ImmutableStoreGetter, StoreGetter } from '../base_store';
 import { NamedRegistry } from '../named_registry';
@@ -246,8 +242,6 @@
 		await this.createTerminatedStateAccount(terminateChainContext, chainID);
 	}
 
-<<<<<<< HEAD
-=======
 	public async updateValidators(
 		context: MethodContext,
 		ccu: CrossChainUpdateTransactionParams,
@@ -324,7 +318,6 @@
 		}
 	}
 
->>>>>>> 7d8c1726
 	// Different in mainchain and sidechain so to be implemented in each module store separately
 	public abstract isLive(chainID: Buffer, timestamp?: number): Promise<boolean>;
 	public abstract sendInternal(sendContext: SendInternalContext): Promise<boolean>;
