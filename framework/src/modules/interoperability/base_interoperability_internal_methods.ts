/*
 * Copyright © 2022 Lisk Foundation
 *
 * See the LICENSE file at the top-level directory of this distribution
 * for licensing information.
 *
 * Unless otherwise agreed in a custom licensing agreement with the Lisk Foundation,
 * no part of this software, including this file, may be copied, modified,
 * propagated, or distributed except according to the terms contained in the
 * LICENSE file.
 *
 * Removal or modification of this copyright notice is prohibited.
 */

import { codec } from '@liskhq/lisk-codec';
import { utils } from '@liskhq/lisk-cryptography';
import { regularMerkleTree } from '@liskhq/lisk-tree';
import {
	CCM_STATUS_OK,
	EMPTY_BYTES,
	MAINCHAIN_ID,
	CHAIN_TERMINATED,
	EMPTY_FEE_ADDRESS,
	CROSS_CHAIN_COMMAND_NAME_CHANNEL_TERMINATED,
	MODULE_NAME_INTEROPERABILITY,
} from './constants';
import { ccmSchema } from './schemas';
import {
	CCMsg,
	SendInternalContext,
	TerminateChainContext,
	CreateTerminatedStateAccountContext,
	CrossChainUpdateTransactionParams,
} from './types';
import { getIDAsKeyForStore } from './utils';
import { BaseInteroperableMethod } from './base_interoperable_method';
import { ImmutableStoreGetter, StoreGetter } from '../base_store';
import { NamedRegistry } from '../named_registry';
import { OwnChainAccountStore } from './stores/own_chain_account';
import { ChannelDataStore } from './stores/channel_data';
import { OutboxRootStore } from './stores/outbox_root';
import { TerminatedStateAccount, TerminatedStateStore } from './stores/terminated_state';
import { ChainAccountStore } from './stores/chain_account';
import { TerminatedOutboxAccount, TerminatedOutboxStore } from './stores/terminated_outbox';
import { ChainAccountUpdatedEvent } from './events/chain_account_updated';
import { TerminatedStateCreatedEvent } from './events/terminated_state_created';
import { BaseInternalMethod } from '../BaseInternalMethod';
import { ChainValidatorsStore } from './stores/chain_validators';
import { MethodContext } from '../../state_machine';
import { certificateSchema } from '../../engine/consensus/certificate_generation/schema';
import { Certificate } from '../../engine/consensus/certificate_generation/types';

export abstract class BaseInteroperabilityInternalMethod extends BaseInternalMethod {
	public readonly context: StoreGetter;
	protected readonly interoperableModuleMethods = new Map<string, BaseInteroperableMethod>();

	public constructor(
		stores: NamedRegistry,
		events: NamedRegistry,
		context: StoreGetter | ImmutableStoreGetter,
		interoperableModuleMethods: Map<string, BaseInteroperableMethod>,
	) {
		super(stores, events);
		this.context = context as StoreGetter;
		this.interoperableModuleMethods = interoperableModuleMethods;
	}

	public async appendToInboxTree(chainID: Buffer, appendData: Buffer) {
		const channelSubstore = this.stores.get(ChannelDataStore);
		const channel = await channelSubstore.get(this.context, chainID);
		const updatedInbox = regularMerkleTree.calculateMerkleRoot({
			value: utils.hash(appendData),
			appendPath: channel.inbox.appendPath,
			size: channel.inbox.size,
		});
		await channelSubstore.set(this.context, chainID, {
			...channel,
			inbox: updatedInbox,
		});
	}

	public async appendToOutboxTree(chainID: Buffer, appendData: Buffer) {
		const channelSubstore = this.stores.get(ChannelDataStore);
		const channel = await channelSubstore.get(this.context, chainID);
		const updatedOutbox = regularMerkleTree.calculateMerkleRoot({
			value: utils.hash(appendData),
			appendPath: channel.outbox.appendPath,
			size: channel.outbox.size,
		});
		await channelSubstore.set(this.context, chainID, {
			...channel,
			outbox: updatedOutbox,
		});
	}

	public async addToOutbox(chainID: Buffer, ccm: CCMsg) {
		const serializedMessage = codec.encode(ccmSchema, ccm);
		await this.appendToOutboxTree(chainID, serializedMessage);

		const channelSubstore = this.stores.get(ChannelDataStore);
		const channel = await channelSubstore.get(this.context, chainID);

		const outboxRootSubstore = this.stores.get(OutboxRootStore);
		await outboxRootSubstore.set(this.context, chainID, channel.outbox);
	}

	public async createTerminatedOutboxAccount(
		chainID: Buffer,
		outboxRoot: Buffer,
		outboxSize: number,
		partnerChainInboxSize: number,
	): Promise<void> {
		const terminatedOutboxSubstore = this.stores.get(TerminatedOutboxStore);

		const terminatedOutbox = {
			outboxRoot,
			outboxSize,
			partnerChainInboxSize,
		};

		await terminatedOutboxSubstore.set(this.context, chainID, terminatedOutbox);
	}

	public async setTerminatedOutboxAccount(
		chainID: Buffer,
		params: Partial<TerminatedOutboxAccount>,
	): Promise<boolean> {
		// Passed params is empty, no need to call this method
		if (Object.keys(params).length === 0) {
			return false;
		}
		const terminatedOutboxSubstore = this.stores.get(TerminatedOutboxStore);

		const doesOutboxExist = await terminatedOutboxSubstore.has(this.context, chainID);

		if (!doesOutboxExist) {
			return false;
		}

		const account = await terminatedOutboxSubstore.get(this.context, chainID);

		const terminatedOutbox = {
			...account,
			...params,
		};

		await terminatedOutboxSubstore.set(this.context, chainID, terminatedOutbox);

		return true;
	}

	public async getTerminatedOutboxAccount(chainID: Buffer) {
		const terminatedOutboxSubstore = this.stores.get(TerminatedOutboxStore);

		return terminatedOutboxSubstore.get(this.context, chainID);
	}

	public async createTerminatedStateAccount(
		context: CreateTerminatedStateAccountContext,
		chainID: Buffer,
		stateRoot?: Buffer,
	): Promise<void> {
		const chainSubstore = this.stores.get(ChainAccountStore);
		let terminatedState: TerminatedStateAccount;

		const chainAccountExists = await chainSubstore.has(this.context, chainID);
		if (chainAccountExists) {
			const chainAccount = await chainSubstore.get(this.context, chainID);
			await chainSubstore.set(this.context, chainID, {
				...chainAccount,
				status: CHAIN_TERMINATED,
			});
			const outboxRootSubstore = this.stores.get(OutboxRootStore);
			await outboxRootSubstore.del(this.context, chainID);

			terminatedState = {
				stateRoot: stateRoot ?? chainAccount.lastCertificate.stateRoot,
				mainchainStateRoot: EMPTY_BYTES,
				initialized: true,
			};
			this.events
				.get(ChainAccountUpdatedEvent)
				.log({ eventQueue: context.eventQueue }, chainID, chainAccount);
		} else {
			// Processing on the mainchain
			const ownChainAccount = await this.stores
				.get(OwnChainAccountStore)
				.get(this.context, EMPTY_BYTES);
			if (ownChainAccount.chainID.equals(getIDAsKeyForStore(MAINCHAIN_ID))) {
				// If the account does not exist on the mainchain, the input chainID is invalid.
				throw new Error('Chain to be terminated is not valid.');
			}

			const mainchainAccount = await chainSubstore.get(
				this.context,
				getIDAsKeyForStore(MAINCHAIN_ID),
			);
			// State root is not available, set it to empty bytes temporarily.
			// This should only happen on a sidechain.
			terminatedState = {
				stateRoot: EMPTY_BYTES,
				mainchainStateRoot: mainchainAccount.lastCertificate.stateRoot,
				initialized: false,
			};
		}

		const terminatedStateSubstore = this.stores.get(TerminatedStateStore);
		await terminatedStateSubstore.set(this.context, chainID, terminatedState);
		this.events
			.get(TerminatedStateCreatedEvent)
			.log({ eventQueue: context.eventQueue }, chainID, terminatedState);
	}

	public async terminateChainInternal(
		chainID: Buffer,
		terminateChainContext: TerminateChainContext,
	): Promise<void> {
		const terminatedStateSubstore = this.stores.get(TerminatedStateStore);
		const terminatedStateExists = await terminatedStateSubstore.has(terminateChainContext, chainID);

		// Chain was already terminated, do nothing.
		if (terminatedStateExists) {
			return;
		}

		await this.sendInternal({
			module: MODULE_NAME_INTEROPERABILITY,
			crossChainCommand: CROSS_CHAIN_COMMAND_NAME_CHANNEL_TERMINATED,
			receivingChainID: chainID,
			fee: BigInt(0),
			status: CCM_STATUS_OK,
			params: EMPTY_BYTES,
			eventQueue: terminateChainContext.eventQueue,
			feeAddress: EMPTY_FEE_ADDRESS,
			getMethodContext: terminateChainContext.getMethodContext,
			getStore: terminateChainContext.getStore,
			logger: terminateChainContext.logger,
			chainID: terminateChainContext.chainID,
		});

		await this.createTerminatedStateAccount(terminateChainContext, chainID);
	}

<<<<<<< HEAD
=======
	public async apply(
		ccmApplyContext: CCMApplyContext,
		interoperableCCCommands: Map<string, BaseCCCommand[]>,
	): Promise<void> {
		const { ccm, eventQueue, logger, chainID, getMethodContext, getStore } = ccmApplyContext;
		const isTerminated = await this.stores
			.get(TerminatedStateStore)
			.has(this.context, ccm.sendingChainID);
		if (isTerminated) {
			return;
		}

		const beforeCCMApplyContext = createCCMsgBeforeApplyContext(
			{
				logger,
				ccm,
				eventQueue,
				getMethodContext,
				getStore,
				chainID,
				feeAddress: ccmApplyContext.feeAddress,
			},
			ccmApplyContext.ccu,
			ccmApplyContext.trsSender,
		);
		for (const mod of this.interoperableModuleMethods.values()) {
			if (mod?.beforeApplyCCM) {
				try {
					await mod.beforeApplyCCM(beforeCCMApplyContext);
				} catch (error) {
					return;
				}
			}
		}

		if (ccm.status !== CCM_STATUS_OK || ccm.fee < MIN_RETURN_FEE * BigInt(getCCMSize(ccm))) {
			return;
		}

		const ccCommands = interoperableCCCommands.get(ccm.module);

		// When moduleID is not supported
		if (!ccCommands) {
			const beforeCCMSendContext = createCCMsgBeforeSendContext({
				ccm,
				eventQueue,
				getMethodContext,
				logger,
				chainID,
				getStore,
				feeAddress: EMPTY_FEE_ADDRESS,
			});

			await this.sendInternal({
				eventQueue: beforeCCMSendContext.eventQueue,
				feeAddress: beforeCCMSendContext.feeAddress,
				getMethodContext: beforeCCMSendContext.getMethodContext,
				getStore: beforeCCMSendContext.getStore,
				logger: beforeCCMSendContext.logger,
				chainID: beforeCCMSendContext.chainID,
				crossChainCommand: ccm.crossChainCommand,
				module: ccm.module,
				fee: BigInt(0),
				params: ccm.params,
				receivingChainID: ccm.receivingChainID,
				status: CCM_STATUS_MODULE_NOT_SUPPORTED,
				timestamp: Date.now(),
			});

			return;
		}
		const ccCommand = ccCommands.find(cmd => cmd.name === ccm.crossChainCommand);

		// When commandID is not supported
		if (!ccCommand) {
			const beforeCCMSendContext = createCCMsgBeforeSendContext({
				ccm,
				eventQueue,
				getMethodContext,
				logger,
				chainID,
				getStore,
				feeAddress: EMPTY_FEE_ADDRESS,
			});

			await this.sendInternal({
				eventQueue: beforeCCMSendContext.eventQueue,
				feeAddress: beforeCCMSendContext.feeAddress,
				getMethodContext: beforeCCMSendContext.getMethodContext,
				getStore: beforeCCMSendContext.getStore,
				logger: beforeCCMSendContext.logger,
				chainID: beforeCCMSendContext.chainID,
				crossChainCommand: ccm.crossChainCommand,
				module: ccm.module,
				fee: BigInt(0),
				params: ccm.params,
				receivingChainID: ccm.receivingChainID,
				status: CCM_STATUS_CROSS_CHAIN_COMMAND_NOT_SUPPORTED,
			});

			return;
		}

		const ccCommandExecuteContext = createCCCommandExecuteContext({
			ccm,
			ccmSize: getCCMSize(ccm),
			eventQueue,
			logger,
			chainID,
			getMethodContext,
			getStore,
			feeAddress: ccmApplyContext.feeAddress,
		});

		await ccCommand.execute(ccCommandExecuteContext);
	}

	public async updateValidators(
		context: MethodContext,
		ccu: CrossChainUpdateTransactionParams,
	): Promise<void> {
		await this.stores.get(ChainValidatorsStore).updateValidators(context, ccu.sendingChainID, {
			activeValidators: ccu.activeValidatorsUpdate,
			certificateThreshold: ccu.newCertificateThreshold,
		});
	}

	public async updateCertificate(
		context: MethodContext,
		ccu: CrossChainUpdateTransactionParams,
	): Promise<void> {
		const certificate = codec.decode<Certificate>(certificateSchema, ccu.certificate);
		const chainAccountStore = this.stores.get(ChainAccountStore);
		const chainAccount = await chainAccountStore.get(context, ccu.sendingChainID);
		const updatedChainAccount = {
			...chainAccount,
			lastCertificate: {
				height: certificate.height,
				stateRoot: certificate.stateRoot,
				timestamp: certificate.timestamp,
				validatorsHash: certificate.validatorsHash,
			},
		};
		await chainAccountStore.set(context, ccu.sendingChainID, updatedChainAccount);

		this.events.get(ChainAccountUpdatedEvent).log(context, ccu.sendingChainID, updatedChainAccount);
	}

	public async updatePartnerChainOutboxRoot(
		context: MethodContext,
		ccu: CrossChainUpdateTransactionParams,
	): Promise<void> {
		await this.stores
			.get(ChannelDataStore)
			.updatePartnerChainOutboxRoot(
				context,
				ccu.sendingChainID,
				ccu.inboxUpdate.messageWitnessHashes,
			);
	}

>>>>>>> 8b3ed536
	// Different in mainchain and sidechain so to be implemented in each module store separately
	public abstract isLive(chainID: Buffer, timestamp?: number): Promise<boolean>;
	public abstract sendInternal(sendContext: SendInternalContext): Promise<boolean>;

	// To be implemented in base class
	public abstract getInboxRoot(chainID: Buffer): Promise<void>;
	public abstract getOutboxRoot(chainID: Buffer): Promise<void>;
}<|MERGE_RESOLUTION|>--- conflicted
+++ resolved
@@ -241,125 +241,6 @@
 		await this.createTerminatedStateAccount(terminateChainContext, chainID);
 	}
 
-<<<<<<< HEAD
-=======
-	public async apply(
-		ccmApplyContext: CCMApplyContext,
-		interoperableCCCommands: Map<string, BaseCCCommand[]>,
-	): Promise<void> {
-		const { ccm, eventQueue, logger, chainID, getMethodContext, getStore } = ccmApplyContext;
-		const isTerminated = await this.stores
-			.get(TerminatedStateStore)
-			.has(this.context, ccm.sendingChainID);
-		if (isTerminated) {
-			return;
-		}
-
-		const beforeCCMApplyContext = createCCMsgBeforeApplyContext(
-			{
-				logger,
-				ccm,
-				eventQueue,
-				getMethodContext,
-				getStore,
-				chainID,
-				feeAddress: ccmApplyContext.feeAddress,
-			},
-			ccmApplyContext.ccu,
-			ccmApplyContext.trsSender,
-		);
-		for (const mod of this.interoperableModuleMethods.values()) {
-			if (mod?.beforeApplyCCM) {
-				try {
-					await mod.beforeApplyCCM(beforeCCMApplyContext);
-				} catch (error) {
-					return;
-				}
-			}
-		}
-
-		if (ccm.status !== CCM_STATUS_OK || ccm.fee < MIN_RETURN_FEE * BigInt(getCCMSize(ccm))) {
-			return;
-		}
-
-		const ccCommands = interoperableCCCommands.get(ccm.module);
-
-		// When moduleID is not supported
-		if (!ccCommands) {
-			const beforeCCMSendContext = createCCMsgBeforeSendContext({
-				ccm,
-				eventQueue,
-				getMethodContext,
-				logger,
-				chainID,
-				getStore,
-				feeAddress: EMPTY_FEE_ADDRESS,
-			});
-
-			await this.sendInternal({
-				eventQueue: beforeCCMSendContext.eventQueue,
-				feeAddress: beforeCCMSendContext.feeAddress,
-				getMethodContext: beforeCCMSendContext.getMethodContext,
-				getStore: beforeCCMSendContext.getStore,
-				logger: beforeCCMSendContext.logger,
-				chainID: beforeCCMSendContext.chainID,
-				crossChainCommand: ccm.crossChainCommand,
-				module: ccm.module,
-				fee: BigInt(0),
-				params: ccm.params,
-				receivingChainID: ccm.receivingChainID,
-				status: CCM_STATUS_MODULE_NOT_SUPPORTED,
-				timestamp: Date.now(),
-			});
-
-			return;
-		}
-		const ccCommand = ccCommands.find(cmd => cmd.name === ccm.crossChainCommand);
-
-		// When commandID is not supported
-		if (!ccCommand) {
-			const beforeCCMSendContext = createCCMsgBeforeSendContext({
-				ccm,
-				eventQueue,
-				getMethodContext,
-				logger,
-				chainID,
-				getStore,
-				feeAddress: EMPTY_FEE_ADDRESS,
-			});
-
-			await this.sendInternal({
-				eventQueue: beforeCCMSendContext.eventQueue,
-				feeAddress: beforeCCMSendContext.feeAddress,
-				getMethodContext: beforeCCMSendContext.getMethodContext,
-				getStore: beforeCCMSendContext.getStore,
-				logger: beforeCCMSendContext.logger,
-				chainID: beforeCCMSendContext.chainID,
-				crossChainCommand: ccm.crossChainCommand,
-				module: ccm.module,
-				fee: BigInt(0),
-				params: ccm.params,
-				receivingChainID: ccm.receivingChainID,
-				status: CCM_STATUS_CROSS_CHAIN_COMMAND_NOT_SUPPORTED,
-			});
-
-			return;
-		}
-
-		const ccCommandExecuteContext = createCCCommandExecuteContext({
-			ccm,
-			ccmSize: getCCMSize(ccm),
-			eventQueue,
-			logger,
-			chainID,
-			getMethodContext,
-			getStore,
-			feeAddress: ccmApplyContext.feeAddress,
-		});
-
-		await ccCommand.execute(ccCommandExecuteContext);
-	}
-
 	public async updateValidators(
 		context: MethodContext,
 		ccu: CrossChainUpdateTransactionParams,
@@ -404,7 +285,6 @@
 			);
 	}
 
->>>>>>> 8b3ed536
 	// Different in mainchain and sidechain so to be implemented in each module store separately
 	public abstract isLive(chainID: Buffer, timestamp?: number): Promise<boolean>;
 	public abstract sendInternal(sendContext: SendInternalContext): Promise<boolean>;
