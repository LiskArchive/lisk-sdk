/*
 * Copyright © 2022 Lisk Foundation
 *
 * See the LICENSE file at the top-level directory of this distribution
 * for licensing information.
 *
 * Unless otherwise agreed in a custom licensing agreement with the Lisk Foundation,
 * no part of this software, including this file, may be copied, modified,
 * propagated, or distributed except according to the terms contained in the
 * LICENSE file.
 *
 * Removal or modification of this copyright notice is prohibited.
 */
/* eslint-disable no-bitwise */

import { codec } from '@liskhq/lisk-codec';
import { utils } from '@liskhq/lisk-cryptography';
import { validator } from '@liskhq/lisk-validator';
import { NAME_REGEX } from '@liskhq/lisk-chain';
import {
	ActiveValidators,
	CCMsg,
	ChainAccount,
	CrossChainUpdateTransactionParams,
	ChainValidators,
	InboxUpdate,
	OutboxRootWitness,
	ActiveValidatorsUpdate,
} from './types';
import { EMPTY_BYTES, LIVENESS_LIMIT, MAX_CCM_SIZE, CHAIN_ID_LENGTH } from './constants';
import {
	ccmSchema,
	sidechainTerminatedCCMParamsSchema,
	validatorsHashInputSchema,
} from './schemas';
import { BlockHeader, VerificationResult, VerifyStatus } from '../../state_machine';
import { Certificate } from '../../engine/consensus/certificate_generation/types';
import { certificateSchema } from '../../engine/consensus/certificate_generation/schema';
import { certificateToJSON } from './certificates';
import { ChainStatus } from './stores/chain_account';

export const validateFormat = (ccm: CCMsg) => {
	validator.validate(ccmSchema, ccm);

	const serializedCCM = codec.encode(ccmSchema, ccm);
	for (const field of ['module', 'crossChainCommand'] as const) {
		if (!new RegExp(NAME_REGEX).test(ccm[field])) {
			throw new Error(`Cross-chain message ${field} name must be alphanumeric.`);
		}
	}

	if (serializedCCM.byteLength > MAX_CCM_SIZE) {
		throw new Error(`Cross-chain message size is larger than ${MAX_CCM_SIZE}.`);
	}
};

export const validateCertificate = (certificate: Certificate) => {
	validator.validate(certificateSchema, certificate);

	if (certificate.timestamp === 0) {
		throw new Error('Certificate timestamp cannot be 0.');
	}
};

export const getCCMSize = (ccm: CCMsg) => {
	const serializedCCM = codec.encode(ccmSchema, ccm);

	return BigInt(serializedCCM.byteLength);
};

export const getEncodedSidechainTerminatedCCMParam = (
	ccm: CCMsg,
	receivingChainAccount: ChainAccount,
) => {
	const params = {
		chainID: ccm.receivingChainID,
		stateRoot: receivingChainAccount.lastCertificate.stateRoot,
	};

	const encodedParams = codec.encode(sidechainTerminatedCCMParamsSchema, params);

	return encodedParams;
};

export const handlePromiseErrorWithNull = async <T>(promise: Promise<T>) => {
	let result;
	try {
		result = await promise;
	} catch {
		result = null;
	}
	return result;
};

export const validNameChars = 'a-z0-9!@$&_.';
export const isValidName = (username: string): boolean =>
	new RegExp(`^[${validNameChars}]+$`, 'g').test(username);

export const computeValidatorsHash = (
	initValidators: ActiveValidators[],
	certificateThreshold: bigint,
) => {
	const input = {
		activeValidators: initValidators,
		certificateThreshold,
	};

	const encodedValidatorsHashInput = codec.encode(validatorsHashInputSchema, input);
	return utils.hash(encodedValidatorsHashInput);
};

export const sortValidatorsByBLSKey = (validators: ActiveValidators[]) =>
	validators.sort((a, b) => a.blsKey.compare(b.blsKey));

export const swapReceivingAndSendingChainIDs = (ccm: CCMsg) => ({
	...ccm,
	receivingChainID: ccm.sendingChainID,
	sendingChainID: ccm.receivingChainID,
});

export const isInboxUpdateEmpty = (inboxUpdate: InboxUpdate) =>
	inboxUpdate.crossChainMessages.length === 0 &&
	inboxUpdate.messageWitnessHashes.length === 0 &&
	inboxUpdate.outboxRootWitness.siblingHashes.length === 0 &&
	inboxUpdate.outboxRootWitness.bitmap.length === 0;

export const isOutboxRootWitnessEmpty = (outboxRootWitness: OutboxRootWitness) =>
	outboxRootWitness.siblingHashes.length === 0 || outboxRootWitness.bitmap.length === 0;

export const checkLivenessRequirementFirstCCU = (
	partnerChainAccount: ChainAccount,
	txParams: CrossChainUpdateTransactionParams,
): VerificationResult => {
	if (
		partnerChainAccount.status === ChainStatus.REGISTERED &&
		txParams.certificate.equals(EMPTY_BYTES)
	) {
		return {
			status: VerifyStatus.FAIL,
			error: new Error(
				`Sending partner chain ${txParams.sendingChainID.readInt32BE(
					0,
				)} has a registered status so certificate cannot be empty.`,
			),
		};
	}

	return {
		status: VerifyStatus.OK,
	};
};

export const checkCertificateValidity = (
	partnerChainAccount: ChainAccount,
	encodedCertificate: Buffer,
): VerificationResult => {
	if (encodedCertificate.equals(EMPTY_BYTES)) {
		return {
			status: VerifyStatus.OK,
		};
	}

	const certificate = codec.decode<Certificate>(certificateSchema, encodedCertificate);
	try {
		validateCertificate(certificate);
	} catch (err) {
		return {
			status: VerifyStatus.FAIL,
			error: new Error('Certificate is missing required values.'),
		};
	}

	// Last certificate height should be less than new certificate height
	if (partnerChainAccount.lastCertificate.height >= certificate.height) {
		return {
			status: VerifyStatus.FAIL,
			error: new Error('Certificate height should be greater than last certificate height.'),
		};
	}

	return {
		status: VerifyStatus.OK,
	};
};

export const checkCertificateTimestamp = (
	txParams: CrossChainUpdateTransactionParams,
	certificate: Certificate,
	header: BlockHeader,
) => {
	// Only check when ceritificate is non-empty
	if (txParams.certificate.equals(EMPTY_BYTES)) {
		return;
	}

	if (certificate.timestamp >= header.timestamp) {
		throw Error('Certificate is invalid due to invalid timestamp.');
	}
};

export const checkValidatorsHashWithCertificate = (
	txParams: CrossChainUpdateTransactionParams,
	partnerValidators: ChainValidators,
): VerificationResult => {
	if (
		!emptyActiveValidatorsUpdate(txParams.activeValidatorsUpdate) ||
		txParams.certificateThreshold > BigInt(0)
	) {
		if (txParams.certificate.equals(EMPTY_BYTES)) {
			return {
				status: VerifyStatus.FAIL,
				error: new Error(
					'Certificate cannot be empty when activeValidatorsUpdate or certificateThreshold has a non-empty value.',
				),
			};
		}
		let certificate: Certificate;
		try {
			certificate = codec.decode<Certificate>(certificateSchema, txParams.certificate);
			validateCertificate(certificate);
		} catch (error) {
			return {
				status: VerifyStatus.FAIL,
				error: new Error(
					'Certificate should have all required values when activeValidatorsUpdate or certificateThreshold has a non-empty value.',
				),
			};
		}

		const newActiveValidators = calculateNewActiveValidators(
			partnerValidators.activeValidators,
			txParams.activeValidatorsUpdate.blsKeysUpdate,
			txParams.activeValidatorsUpdate.bftWeightsUpdate,
			txParams.activeValidatorsUpdate.bftWeightsUpdateBitmap,
		);

		const validatorsHash = computeValidatorsHash(
			newActiveValidators,
			txParams.certificateThreshold || partnerValidators.certificateThreshold,
		);

		if (!certificate.validatorsHash.equals(validatorsHash)) {
			return {
				status: VerifyStatus.FAIL,
				error: new Error('Validators hash given in the certificate is incorrect.'),
			};
		}
	}

	return {
		status: VerifyStatus.OK,
	};
};

export const chainAccountToJSON = (chainAccount: ChainAccount) => {
	const { lastCertificate, name, status } = chainAccount;

	return {
		lastCertificate: certificateToJSON(lastCertificate),
		name,
		status,
	};
};

export const verifyLivenessConditionForRegisteredChains = (
	blockTimestamp: number,
	certificateBuffer: Buffer,
) => {
<<<<<<< HEAD
	const certificate = codec.decode<Certificate>(certificateSchema, ccu.certificate);
	validateCertificate(certificate);

=======
	const certificate = codec.decode<Certificate>(certificateSchema, certificateBuffer);
>>>>>>> 4a0f76b8
	const limitSecond = LIVENESS_LIMIT / 2;
	if (blockTimestamp - certificate.timestamp > limitSecond) {
		throw new Error(
			`The first CCU with a non-empty inbox update cannot contain a certificate older than ${limitSecond} seconds.`,
		);
	}
};

export const getMainchainID = (chainID: Buffer): Buffer => {
	const networkID = chainID.slice(0, 1);
	// 3 bytes for remaining chainID bytes
	return Buffer.concat([networkID, Buffer.alloc(CHAIN_ID_LENGTH - 1, 0)]);
};

// TODO: Update to use Token method after merging development
export const getMainchainTokenID = (chainID: Buffer): Buffer => {
	const networkID = chainID.slice(0, 1);
	// 3 bytes for remaining chainID bytes
	return Buffer.concat([networkID, Buffer.alloc(7, 0)]);
};

export const getEncodedCCMAndID = (ccm: CCMsg) => {
	const encodedCCM = codec.encode(ccmSchema, ccm);
	return { encodedCCM, ccmID: utils.hash(encodedCCM) };
};

export const getDecodedCCMAndID = (ccmBytes: Buffer) => {
	const decodedCCM = codec.decode<CCMsg>(ccmSchema, ccmBytes);
	return {
		decodedCCM,
		ccmID: utils.hash(ccmBytes),
	};
};

export const emptyActiveValidatorsUpdate = (value: ActiveValidatorsUpdate): boolean =>
	value.blsKeysUpdate.length === 0 &&
	value.bftWeightsUpdate.length === 0 &&
	value.bftWeightsUpdateBitmap.length === 0;

export const calculateNewActiveValidators = (
	activeValidators: ActiveValidators[],
	blskeysUpdate: Buffer[],
	bftWeightsUpdate: bigint[],
	bftWeightsUpdateBitmap: Buffer,
): ActiveValidators[] => {
	const newValidators = blskeysUpdate.map(blsKey => ({
		blsKey,
		bftWeight: BigInt(0),
	}));
	const newActiveValidators = [...activeValidators, ...newValidators];
	newActiveValidators.sort((a, b) => a.blsKey.compare(b.blsKey));
	const intBitmap = BigInt(`0x${bftWeightsUpdateBitmap.toString('hex')}`);
	let weightUsed = 0;
	for (let i = 0; i < newActiveValidators.length; i += 1) {
		// Get digit of bitmap at index idx (starting from the right) and check if it is 1.
		if (((intBitmap >> BigInt(i)) & BigInt(1)) === BigInt(1)) {
			newActiveValidators[i].bftWeight = bftWeightsUpdate[weightUsed];
			weightUsed += 1;
		}
	}
	if (weightUsed !== bftWeightsUpdate.length) {
		throw new Error('No BFT weights should be left.');
	}

	return newActiveValidators.filter(v => v.bftWeight > BigInt(0));
};<|MERGE_RESOLUTION|>--- conflicted
+++ resolved
@@ -56,10 +56,6 @@
 
 export const validateCertificate = (certificate: Certificate) => {
 	validator.validate(certificateSchema, certificate);
-
-	if (certificate.timestamp === 0) {
-		throw new Error('Certificate timestamp cannot be 0.');
-	}
 };
 
 export const getCCMSize = (ccm: CCMsg) => {
@@ -266,13 +262,9 @@
 	blockTimestamp: number,
 	certificateBuffer: Buffer,
 ) => {
-<<<<<<< HEAD
-	const certificate = codec.decode<Certificate>(certificateSchema, ccu.certificate);
+	const certificate = codec.decode<Certificate>(certificateSchema, certificateBuffer);
 	validateCertificate(certificate);
 
-=======
-	const certificate = codec.decode<Certificate>(certificateSchema, certificateBuffer);
->>>>>>> 4a0f76b8
 	const limitSecond = LIVENESS_LIMIT / 2;
 	if (blockTimestamp - certificate.timestamp > limitSecond) {
 		throw new Error(
