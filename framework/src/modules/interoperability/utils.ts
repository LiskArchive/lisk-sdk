/*
 * Copyright © 2022 Lisk Foundation
 *
 * See the LICENSE file at the top-level directory of this distribution
 * for licensing information.
 *
 * Unless otherwise agreed in a custom licensing agreement with the Lisk Foundation,
 * no part of this software, including this file, may be copied, modified,
 * propagated, or distributed except according to the terms contained in the
 * LICENSE file.
 *
 * Removal or modification of this copyright notice is prohibited.
 */

import { regularMerkleTree, sparseMerkleTree } from '@liskhq/lisk-tree';
import { codec } from '@liskhq/lisk-codec';
import { utils } from '@liskhq/lisk-cryptography';
import { validator } from '@liskhq/lisk-validator';
import { dataStructures } from '@liskhq/lisk-utils';
import { NAME_REGEX } from '@liskhq/lisk-chain';
import {
	ActiveValidators,
	CCMsg,
	ChainAccount,
	MessageRecoveryVerificationParams,
	ChannelData,
	CrossChainUpdateTransactionParams,
	ChainValidators,
	InboxUpdate,
	GenesisInteroperabilityInternalMethod,
} from './types';
import {
	EMPTY_BYTES,
	LIVENESS_LIMIT,
	MAINCHAIN_ID_BUFFER,
	MAX_CCM_SIZE,
	MAX_NUM_VALIDATORS,
	MAX_UINT64,
	MODULE_NAME_INTEROPERABILITY,
	SMT_KEY_LENGTH,
	HASH_LENGTH,
	TOKEN_ID_LSK,
	CCMStatusCode,
	CHAIN_ID_LENGTH,
} from './constants';
import {
	ccmSchema,
	genesisInteroperabilityInternalMethodSchema,
	sidechainTerminatedCCMParamsSchema,
	validatorsHashInputSchema,
} from './schemas';
import {
	BlockHeader,
	GenesisBlockExecuteContext,
	VerificationResult,
	VerifyStatus,
} from '../../state_machine';
import { Certificate } from '../../engine/consensus/certificate_generation/types';
import { certificateSchema } from '../../engine/consensus/certificate_generation/schema';
import { CommandExecuteContext } from '../../state_machine/types';
import { certificateToJSON } from './certificates';
import { NamedRegistry } from '../named_registry';
import { OutboxRootStore } from './stores/outbox_root';
import { OwnChainAccountStore } from './stores/own_chain_account';
import { ChannelDataStore } from './stores/channel_data';
import { ChainValidatorsStore, calculateNewActiveValidators } from './stores/chain_validators';
import { ChainAccountStore, ChainStatus } from './stores/chain_account';
import { TerminatedOutboxAccount, TerminatedOutboxStore } from './stores/terminated_outbox';
import { TerminatedStateStore } from './stores/terminated_state';
import { RegisteredNamesStore } from './stores/registered_names';
import { splitTokenID } from '../token/utils';

interface CommonExecutionLogicArgs {
	stores: NamedRegistry;
	context: CommandExecuteContext<CrossChainUpdateTransactionParams>;
	certificate: Certificate;
	partnerValidators: ChainValidators;
	partnerChainAccount: ChainAccount;
	partnerValidatorStore: ChainValidatorsStore;
	partnerChainStore: ChainAccountStore;
	chainIDBuffer: Buffer;
}

// Returns the big endian uint32 serialization of an integer x, with 0 <= x < 2^32 which is 4 bytes long.
export const getIDAsKeyForStore = (id: number) => utils.intToBuffer(id, 4);

export const validateFormat = (ccm: CCMsg) => {
	validator.validate(ccmSchema, ccm);

	const serializedCCM = codec.encode(ccmSchema, ccm);
	for (const field of ['module', 'crossChainCommand'] as const) {
		if (!new RegExp(NAME_REGEX).test(ccm[field])) {
			throw new Error(`Cross-chain message ${field} name must be alphanumeric.`);
		}
	}

	if (serializedCCM.byteLength > MAX_CCM_SIZE) {
		throw new Error(`Cross-chain message size is larger than ${MAX_CCM_SIZE}.`);
	}
};

export const getCCMSize = (ccm: CCMsg) => {
	const serializedCCM = codec.encode(ccmSchema, ccm);

	return BigInt(serializedCCM.byteLength);
};

export const getEncodedSidechainTerminatedCCMParam = (
	ccm: CCMsg,
	receivingChainAccount: ChainAccount,
) => {
	const params = {
		chainID: ccm.receivingChainID,
		stateRoot: receivingChainAccount.lastCertificate.stateRoot,
	};

	const encodedParams = codec.encode(sidechainTerminatedCCMParamsSchema, params);

	return encodedParams;
};

export const handlePromiseErrorWithNull = async <T>(promise: Promise<T>) => {
	let result;
	try {
		result = await promise;
	} catch {
		result = null;
	}
	return result;
};

export const isValidName = (username: string): boolean => /^[a-z0-9!@$&_.]+$/g.test(username);

export const computeValidatorsHash = (
	initValidators: ActiveValidators[],
	certificateThreshold: bigint,
) => {
	const input = {
		activeValidators: initValidators,
		certificateThreshold,
	};

	const encodedValidatorsHashInput = codec.encode(validatorsHashInputSchema, input);
	return utils.hash(encodedValidatorsHashInput);
};

export const sortValidatorsByBLSKey = (validators: ActiveValidators[]) =>
	validators.sort((a, b) => a.blsKey.compare(b.blsKey));

export const verifyMessageRecovery = (
	params: MessageRecoveryVerificationParams,
	terminatedChainOutboxAccount?: TerminatedOutboxAccount,
) => {
	if (!terminatedChainOutboxAccount) {
		return {
			status: VerifyStatus.FAIL,
			error: new Error('Terminated outbox account does not exist'),
		};
	}

	const { idxs, crossChainMessages, siblingHashes } = params;
	for (const index of idxs) {
		if (index < terminatedChainOutboxAccount.partnerChainInboxSize) {
			return {
				status: VerifyStatus.FAIL,
				error: new Error('Cross chain messages are still pending'),
			};
		}
	}

	const deserializedCCMs = crossChainMessages.map(serializedCcm =>
		codec.decode<CCMsg>(ccmSchema, serializedCcm),
	);
	for (const ccm of deserializedCCMs) {
		if (ccm.status !== CCMStatusCode.OK) {
			return {
				status: VerifyStatus.FAIL,
				error: new Error('Cross chain message that needs to be recovered is not valid'),
			};
		}
	}

	const proof = {
		size: terminatedChainOutboxAccount.outboxSize,
		idxs,
		siblingHashes,
	};
	const hashedCCMs = crossChainMessages.map(ccm => utils.hash(ccm));
	const isVerified = regularMerkleTree.verifyDataBlock(
		hashedCCMs,
		proof,
		terminatedChainOutboxAccount.outboxRoot,
	);
	if (!isVerified) {
		return {
			status: VerifyStatus.FAIL,
			error: new Error('The sidechain outbox root is not valid'),
		};
	}

	return {
		status: VerifyStatus.OK,
	};
};
export const swapReceivingAndSendingChainIDs = (ccm: CCMsg) => ({
	...ccm,
	receivingChainID: ccm.sendingChainID,
	sendingChainID: ccm.receivingChainID,
});

export const isInboxUpdateEmpty = (inboxUpdate: InboxUpdate) =>
	inboxUpdate.crossChainMessages.length === 0 &&
	inboxUpdate.messageWitnessHashes.length === 0 &&
	inboxUpdate.outboxRootWitness.siblingHashes.length === 0 &&
	inboxUpdate.outboxRootWitness.bitmap.length === 0;

export const isCertificateEmpty = (decodedCertificate: Certificate) =>
	decodedCertificate.blockID.equals(EMPTY_BYTES) ||
	decodedCertificate.stateRoot.equals(EMPTY_BYTES) ||
	decodedCertificate.validatorsHash.equals(EMPTY_BYTES) ||
	decodedCertificate.timestamp === 0;

export const checkLivenessRequirementFirstCCU = (
	partnerChainAccount: ChainAccount,
	txParams: CrossChainUpdateTransactionParams,
): VerificationResult => {
	if (
		partnerChainAccount.status === ChainStatus.REGISTERED &&
		txParams.certificate.equals(EMPTY_BYTES)
	) {
		return {
			status: VerifyStatus.FAIL,
			error: new Error(
				`Sending partner chain ${txParams.sendingChainID.readInt32BE(
					0,
				)} has a registered status so certificate cannot be empty.`,
			),
		};
	}

	return {
		status: VerifyStatus.OK,
	};
};

export const checkCertificateValidity = (
	partnerChainAccount: ChainAccount,
	encodedCertificate: Buffer,
): VerificationResult => {
	if (encodedCertificate.equals(EMPTY_BYTES)) {
		return {
			status: VerifyStatus.OK,
		};
	}

	const decodedCertificate = codec.decode<Certificate>(certificateSchema, encodedCertificate);
	if (isCertificateEmpty(decodedCertificate)) {
		return {
			status: VerifyStatus.FAIL,
			error: new Error('Certificate is missing required values.'),
		};
	}

	// Last certificate height should be less than new certificate height
	if (partnerChainAccount.lastCertificate.height >= decodedCertificate.height) {
		return {
			status: VerifyStatus.FAIL,
			error: new Error('Certificate height should be greater than last certificate height.'),
		};
	}

	return {
		status: VerifyStatus.OK,
	};
};

export const checkInboxUpdateValidity = (
	stores: NamedRegistry,
	txParams: CrossChainUpdateTransactionParams,
	partnerChannelData: ChannelData,
): VerificationResult => {
	// If inboxUpdate is empty then return success
	if (isInboxUpdateEmpty(txParams.inboxUpdate)) {
		return {
			status: VerifyStatus.OK,
		};
	}
	const decodedCertificate = codec.decode<Certificate>(certificateSchema, txParams.certificate);
	const { crossChainMessages, messageWitnessHashes, outboxRootWitness } = txParams.inboxUpdate;
	const ccmHashes = crossChainMessages.map(ccm => utils.hash(ccm));

	let newInboxRoot;
	let newInboxAppendPath = partnerChannelData.inbox.appendPath;
	let newInboxSize = partnerChannelData.inbox.size;
	for (const ccm of ccmHashes) {
		const { appendPath, size, root } = regularMerkleTree.calculateMerkleRoot({
			value: ccm,
			appendPath: newInboxAppendPath,
			size: newInboxSize,
		});
		newInboxAppendPath = appendPath;
		newInboxSize = size;
		newInboxRoot = root;
	}
	// non-empty certificate and an inboxUpdate
	if (!isCertificateEmpty(decodedCertificate)) {
		// If inboxUpdate contains a non-empty messageWitnessHashes, then update newInboxRoot to the output
		if (txParams.inboxUpdate.messageWitnessHashes.length !== 0) {
			newInboxRoot = regularMerkleTree.calculateRootFromRightWitness(
				newInboxSize,
				newInboxAppendPath,
				messageWitnessHashes,
			);
		}
		const outboxStore = stores.get(OutboxRootStore);
		const outboxKey = outboxStore.key;
		const proof = {
			siblingHashes: outboxRootWitness.siblingHashes,
			queries: [
				{
					key: outboxKey,
					value: newInboxRoot as Buffer,
					bitmap: outboxRootWitness.bitmap,
				},
			],
		};
		const querykeys = [outboxKey];
		const isSMTRootValid = sparseMerkleTree.verify(
			querykeys,
			proof,
			decodedCertificate.stateRoot,
			SMT_KEY_LENGTH,
		);
		if (!isSMTRootValid) {
			return {
				status: VerifyStatus.FAIL,
				error: new Error(
					'Failed at verifying state root when messageWitnessHashes and certificate are non-empty.',
				),
			};
		}
	}

	// empty certificate and a non-empty inboxUpdate
	if (isCertificateEmpty(decodedCertificate)) {
		// If inboxUpdate contains a non-empty messageWitnessHashes, then update newInboxRoot to the output
		if (txParams.inboxUpdate.messageWitnessHashes.length !== 0) {
			newInboxRoot = regularMerkleTree.calculateRootFromRightWitness(
				newInboxSize,
				newInboxAppendPath,
				messageWitnessHashes,
			);
		}
		if (!(newInboxRoot as Buffer).equals(partnerChannelData.partnerChainOutboxRoot)) {
			return {
				status: VerifyStatus.FAIL,
				error: new Error(
					'Failed at verifying state root when messageWitnessHashes is non-empty and certificate is empty.',
				),
			};
		}
	}

	return {
		status: VerifyStatus.OK,
	};
};

export const checkValidCertificateLiveness = (
	txParams: CrossChainUpdateTransactionParams,
	header: BlockHeader,
	certificate: Certificate,
) => {
	if (isInboxUpdateEmpty(txParams.inboxUpdate)) {
		return;
	}
	if (!(header.timestamp - certificate.timestamp < LIVENESS_LIMIT / 2)) {
		throw Error(
			`Certificate is not valid as it passed Liveness limit of ${LIVENESS_LIMIT} seconds.`,
		);
	}
};

export const checkCertificateTimestamp = (
	txParams: CrossChainUpdateTransactionParams,
	certificate: Certificate,
	header: BlockHeader,
) => {
	// Only check when ceritificate is non-empty
	if (txParams.certificate.equals(EMPTY_BYTES)) {
		return;
	}

	if (certificate.timestamp >= header.timestamp) {
		throw Error('Certificate is invalid due to invalid timestamp.');
	}
};

export const checkValidatorsHashWithCertificate = (
	txParams: CrossChainUpdateTransactionParams,
	partnerValidators: ChainValidators,
): VerificationResult => {
	if (
		txParams.activeValidatorsUpdate.length !== 0 ||
		txParams.newCertificateThreshold > BigInt(0)
	) {
		if (txParams.certificate.equals(EMPTY_BYTES)) {
			return {
				status: VerifyStatus.FAIL,
				error: new Error(
					'Certificate cannot be empty when activeValidatorsUpdate or newCertificateThreshold has a non-empty value.',
				),
			};
		}
		let decodedCertificate: Certificate;
		try {
			decodedCertificate = codec.decode<Certificate>(certificateSchema, txParams.certificate);
			if (isCertificateEmpty(decodedCertificate)) {
				throw new Error('Invalid empty certificate.');
			}
		} catch (error) {
			return {
				status: VerifyStatus.FAIL,
				error: new Error(
					'Certificate should have all required values when activeValidatorsUpdate or newCertificateThreshold has a non-empty value.',
				),
			};
		}

		const newActiveValidators = calculateNewActiveValidators(
			partnerValidators.activeValidators,
			txParams.activeValidatorsUpdate,
		);

		const validatorsHash = computeValidatorsHash(
			newActiveValidators,
			txParams.newCertificateThreshold || partnerValidators.certificateThreshold,
		);

		if (!decodedCertificate.validatorsHash.equals(validatorsHash)) {
			return {
				status: VerifyStatus.FAIL,
				error: new Error('Validators hash given in the certificate is incorrect.'),
			};
		}
	}

	return {
		status: VerifyStatus.OK,
	};
};

export const commonCCUExecutelogic = async (args: CommonExecutionLogicArgs) => {
	const {
		stores,
		certificate,
		partnerChainAccount,
		partnerValidatorStore,
		partnerChainStore,
		partnerValidators,
		chainIDBuffer,
		context,
	} = args;
	const newActiveValidators = calculateNewActiveValidators(
		partnerValidators.activeValidators,
		context.params.activeValidatorsUpdate,
	);
	partnerValidators.activeValidators = newActiveValidators;
	if (context.params.newCertificateThreshold !== BigInt(0)) {
		partnerValidators.certificateThreshold = context.params.newCertificateThreshold;
	}
	await partnerValidatorStore.set(context, chainIDBuffer, partnerValidators);
	if (!context.params.certificate.equals(EMPTY_BYTES)) {
		partnerChainAccount.lastCertificate.stateRoot = certificate.stateRoot;
		partnerChainAccount.lastCertificate.timestamp = certificate.timestamp;
		partnerChainAccount.lastCertificate.height = certificate.height;
		partnerChainAccount.lastCertificate.validatorsHash = certificate.validatorsHash;
		await partnerChainStore.set(context, chainIDBuffer, partnerChainAccount);
	}

	const partnerChannelStore = stores.get(ChannelDataStore);
	const partnerChannelData = await partnerChannelStore.get(context, chainIDBuffer);
	const { inboxUpdate } = context.params;
	if (inboxUpdate.messageWitnessHashes.length === 0) {
		partnerChannelData.partnerChainOutboxRoot = partnerChannelData.inbox.root;
	} else {
		partnerChannelData.partnerChainOutboxRoot = regularMerkleTree.calculateRootFromRightWitness(
			partnerChannelData.inbox.size,
			partnerChannelData.inbox.appendPath,
			inboxUpdate.messageWitnessHashes,
		);
	}
	await partnerChannelStore.set(context, chainIDBuffer, partnerChannelData);
};

export const initGenesisStateUtil = async (
	ctx: GenesisBlockExecuteContext,
	stores: NamedRegistry,
) => {
	const assetBytes = ctx.assets.getAsset(MODULE_NAME_INTEROPERABILITY);
	if (!assetBytes) {
		return;
	}

	const genesisStore = codec.decode<GenesisInteroperabilityInternalMethod>(
		genesisInteroperabilityInternalMethodSchema,
		assetBytes,
	);
	validator.validate(genesisInteroperabilityInternalMethodSchema, genesisStore);

	const outboxRootStoreKeySet = new dataStructures.BufferSet();
	const outboxRootStore = stores.get(OutboxRootStore);
	for (const outboxRootData of genesisStore.outboxRootSubstore) {
		if (outboxRootStoreKeySet.has(outboxRootData.storeKey)) {
			throw new Error(
				`Outbox root store key ${outboxRootData.storeKey.toString('hex')} is duplicated.`,
			);
		}
		outboxRootStoreKeySet.add(outboxRootData.storeKey);
		await outboxRootStore.set(ctx, outboxRootData.storeKey, outboxRootData.storeValue);
	}

	const ownChainAccountStore = stores.get(OwnChainAccountStore);
	const ownChainAccount = await ownChainAccountStore.get(ctx, MAINCHAIN_ID_BUFFER);
	const channelDataStoreKeySet = new dataStructures.BufferSet();
	const channelDataStore = stores.get(ChannelDataStore);
	for (const channelData of genesisStore.channelDataSubstore) {
		if (channelDataStoreKeySet.has(channelData.storeKey)) {
			throw new Error(
				`Channel data store key ${channelData.storeKey.toString('hex')} is duplicated.`,
			);
		}
		channelDataStoreKeySet.add(channelData.storeKey);

		const channel = channelData.storeValue;
		const chainID = splitTokenID(channel.messageFeeTokenID)[0];

		if (
			!channel.messageFeeTokenID.equals(TOKEN_ID_LSK) && // corresponding to the LSK token
			!chainID.equals(channelData.storeKey) && // Token.getChainID(channel.messageFeeTokenID) must be equal to channelData.storeKey
			!chainID.equals(ownChainAccount.chainID) // the message fee token must be a native token of either chains
		) {
			throw new Error(
				`messageFeeTokenID corresponding to the channel data store key ${channelData.storeKey.toString(
					'hex',
				)} is not valid.`,
			);
		}

		await channelDataStore.set(ctx, channelData.storeKey, channelData.storeValue);
	}

	const chainValidatorsStoreKeySet = new dataStructures.BufferSet();
	const chainValidatorsStore = stores.get(ChainValidatorsStore);
	for (const chainValidators of genesisStore.chainValidatorsSubstore) {
		if (chainValidatorsStoreKeySet.has(chainValidators.storeKey)) {
			throw new Error(
				`Chain validators store key ${chainValidators.storeKey.toString('hex')} is duplicated.`,
			);
		}
		chainValidatorsStoreKeySet.add(chainValidators.storeKey);

		const { activeValidators, certificateThreshold } = chainValidators.storeValue;
		if (activeValidators.length < 1 || activeValidators.length > MAX_NUM_VALIDATORS) {
			throw new Error(
				`Active validators must have at least 1 element and at most ${MAX_NUM_VALIDATORS} elements.`,
			);
		}

		let totalWeight = BigInt(0);
		for (let j = 0; j < activeValidators.length; j += 1) {
			const activeValidator = activeValidators[j];

			const { blsKey } = activeValidator;
			if (j < activeValidators.length - 1 && blsKey.compare(activeValidators[j + 1].blsKey) >= 0) {
				throw new Error(
					'Active validators must be ordered lexicographically by blsKey property and pairwise distinct.',
				);
			}

			const { bftWeight } = activeValidator;
			totalWeight += bftWeight;
		}

		if (totalWeight > MAX_UINT64) {
			throw new Error(
				'The total BFT weight of all active validators has to be less than or equal to MAX_UINT64.',
			);
		}

		const checkBftWeightValue = totalWeight / BigInt(3) + BigInt(1);
		if (checkBftWeightValue > totalWeight || checkBftWeightValue > certificateThreshold) {
			throw new Error('The total BFT weight of all active validators is not valid.');
		}

		await chainValidatorsStore.set(ctx, chainValidators.storeKey, chainValidators.storeValue);
	}

	const chainDataStoreKeySet = new dataStructures.BufferSet();
	const chainDataStore = stores.get(ChainAccountStore);
	let isAnotherSidechainAccount = 0;
	for (const chainData of genesisStore.chainDataSubstore) {
		const chainDataStoreKey = chainData.storeKey;
		if (chainDataStoreKeySet.has(chainDataStoreKey)) {
			throw new Error(`Chain data store key ${chainDataStoreKey.toString('hex')} is duplicated.`);
		}
		chainDataStoreKeySet.add(chainDataStoreKey);

		const chainAccountStatus = chainData.storeValue.status;
		if (chainAccountStatus === ChainStatus.TERMINATED) {
			if (outboxRootStoreKeySet.has(chainDataStoreKey)) {
				throw new Error('Outbox root store cannot have entry for a terminated chain account.');
			}
			if (
				!channelDataStoreKeySet.has(chainDataStoreKey) ||
				!chainValidatorsStoreKeySet.has(chainDataStoreKey)
			) {
				throw new Error(
					`Chain data store key ${chainDataStoreKey.toString(
						'hex',
					)} missing in some or all of channel data and chain validators stores.`,
				);
			}
		}
		if (
			!outboxRootStoreKeySet.has(chainDataStoreKey) ||
			!channelDataStoreKeySet.has(chainDataStoreKey) ||
			!chainValidatorsStoreKeySet.has(chainDataStoreKey)
		) {
			throw new Error(
				`Chain data store key ${chainDataStoreKey.toString(
					'hex',
				)} missing in some or all of outbox root, channel data and chain validators stores.`,
			);
		}

		if (
			!(
				chainDataStoreKey.equals(ownChainAccount.chainID) ||
				chainDataStoreKey.equals(MAINCHAIN_ID_BUFFER)
			)
		) {
			isAnotherSidechainAccount = 1;
		}

		await chainDataStore.set(ctx, chainData.storeKey, chainData.storeValue);
	}

	if (
		isAnotherSidechainAccount &&
		!(
			chainDataStoreKeySet.has(MAINCHAIN_ID_BUFFER) &&
			chainDataStoreKeySet.has(ownChainAccount.chainID)
		)
	) {
		throw new Error(
			'If a chain account for another sidechain is present, then a chain account for the mainchain must be present, as well as the own chain account.',
		);
	}

	for (const storeKey of outboxRootStoreKeySet) {
		if (!chainDataStoreKeySet.has(storeKey)) {
			throw new Error(
				`Outbox root store key ${storeKey.toString('hex')} is missing in chain data store.`,
			);
		}
	}

	for (const storeKey of channelDataStoreKeySet) {
		if (!chainDataStoreKeySet.has(storeKey)) {
			throw new Error(
				`Channel data store key ${storeKey.toString('hex')} is missing in chain data store.`,
			);
		}
	}

	for (const storeKey of chainValidatorsStoreKeySet) {
		if (!chainDataStoreKeySet.has(storeKey)) {
			throw new Error(
				`Chain validators store key ${storeKey.toString('hex')} is missing in chain data store.`,
			);
		}
	}

	const ownChainDataStoreKeySet = new dataStructures.BufferSet();
	for (const ownChainData of genesisStore.ownChainDataSubstore) {
		if (ownChainDataStoreKeySet.has(ownChainData.storeKey)) {
			throw new Error(
				`Own chain data store key ${ownChainData.storeKey.toString('hex')} is duplicated.`,
			);
		}
		ownChainDataStoreKeySet.add(ownChainData.storeKey);

		await ownChainAccountStore.set(ctx, ownChainData.storeKey, ownChainData.storeValue);
	}

	const terminatedOutboxStoreKeySet = new dataStructures.BufferSet();
	const terminatedOutboxStore = stores.get(TerminatedOutboxStore);
	for (const terminatedOutbox of genesisStore.terminatedOutboxSubstore) {
		if (terminatedOutboxStoreKeySet.has(terminatedOutbox.storeKey)) {
			throw new Error(
				`Terminated outbox store key ${terminatedOutbox.storeKey.toString('hex')} is duplicated.`,
			);
		}
		terminatedOutboxStoreKeySet.add(terminatedOutbox.storeKey);

		await terminatedOutboxStore.set(ctx, terminatedOutbox.storeKey, terminatedOutbox.storeValue);
	}

	const terminatedStateStoreKeySet = new dataStructures.BufferSet();
	const terminatedStateStore = stores.get(TerminatedStateStore);
	for (const terminatedState of genesisStore.terminatedStateSubstore) {
		const terminatedStateStoreKey = terminatedState.storeKey;
		if (terminatedStateStoreKeySet.has(terminatedStateStoreKey)) {
			throw new Error(
				`Terminated state store key ${terminatedStateStoreKey.toString('hex')} is duplicated.`,
			);
		}
		terminatedStateStoreKeySet.add(terminatedStateStoreKey);

		const terminatedStateStoreValue = terminatedState.storeValue;
		if (terminatedStateStoreValue.initialized === false) {
			if (terminatedOutboxStoreKeySet.has(terminatedStateStoreKey)) {
				throw new Error(
					`Uninitialized account associated with terminated state store key ${terminatedStateStoreKey.toString(
						'hex',
					)} cannot be present in terminated outbox store.`,
				);
			}
			if (
				!terminatedStateStoreValue.stateRoot.equals(EMPTY_BYTES) ||
				terminatedStateStoreValue.mainchainStateRoot?.length !== 32
			) {
				throw new Error(
					`For the uninitialized account associated with terminated state store key ${terminatedStateStoreKey.toString(
						'hex',
					)} the stateRoot must be set to empty bytes and mainchainStateRoot to a 32-bytes value.`,
				);
			}
		} else if (terminatedStateStoreValue.initialized === true) {
			if (
				terminatedStateStoreValue.stateRoot.length !== HASH_LENGTH ||
				terminatedStateStoreValue.mainchainStateRoot?.length !== HASH_LENGTH
			) {
				throw new Error(
					`For the initialized account associated with terminated state store key ${terminatedStateStoreKey.toString(
						'hex',
					)} the mainchainStateRoot must be set to a 32-bytes value and stateRoot to a 32-bytes value.`,
				);
			}
		}

		await terminatedStateStore.set(ctx, terminatedState.storeKey, terminatedState.storeValue);
	}

	for (const storeKey of terminatedOutboxStoreKeySet) {
		if (!terminatedStateStoreKeySet.has(storeKey)) {
			throw new Error(
				`Terminated outbox store key ${storeKey.toString(
					'hex',
				)} missing in terminated state store.`,
			);
		}
	}

	const registeredNamesStoreKeySet = new dataStructures.BufferSet();
	const registeredNamesStore = stores.get(RegisteredNamesStore);
	for (const registeredNames of genesisStore.registeredNamesSubstore) {
		if (registeredNamesStoreKeySet.has(registeredNames.storeKey)) {
			throw new Error(
				`Registered names store key ${registeredNames.storeKey.toString('hex')} is duplicated.`,
			);
		}
		registeredNamesStoreKeySet.add(registeredNames.storeKey);

		await registeredNamesStore.set(ctx, registeredNames.storeKey, registeredNames.storeValue);
	}
};

export const chainAccountToJSON = (chainAccount: ChainAccount) => {
	const { lastCertificate, name, status } = chainAccount;

	return {
		lastCertificate: certificateToJSON(lastCertificate),
		name,
		status,
	};
};

<<<<<<< HEAD
export const verifyLivenessConditionForRegisteredChains = (
	ccu: CrossChainUpdateTransactionParams,
	blockTimestamp: number,
) => {
	if (ccu.certificate.length === 0 || isInboxUpdateEmpty(ccu.inboxUpdate)) {
		return;
	}
	const certificate = codec.decode<Certificate>(certificateSchema, ccu.certificate);
	const limitSecond = LIVENESS_LIMIT / 2;
	if (blockTimestamp - certificate.timestamp > limitSecond) {
		throw new Error(
			`The first CCU with a non-empty inbox update cannot contain a certificate older than ${limitSecond} seconds.`,
		);
	}
=======
export const getMainchainID = (chainID: Buffer): Buffer => {
	const networkID = chainID.slice(0, 1);
	// 3 bytes for remaining chainID bytes
	return Buffer.concat([networkID, Buffer.alloc(CHAIN_ID_LENGTH - 1, 0)]);
};

// TODO: Update to use Token method after merging development
export const getMainchainTokenID = (chainID: Buffer): Buffer => {
	const networkID = chainID.slice(0, 1);
	// 3 bytes for remaining chainID bytes
	return Buffer.concat([networkID, Buffer.alloc(7, 0)]);
>>>>>>> f01c6731
};<|MERGE_RESOLUTION|>--- conflicted
+++ resolved
@@ -787,7 +787,6 @@
 	};
 };
 
-<<<<<<< HEAD
 export const verifyLivenessConditionForRegisteredChains = (
 	ccu: CrossChainUpdateTransactionParams,
 	blockTimestamp: number,
@@ -802,7 +801,8 @@
 			`The first CCU with a non-empty inbox update cannot contain a certificate older than ${limitSecond} seconds.`,
 		);
 	}
-=======
+};
+
 export const getMainchainID = (chainID: Buffer): Buffer => {
 	const networkID = chainID.slice(0, 1);
 	// 3 bytes for remaining chainID bytes
@@ -814,5 +814,4 @@
 	const networkID = chainID.slice(0, 1);
 	// 3 bytes for remaining chainID bytes
 	return Buffer.concat([networkID, Buffer.alloc(7, 0)]);
->>>>>>> f01c6731
 };