/*
 * Copyright © 2022 Lisk Foundation
 *
 * See the LICENSE file at the top-level directory of this distribution
 * for licensing information.
 *
 * Unless otherwise agreed in a custom licensing agreement with the Lisk Foundation,
 * no part of this software, including this file, may be copied, modified,
 * propagated, or distributed except according to the terms contained in the
 * LICENSE file.
 *
 * Removal or modification of this copyright notice is prohibited.
 */

<<<<<<< HEAD
import { SidechainInteroperabilityStore } from '../store';
import { ImmutableStoreGetter, StoreGetter } from '../../../base_store';
import { BaseCCRegistrationCommand } from '../../base_cc_commands/registration';

export class SidechainCCRegistrationCommand extends BaseCCRegistrationCommand {
	protected getInteroperabilityStore(
=======
import { codec } from '@liskhq/lisk-codec';
import { CCM_STATUS_OK, CROSS_CHAIN_COMMAND_NAME_REGISTRATION, EMPTY_BYTES } from '../../constants';
import { registrationCCMParamsSchema } from '../../schemas';
import { CCCommandExecuteContext } from '../../types';
import { createCCMsgBeforeSendContext } from '../../context';
import { BaseInteroperabilityCCCommand } from '../../base_interoperability_cc_commands';
import { SidechainInteroperabilityInternalMethod } from '../store';
import { ImmutableStoreGetter, StoreGetter } from '../../../base_store';
import { ChannelDataStore } from '../../stores/channel_data';
import { OwnChainAccountStore } from '../../stores/own_chain_account';

interface CCMRegistrationParams {
	chainID: Buffer;
	name: string;
	messageFeeTokenID: Buffer;
}

export class SidechainCCRegistrationCommand extends BaseInteroperabilityCCCommand {
	public schema = registrationCCMParamsSchema;

	public get name(): string {
		return CROSS_CHAIN_COMMAND_NAME_REGISTRATION;
	}

	public async execute(ctx: CCCommandExecuteContext): Promise<void> {
		const { ccm } = ctx;
		if (!ccm) {
			throw new Error('CCM to execute registration cross chain command is missing.');
		}
		const ccmRegistrationParams = codec.decode<CCMRegistrationParams>(
			registrationCCMParamsSchema,
			ccm.params,
		);
		const interoperabilityInternalMethod = this.getInteroperabilityInternalMethod(ctx);
		const sendingChainChannelAccount = await this.stores
			.get(ChannelDataStore)
			.get(ctx, ccm.sendingChainID);
		const ownChainAccount = await this.stores.get(OwnChainAccountStore).get(ctx, EMPTY_BYTES);
		if (
			sendingChainChannelAccount.inbox.size !== 1 ||
			ccm.status !== CCM_STATUS_OK ||
			!ownChainAccount.chainID.equals(ccm.receivingChainID) ||
			ownChainAccount.name !== ccmRegistrationParams.name ||
			!sendingChainChannelAccount.messageFeeTokenID.equals(
				ccmRegistrationParams.messageFeeTokenID,
			) ||
			!ccmRegistrationParams.chainID.equals(ctx.chainID)
		) {
			const beforeSendContext = createCCMsgBeforeSendContext({
				ccm,
				eventQueue: ctx.eventQueue,
				getMethodContext: ctx.getMethodContext,
				getStore: ctx.getStore,
				logger: ctx.logger,
				chainID: ctx.chainID,
				feeAddress: ctx.feeAddress,
			});
			await interoperabilityInternalMethod.terminateChainInternal(
				ccm.sendingChainID,
				beforeSendContext,
			);
		}
	}

	protected getInteroperabilityInternalMethod(
>>>>>>> 0ca07095
		context: StoreGetter | ImmutableStoreGetter,
	): SidechainInteroperabilityInternalMethod {
		return new SidechainInteroperabilityInternalMethod(
			this.stores,
			this.events,
			context,
			this.interoperableCCMethods,
		);
	}
}<|MERGE_RESOLUTION|>--- conflicted
+++ resolved
@@ -12,80 +12,12 @@
  * Removal or modification of this copyright notice is prohibited.
  */
 
-<<<<<<< HEAD
-import { SidechainInteroperabilityStore } from '../store';
+import { SidechainInteroperabilityInternalMethod } from '../store';
 import { ImmutableStoreGetter, StoreGetter } from '../../../base_store';
 import { BaseCCRegistrationCommand } from '../../base_cc_commands/registration';
 
 export class SidechainCCRegistrationCommand extends BaseCCRegistrationCommand {
-	protected getInteroperabilityStore(
-=======
-import { codec } from '@liskhq/lisk-codec';
-import { CCM_STATUS_OK, CROSS_CHAIN_COMMAND_NAME_REGISTRATION, EMPTY_BYTES } from '../../constants';
-import { registrationCCMParamsSchema } from '../../schemas';
-import { CCCommandExecuteContext } from '../../types';
-import { createCCMsgBeforeSendContext } from '../../context';
-import { BaseInteroperabilityCCCommand } from '../../base_interoperability_cc_commands';
-import { SidechainInteroperabilityInternalMethod } from '../store';
-import { ImmutableStoreGetter, StoreGetter } from '../../../base_store';
-import { ChannelDataStore } from '../../stores/channel_data';
-import { OwnChainAccountStore } from '../../stores/own_chain_account';
-
-interface CCMRegistrationParams {
-	chainID: Buffer;
-	name: string;
-	messageFeeTokenID: Buffer;
-}
-
-export class SidechainCCRegistrationCommand extends BaseInteroperabilityCCCommand {
-	public schema = registrationCCMParamsSchema;
-
-	public get name(): string {
-		return CROSS_CHAIN_COMMAND_NAME_REGISTRATION;
-	}
-
-	public async execute(ctx: CCCommandExecuteContext): Promise<void> {
-		const { ccm } = ctx;
-		if (!ccm) {
-			throw new Error('CCM to execute registration cross chain command is missing.');
-		}
-		const ccmRegistrationParams = codec.decode<CCMRegistrationParams>(
-			registrationCCMParamsSchema,
-			ccm.params,
-		);
-		const interoperabilityInternalMethod = this.getInteroperabilityInternalMethod(ctx);
-		const sendingChainChannelAccount = await this.stores
-			.get(ChannelDataStore)
-			.get(ctx, ccm.sendingChainID);
-		const ownChainAccount = await this.stores.get(OwnChainAccountStore).get(ctx, EMPTY_BYTES);
-		if (
-			sendingChainChannelAccount.inbox.size !== 1 ||
-			ccm.status !== CCM_STATUS_OK ||
-			!ownChainAccount.chainID.equals(ccm.receivingChainID) ||
-			ownChainAccount.name !== ccmRegistrationParams.name ||
-			!sendingChainChannelAccount.messageFeeTokenID.equals(
-				ccmRegistrationParams.messageFeeTokenID,
-			) ||
-			!ccmRegistrationParams.chainID.equals(ctx.chainID)
-		) {
-			const beforeSendContext = createCCMsgBeforeSendContext({
-				ccm,
-				eventQueue: ctx.eventQueue,
-				getMethodContext: ctx.getMethodContext,
-				getStore: ctx.getStore,
-				logger: ctx.logger,
-				chainID: ctx.chainID,
-				feeAddress: ctx.feeAddress,
-			});
-			await interoperabilityInternalMethod.terminateChainInternal(
-				ccm.sendingChainID,
-				beforeSendContext,
-			);
-		}
-	}
-
 	protected getInteroperabilityInternalMethod(
->>>>>>> 0ca07095
 		context: StoreGetter | ImmutableStoreGetter,
 	): SidechainInteroperabilityInternalMethod {
 		return new SidechainInteroperabilityInternalMethod(
