--- conflicted
+++ resolved
@@ -12,69 +12,7 @@
  * Removal or modification of this copyright notice is prohibited.
  */
 
-<<<<<<< HEAD
-import { SidechainInteroperabilityInternalMethod } from '../store';
-import { ImmutableStoreGetter, StoreGetter } from '../../../base_store';
+import { SidechainInteroperabilityInternalMethod } from '../internal_method';
 import { BaseCCRegistrationCommand } from '../../base_cc_commands/registration';
 
-export class SidechainCCRegistrationCommand extends BaseCCRegistrationCommand {
-	protected getInteroperabilityInternalMethod(
-		context: StoreGetter | ImmutableStoreGetter,
-	): SidechainInteroperabilityInternalMethod {
-		return new SidechainInteroperabilityInternalMethod(
-			this.stores,
-			this.events,
-			context,
-			this.interoperableCCMethods,
-		);
-=======
-import { codec } from '@liskhq/lisk-codec';
-import { CCMStatusCode, CROSS_CHAIN_COMMAND_NAME_REGISTRATION, EMPTY_BYTES } from '../../constants';
-import { registrationCCMParamsSchema } from '../../schemas';
-import { CrossChainMessageContext } from '../../types';
-import { BaseInteroperabilityCCCommand } from '../../base_interoperability_cc_commands';
-import { SidechainInteroperabilityInternalMethod } from '../internal_method';
-import { ChannelDataStore } from '../../stores/channel_data';
-import { OwnChainAccountStore } from '../../stores/own_chain_account';
-
-interface CCMRegistrationParams {
-	chainID: Buffer;
-	name: string;
-	messageFeeTokenID: Buffer;
-}
-
-export class SidechainCCRegistrationCommand extends BaseInteroperabilityCCCommand<SidechainInteroperabilityInternalMethod> {
-	public schema = registrationCCMParamsSchema;
-
-	public get name(): string {
-		return CROSS_CHAIN_COMMAND_NAME_REGISTRATION;
-	}
-
-	public async execute(ctx: CrossChainMessageContext): Promise<void> {
-		const { ccm } = ctx;
-		if (!ccm) {
-			throw new Error('CCM to execute registration cross chain command is missing.');
-		}
-		const ccmRegistrationParams = codec.decode<CCMRegistrationParams>(
-			registrationCCMParamsSchema,
-			ccm.params,
-		);
-		const sendingChainChannelAccount = await this.stores
-			.get(ChannelDataStore)
-			.get(ctx, ccm.sendingChainID);
-		const ownChainAccount = await this.stores.get(OwnChainAccountStore).get(ctx, EMPTY_BYTES);
-		if (
-			sendingChainChannelAccount.inbox.size !== 1 ||
-			ccm.status !== CCMStatusCode.OK ||
-			!ownChainAccount.chainID.equals(ccm.receivingChainID) ||
-			ownChainAccount.name !== ccmRegistrationParams.name ||
-			!sendingChainChannelAccount.messageFeeTokenID.equals(
-				ccmRegistrationParams.messageFeeTokenID,
-			) ||
-			!ccmRegistrationParams.chainID.equals(ctx.chainID)
-		) {
-			await this.internalMethods.terminateChainInternal(ctx, ccm.sendingChainID);
-		}
->>>>>>> 6280d53b
-	}
-}+export class SidechainCCRegistrationCommand extends BaseCCRegistrationCommand<SidechainInteroperabilityInternalMethod> {}