/*
 * Copyright © 2022 Lisk Foundation
 *
 * See the LICENSE file at the top-level directory of this distribution
 * for licensing information.
 *
 * Unless otherwise agreed in a custom licensing agreement with the Lisk Foundation,
 * no part of this software, including this file, may be copied, modified,
 * propagated, or distributed except according to the terms contained in the
 * LICENSE file.
 *
 * Removal or modification of this copyright notice is prohibited.
 */

import { codec } from '@liskhq/lisk-codec';
import { NotFoundError } from '@liskhq/lisk-chain';
import { hash } from '@liskhq/lisk-cryptography';
import { regularMerkleTree } from '@liskhq/lisk-tree';
import { SubStore } from '../../node/state_machine/types';
import {
	CROSS_CHAIN_COMMAND_ID_CHANNEL_TERMINATED,
	CCM_STATUS_OK,
	EMPTY_BYTES,
	MODULE_ID_INTEROPERABILITY,
	STORE_PREFIX_CHAIN_DATA,
	STORE_PREFIX_TERMINATED_STATE,
	STORE_PREFIX_CHANNEL_DATA,
	STORE_PREFIX_OUTBOX_ROOT,
	STORE_PREFIX_TERMINATED_OUTBOX,
	STORE_PREFIX_OWN_CHAIN_DATA,
	MAINCHAIN_ID,
	CHAIN_TERMINATED,
	MIN_RETURN_FEE,
	EMPTY_FEE_ADDRESS,
	CCM_STATUS_MODULE_NOT_SUPPORTED,
	CCM_STATUS_CROSS_CHAIN_COMMAND_NOT_SUPPORTED,
} from './constants';
import {
	chainAccountSchema,
	terminatedStateSchema,
	ccmSchema,
	channelSchema,
	outboxRootSchema,
	terminatedOutboxSchema,
	ownChainAccountSchema,
} from './schema';
import {
	BeforeSendCCMsgAPIContext,
	ChannelData,
	CCMsg,
	ChainAccount,
	SendInternalContext,
	TerminatedStateAccount,
	OwnChainAccount,
	CCMApplyContext,
	StoreCallback,
<<<<<<< HEAD
	TerminatedOutboxAccount,
=======
	TerminatedOutboxAccount as TerminatedOutbox,
>>>>>>> c31801b9
} from './types';
import { getCCMSize, getIDAsKeyForStore } from './utils';
import {
	createCCCommandExecuteContext,
	createCCMsgBeforeApplyContext,
	createCCMsgBeforeSendContext,
} from './context';
import { BaseInteroperableAPI } from './base_interoperable_api';
import { BaseCCCommand } from './base_cc_command';

export abstract class BaseInteroperabilityStore {
	public readonly getStore: StoreCallback;
	protected readonly moduleID: number;
	protected readonly interoperableModuleAPIs = new Map<number, BaseInteroperableAPI>();

	public constructor(
		moduleID: number,
		getStore: StoreCallback,
		interoperableModuleAPIs: Map<number, BaseInteroperableAPI>,
	) {
		this.moduleID = moduleID;
		this.getStore = getStore;
		this.interoperableModuleAPIs = interoperableModuleAPIs;
	}

	public async getOwnChainAccount(): Promise<OwnChainAccount> {
		const ownChainAccountStore = this.getStore(this.moduleID, STORE_PREFIX_OWN_CHAIN_DATA);
		return ownChainAccountStore.getWithSchema<OwnChainAccount>(
			getIDAsKeyForStore(MAINCHAIN_ID),
			ownChainAccountSchema,
		);
	}

	public async setOwnChainAccount(ownChainAccount: OwnChainAccount): Promise<void> {
		const ownChainAccountStore = this.getStore(
			this.moduleID,
			STORE_PREFIX_OWN_CHAIN_DATA,
		) as SubStore;
		await ownChainAccountStore.setWithSchema(
			getIDAsKeyForStore(MAINCHAIN_ID),
			ownChainAccount,
			ownChainAccountSchema,
		);
	}

	public async getChannel(chainID: number): Promise<ChannelData> {
		const channelAccountStore = this.getStore(this.moduleID, STORE_PREFIX_CHANNEL_DATA);
		return channelAccountStore.getWithSchema<ChannelData>(
			getIDAsKeyForStore(chainID),
			channelSchema,
		);
	}

	public async setChannel(chainID: number, channeldata: ChannelData): Promise<void> {
		const channelAccountStore = this.getStore(this.moduleID, STORE_PREFIX_CHANNEL_DATA) as SubStore;
		await channelAccountStore.setWithSchema(
			getIDAsKeyForStore(chainID),
			channeldata,
			channelSchema,
		);
	}

	public async appendToInboxTree(chainID: Buffer, appendData: Buffer) {
		const channelSubstore = this.getStore(
			MODULE_ID_INTEROPERABILITY,
			STORE_PREFIX_CHANNEL_DATA,
		) as SubStore;
		const channel = await channelSubstore.getWithSchema<ChannelData>(chainID, channelSchema);
		const updatedInbox = regularMerkleTree.calculateMerkleRoot({
			value: hash(appendData),
			appendPath: channel.inbox.appendPath,
			size: channel.inbox.size,
		});
		await channelSubstore.setWithSchema(
			chainID,
			{ ...channel, inbox: updatedInbox },
			channelSchema,
		);
	}

	public async appendToOutboxTree(chainID: Buffer, appendData: Buffer) {
		const channelSubstore = this.getStore(
			MODULE_ID_INTEROPERABILITY,
			STORE_PREFIX_CHANNEL_DATA,
		) as SubStore;
		const channel = await channelSubstore.getWithSchema<ChannelData>(chainID, channelSchema);
		const updatedOutbox = regularMerkleTree.calculateMerkleRoot({
			value: hash(appendData),
			appendPath: channel.outbox.appendPath,
			size: channel.outbox.size,
		});
		await channelSubstore.setWithSchema(
			chainID,
			{ ...channel, outbox: updatedOutbox },
			channelSchema,
		);
	}

	public async addToOutbox(chainID: Buffer, ccm: CCMsg) {
		const serializedMessage = codec.encode(ccmSchema, ccm);
		await this.appendToOutboxTree(chainID, serializedMessage);

		const channelSubstore = this.getStore(MODULE_ID_INTEROPERABILITY, STORE_PREFIX_CHANNEL_DATA);
		const channel = await channelSubstore.getWithSchema<ChannelData>(chainID, channelSchema);

		const outboxRootSubstore = this.getStore(
			MODULE_ID_INTEROPERABILITY,
			STORE_PREFIX_OUTBOX_ROOT,
		) as SubStore;
		await outboxRootSubstore.setWithSchema(chainID, channel.outbox.root, outboxRootSchema);
	}

	public async hasTerminatedStateAccount(chainID: Buffer): Promise<boolean> {
		const terminatedStateSubstore = this.getStore(
			MODULE_ID_INTEROPERABILITY,
			STORE_PREFIX_TERMINATED_STATE,
		);
		return terminatedStateSubstore.has(chainID);
	}

	public async getChainAccount(chainID: Buffer): Promise<ChainAccount> {
		const chainSubstore = this.getStore(MODULE_ID_INTEROPERABILITY, STORE_PREFIX_CHAIN_DATA);
		return chainSubstore.getWithSchema<ChainAccount>(chainID, chainAccountSchema);
	}

	public async chainAccountExist(chainID: Buffer): Promise<boolean> {
		const chainSubstore = this.getStore(MODULE_ID_INTEROPERABILITY, STORE_PREFIX_CHAIN_DATA);
		try {
			await chainSubstore.getWithSchema<ChainAccount>(chainID, chainAccountSchema);
		} catch (error) {
			if (!(error instanceof NotFoundError)) {
				throw error;
			}
			return false;
		}

		return true;
	}

	public async getTerminatedStateAccount(chainID: Buffer): Promise<TerminatedStateAccount> {
		const terminatedStateSubstore = this.getStore(
			MODULE_ID_INTEROPERABILITY,
			STORE_PREFIX_TERMINATED_STATE,
		);
		return terminatedStateSubstore.getWithSchema<TerminatedStateAccount>(
			chainID,
			terminatedStateSchema,
		);
	}

	public async createTerminatedOutboxAccount(
		chainID: Buffer,
		outboxRoot: Buffer,
		outboxSize: number,
		partnerChainInboxSize: number,
	): Promise<void> {
		const terminatedOutboxSubstore = this.getStore(
			MODULE_ID_INTEROPERABILITY,
			STORE_PREFIX_TERMINATED_OUTBOX,
		) as SubStore;

		const terminatedOutbox = {
			outboxRoot,
			outboxSize,
			partnerChainInboxSize,
		};

		await terminatedOutboxSubstore.setWithSchema(chainID, terminatedOutbox, terminatedOutboxSchema);
	}

<<<<<<< HEAD
	public async hasTerminatedOutboxAccount(chainID: Buffer) {
=======
	public async setTerminatedOutboxAccount(
		chainID: Buffer,
		params: Partial<TerminatedOutbox>,
	): Promise<boolean> {
		// Passed params is empty, no need to call this method
		if (Object.keys(params).length === 0) {
			return false;
		}

>>>>>>> c31801b9
		const terminatedOutboxSubstore = this.getStore(
			MODULE_ID_INTEROPERABILITY,
			STORE_PREFIX_TERMINATED_OUTBOX,
		);

<<<<<<< HEAD
		return terminatedOutboxSubstore.has(chainID);
=======
		const doesOutboxExist = await terminatedOutboxSubstore.has(chainID);

		if (!doesOutboxExist) {
			return false;
		}

		const account = await terminatedOutboxSubstore.getWithSchema<TerminatedOutbox>(
			chainID,
			terminatedOutboxSchema,
		);

		const terminatedOutbox = {
			...account,
			...params,
		};

		await terminatedOutboxSubstore.setWithSchema(chainID, terminatedOutbox, terminatedOutboxSchema);

		return true;
	}

	public async terminatedOutboxAccountExist(chainID: Buffer) {
		const terminatedOutboxSubstore = this.getStore(
			MODULE_ID_INTEROPERABILITY,
			STORE_PREFIX_TERMINATED_OUTBOX,
		);

		const doesOutboxExist = await terminatedOutboxSubstore.has(chainID);

		return doesOutboxExist;
>>>>>>> c31801b9
	}

	public async getTerminatedOutboxAccount(chainID: Buffer) {
		const terminatedOutboxSubstore = this.getStore(
			MODULE_ID_INTEROPERABILITY,
			STORE_PREFIX_TERMINATED_OUTBOX,
		);

<<<<<<< HEAD
		return terminatedOutboxSubstore.getWithSchema<TerminatedOutboxAccount>(
			chainID,
			terminatedOutboxSchema,
		);
=======
		const terminatedOutboxAccount = await terminatedOutboxSubstore.getWithSchema<TerminatedOutbox>(
			chainID,
			terminatedOutboxSchema,
		);
		return terminatedOutboxAccount;
>>>>>>> c31801b9
	}

	public async createTerminatedStateAccount(chainID: number, stateRoot?: Buffer): Promise<boolean> {
		const chainIDAsStoreKey = getIDAsKeyForStore(chainID);
		const chainSubstore = this.getStore(
			MODULE_ID_INTEROPERABILITY,
			STORE_PREFIX_CHAIN_DATA,
		) as SubStore;
		const isExist = await this.chainAccountExist(chainIDAsStoreKey);
		let terminatedState: TerminatedStateAccount;

		if (stateRoot) {
			if (isExist) {
				const chainAccount = await chainSubstore.getWithSchema<ChainAccount>(
					chainIDAsStoreKey,
					chainAccountSchema,
				);
				chainAccount.status = CHAIN_TERMINATED;
				await chainSubstore.setWithSchema(chainIDAsStoreKey, chainAccount, chainAccountSchema);
				const outboxRootSubstore = this.getStore(
					MODULE_ID_INTEROPERABILITY,
					STORE_PREFIX_OUTBOX_ROOT,
				) as SubStore;
				await outboxRootSubstore.del(chainIDAsStoreKey);
			}
			terminatedState = {
				stateRoot,
				mainchainStateRoot: EMPTY_BYTES,
				initialized: true,
			};
		} else if (isExist) {
			const chainAccount = await chainSubstore.getWithSchema<ChainAccount>(
				chainIDAsStoreKey,
				chainAccountSchema,
			);
			chainAccount.status = CHAIN_TERMINATED;
			await chainSubstore.setWithSchema(chainIDAsStoreKey, chainAccount, chainAccountSchema);
			const outboxRootSubstore = this.getStore(
				MODULE_ID_INTEROPERABILITY,
				STORE_PREFIX_OUTBOX_ROOT,
			) as SubStore;
			await outboxRootSubstore.del(chainIDAsStoreKey);

			terminatedState = {
				stateRoot: chainAccount.lastCertificate.stateRoot,
				mainchainStateRoot: EMPTY_BYTES,
				initialized: true,
			};
		}

		// State root is not available, set it to empty bytes temporarily.
		// This should only happen on a sidechain.
		else {
			// Processing on the mainchain
			const ownChainAccount = await this.getOwnChainAccount();
			if (ownChainAccount.id === MAINCHAIN_ID) {
				// If the account does not exist on the mainchain, the input chainID is invalid.
				return false;
			}
			const chainAccount = await chainSubstore.getWithSchema<ChainAccount>(
				getIDAsKeyForStore(MAINCHAIN_ID),
				chainAccountSchema,
			);
			terminatedState = {
				stateRoot: EMPTY_BYTES,
				mainchainStateRoot: chainAccount.lastCertificate.stateRoot,
				initialized: false,
			};
		}

		const terminatedStateSubstore = this.getStore(
			MODULE_ID_INTEROPERABILITY,
			STORE_PREFIX_TERMINATED_STATE,
		) as SubStore;
		await terminatedStateSubstore.setWithSchema(
			chainIDAsStoreKey,
			terminatedState,
			terminatedStateSchema,
		);

		return true;
	}

	public async terminateChainInternal(
		chainID: number,
		beforeSendContext: BeforeSendCCMsgAPIContext,
	): Promise<boolean> {
		const messageSent = await this.sendInternal({
			moduleID: MODULE_ID_INTEROPERABILITY,
			crossChainCommandID: CROSS_CHAIN_COMMAND_ID_CHANNEL_TERMINATED,
			receivingChainID: chainID,
			fee: BigInt(0),
			status: CCM_STATUS_OK,
			params: EMPTY_BYTES,
			timestamp: Date.now(),
			beforeSendContext,
		});

		if (!messageSent) {
			return false;
		}

		return this.createTerminatedStateAccount(chainID);
	}

	public async apply(
		ccmApplyContext: CCMApplyContext,
		interoperableCCCommands: Map<number, BaseCCCommand[]>,
	): Promise<void> {
		const { ccm, eventQueue, logger, networkIdentifier, getAPIContext, getStore } = ccmApplyContext;
		const isTerminated = await this.hasTerminatedStateAccount(
			getIDAsKeyForStore(ccm.sendingChainID),
		);
		if (isTerminated) {
			return;
		}

		const beforeCCMApplyContext = createCCMsgBeforeApplyContext(
			{
				logger,
				ccm,
				eventQueue,
				getAPIContext,
				getStore,
				networkIdentifier,
				feeAddress: ccmApplyContext.feeAddress,
			},
			ccmApplyContext.ccu,
		);

		for (const mod of this.interoperableModuleAPIs.values()) {
			if (mod?.beforeApplyCCM) {
				try {
					await mod.beforeApplyCCM(beforeCCMApplyContext);
				} catch (error) {
					return;
				}
			}
		}

		if (ccm.status !== CCM_STATUS_OK || ccm.fee < MIN_RETURN_FEE * BigInt(getCCMSize(ccm))) {
			return;
		}

		const ccCommands = interoperableCCCommands.get(ccm.moduleID);

		// When moduleID is not supported
		if (!ccCommands) {
			const beforeCCMSendContext = createCCMsgBeforeSendContext({
				ccm,
				eventQueue,
				getAPIContext,
				logger,
				networkIdentifier,
				getStore,
				feeAddress: EMPTY_FEE_ADDRESS,
			});

			await this.sendInternal({
				beforeSendContext: beforeCCMSendContext,
				crossChainCommandID: ccm.crossChainCommandID,
				moduleID: ccm.moduleID,
				fee: BigInt(0),
				params: ccm.params,
				receivingChainID: ccm.receivingChainID,
				status: CCM_STATUS_MODULE_NOT_SUPPORTED,
				timestamp: Date.now(),
			});

			return;
		}
		const ccCommand = ccCommands.find(cmd => cmd.ID === ccm.crossChainCommandID);

		// When commandID is not supported
		if (!ccCommand) {
			const beforeCCMSendContext = createCCMsgBeforeSendContext({
				ccm,
				eventQueue,
				getAPIContext,
				logger,
				networkIdentifier,
				getStore,
				feeAddress: EMPTY_FEE_ADDRESS,
			});

			await this.sendInternal({
				beforeSendContext: beforeCCMSendContext,
				crossChainCommandID: ccm.crossChainCommandID,
				moduleID: ccm.moduleID,
				fee: BigInt(0),
				params: ccm.params,
				receivingChainID: ccm.receivingChainID,
				status: CCM_STATUS_CROSS_CHAIN_COMMAND_NOT_SUPPORTED,
				timestamp: Date.now(),
			});

			return;
		}

		const ccCommandExecuteContext = createCCCommandExecuteContext({
			ccm,
			eventQueue,
			logger,
			networkIdentifier,
			getAPIContext,
			getStore,
			feeAddress: ccmApplyContext.feeAddress,
		});

		await ccCommand.execute(ccCommandExecuteContext);
	}

	// Different in mainchain and sidechain so to be implemented in each module store separately
	public abstract isLive(chainID: Buffer, timestamp?: number): Promise<boolean>;
	public abstract sendInternal(sendContext: SendInternalContext): Promise<boolean>;

	// To be implemented in base class
	public abstract getInboxRoot(chainID: number): Promise<void>;
	public abstract getOutboxRoot(chainID: number): Promise<void>;
}<|MERGE_RESOLUTION|>--- conflicted
+++ resolved
@@ -54,11 +54,7 @@
 	OwnChainAccount,
 	CCMApplyContext,
 	StoreCallback,
-<<<<<<< HEAD
 	TerminatedOutboxAccount,
-=======
-	TerminatedOutboxAccount as TerminatedOutbox,
->>>>>>> c31801b9
 } from './types';
 import { getCCMSize, getIDAsKeyForStore } from './utils';
 import {
@@ -229,34 +225,34 @@
 		await terminatedOutboxSubstore.setWithSchema(chainID, terminatedOutbox, terminatedOutboxSchema);
 	}
 
-<<<<<<< HEAD
 	public async hasTerminatedOutboxAccount(chainID: Buffer) {
-=======
+		const terminatedOutboxSubstore = this.getStore(
+			MODULE_ID_INTEROPERABILITY,
+			STORE_PREFIX_TERMINATED_OUTBOX,
+		);
+		return terminatedOutboxSubstore.has(chainID);
+	}
+
 	public async setTerminatedOutboxAccount(
 		chainID: Buffer,
-		params: Partial<TerminatedOutbox>,
+		params: Partial<TerminatedOutboxAccount>,
 	): Promise<boolean> {
 		// Passed params is empty, no need to call this method
 		if (Object.keys(params).length === 0) {
 			return false;
 		}
-
->>>>>>> c31801b9
 		const terminatedOutboxSubstore = this.getStore(
 			MODULE_ID_INTEROPERABILITY,
 			STORE_PREFIX_TERMINATED_OUTBOX,
-		);
-
-<<<<<<< HEAD
-		return terminatedOutboxSubstore.has(chainID);
-=======
+		) as SubStore;
+
 		const doesOutboxExist = await terminatedOutboxSubstore.has(chainID);
 
 		if (!doesOutboxExist) {
 			return false;
 		}
 
-		const account = await terminatedOutboxSubstore.getWithSchema<TerminatedOutbox>(
+		const account = await terminatedOutboxSubstore.getWithSchema<TerminatedOutboxAccount>(
 			chainID,
 			terminatedOutboxSchema,
 		);
@@ -277,10 +273,7 @@
 			STORE_PREFIX_TERMINATED_OUTBOX,
 		);
 
-		const doesOutboxExist = await terminatedOutboxSubstore.has(chainID);
-
-		return doesOutboxExist;
->>>>>>> c31801b9
+		return terminatedOutboxSubstore.has(chainID);
 	}
 
 	public async getTerminatedOutboxAccount(chainID: Buffer) {
@@ -289,18 +282,10 @@
 			STORE_PREFIX_TERMINATED_OUTBOX,
 		);
 
-<<<<<<< HEAD
 		return terminatedOutboxSubstore.getWithSchema<TerminatedOutboxAccount>(
 			chainID,
 			terminatedOutboxSchema,
 		);
-=======
-		const terminatedOutboxAccount = await terminatedOutboxSubstore.getWithSchema<TerminatedOutbox>(
-			chainID,
-			terminatedOutboxSchema,
-		);
-		return terminatedOutboxAccount;
->>>>>>> c31801b9
 	}
 
 	public async createTerminatedStateAccount(chainID: number, stateRoot?: Buffer): Promise<boolean> {
