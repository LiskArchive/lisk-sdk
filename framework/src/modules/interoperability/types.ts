/*
 * Copyright © 2022 Lisk Foundation
 *
 * See the LICENSE file at the top-level directory of this distribution
 * for licensing information.
 *
 * Unless otherwise agreed in a custom licensing agreement with the Lisk Foundation,
 * no part of this software, including this file, may be copied, modified,
 * propagated, or distributed except according to the terms contained in the
 * LICENSE file.
 *
 * Removal or modification of this copyright notice is prohibited.
 */

import { Logger } from '../../logger';
import { Validator } from '../../node/consensus/types';
import { APIContext, EventQueue } from '../../node/state_machine';
import { ImmutableAPIContext, SubStore } from '../../node/state_machine/types';

export type StoreCallback = (moduleID: number, storePrefix: number) => SubStore;
export interface CCMsg {
	readonly nonce: bigint;
	readonly moduleID: number;
	readonly crossChainCommandID: number;
	readonly sendingChainID: number;
	readonly receivingChainID: number;
	readonly fee: bigint;
	readonly status: number;
	readonly params: Buffer;
}

export interface ActiveValidator {
	blsKey: Buffer;
	bftWeight: bigint;
}

export interface MsgWitness {
	partnerChainOutboxSize: bigint;
	siblingHashes: Buffer[];
}

export interface OutboxRootWitness {
	bitmap: Buffer;
	siblingHashes: Buffer[];
}

export interface InboxUpdate {
	crossChainMessages: Buffer[];
	messageWitness: MsgWitness;
	outboxRootWitness: OutboxRootWitness;
}

export interface CCUpdateParams {
	sendingChainID: number;
	certificate: Buffer;
	activeValidatorsUpdate: ActiveValidator[];
	newCertificateThreshold: bigint;
	inboxUpdate: InboxUpdate;
}

export interface CCAPIContext {
	getAPIContext: () => APIContext;
	getStore: StoreCallback;
	logger: Logger;
	networkIdentifier: Buffer;
	eventQueue: EventQueue;
	ccm: CCMsg;
	feeAddress: Buffer;
}

export interface BeforeApplyCCMsgAPIContext extends CCAPIContext {
	ccu: CCUpdateParams;
}

export interface BeforeSendCCMsgAPIContext extends CCAPIContext {
	feeAddress: Buffer;
}

export interface BeforeRecoverCCMsgAPIContext extends CCAPIContext {
	trsSender: Buffer;
}

export interface RecoverCCMsgAPIContext extends CCAPIContext {
	terminatedChainID: number;
	moduleID: number;
	storePrefix: number;
	storeKey: number;
	storeValue: Buffer;
}

export interface SendInternalContext {
	moduleID: number;
	crossChainCommandID: number;
	receivingChainID: number;
	fee: bigint;
	status: number;
	params: Buffer;
	timestamp: number;
	beforeSendContext: BeforeSendCCMsgAPIContext;
}

export interface CCMApplyContext {
	getAPIContext: () => APIContext;
	getStore: StoreCallback;
	logger: Logger;
	networkIdentifier: Buffer;
	eventQueue: EventQueue;
	feeAddress: Buffer;
	ccm: CCMsg;
	ccu: CCUpdateParams;
}

export interface CCMForwardContext {
	getAPIContext: () => APIContext;
	getStore: StoreCallback;
	logger: Logger;
	networkIdentifier: Buffer;
	eventQueue: EventQueue;
	feeAddress: Buffer;
	ccm: CCMsg;
	ccu: CCUpdateParams;
}

export interface LastCertificate {
	height: number;
	timestamp: number;
	stateRoot: Buffer;
	validatorsHash: Buffer;
}

export interface ChainAccount {
	name: string;
	networkID: Buffer;
	lastCertificate: LastCertificate;
	status: number;
}

export interface OwnChainAccount {
	name: string;
	id: number;
	nonce: bigint;
}

export interface Inbox {
	appendPath: Buffer[];
	size: number;
	root: Buffer;
}

export interface Outbox {
	appendPath: Buffer[];
	size: number;
	root: Buffer;
}

export interface MessageFeeTokenID {
	chainID: number;
	localID: number;
}
export interface ChannelData {
	inbox: Inbox;
	outbox: Outbox;
	partnerChainOutboxRoot: Buffer;
	messageFeeTokenID: MessageFeeTokenID;
}

export interface TerminatedStateAccount {
	stateRoot: Buffer;
	mainchainStateRoot?: Buffer;
	initialized?: boolean;
}

export interface CCCommandExecuteContext {
	logger: Logger;
	networkIdentifier: Buffer;
	eventQueue: EventQueue;
	ccm: CCMsg;
	getAPIContext: () => APIContext;
	getStore: StoreCallback;
	feeAddress: Buffer;
}

export interface ActiveValidators {
	blsKey: Buffer;
	bftWeight: bigint;
}

<<<<<<< HEAD
export interface RegistrationParametersValidator {
	blsKey: Buffer;
	bftWeight: bigint;
}

export interface SidechainRegistrationParams {
	name: string;
	genesisBlockID: Buffer;
	initValidators: RegistrationParametersValidator[];
	certificateThreshold: bigint;
}

export interface MainchainRegistrationParams {
	ownChainID: number;
	ownName: string;
	mainchainValidators: RegistrationParametersValidator[];
	signature: Buffer;
	aggregationBits: Buffer;
}

export interface ValidatorKeys {
	generatorKey: Buffer;
	blsKey: Buffer;
}

export interface BFTAPI {
	getBFTParameters(
		context: ImmutableAPIContext,
		height: number,
	): Promise<{
		prevoteThreshold: bigint;
		precommitThreshold: bigint;
		certificateThreshold: bigint;
		validators: Validator[];
	}>;
}

export interface ValidatorsAPI {
	getValidatorAccount(apiContext: ImmutableAPIContext, address: Buffer): Promise<ValidatorKeys>;
}

export interface MainchainRegistrationCommandDependencies {
	bftAPI: BFTAPI;
	validatorsAPI: ValidatorsAPI;
=======
export interface SidechainRegistrationParams {
	name: string;
	genesisBlockID: Buffer;
	initValidators: ActiveValidators[];
	certificateThreshold: bigint;
}

export interface ValidatorsHashInput {
	activeValidators: ActiveValidator[];
	certificateThreshold: bigint;
>>>>>>> 2c4591bf
}<|MERGE_RESOLUTION|>--- conflicted
+++ resolved
@@ -185,7 +185,6 @@
 	bftWeight: bigint;
 }
 
-<<<<<<< HEAD
 export interface RegistrationParametersValidator {
 	blsKey: Buffer;
 	bftWeight: bigint;
@@ -230,16 +229,9 @@
 export interface MainchainRegistrationCommandDependencies {
 	bftAPI: BFTAPI;
 	validatorsAPI: ValidatorsAPI;
-=======
-export interface SidechainRegistrationParams {
-	name: string;
-	genesisBlockID: Buffer;
-	initValidators: ActiveValidators[];
-	certificateThreshold: bigint;
 }
 
 export interface ValidatorsHashInput {
 	activeValidators: ActiveValidator[];
 	certificateThreshold: bigint;
->>>>>>> 2c4591bf
 }