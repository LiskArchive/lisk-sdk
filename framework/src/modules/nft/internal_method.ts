/*
 * Copyright © 2023 Lisk Foundation
 *
 * See the LICENSE file at the top-level directory of this distribution
 * for licensing information.
 *
 * Unless otherwise agreed in a custom licensing agreement with the Lisk Foundation,
 * no part of this software, including this file, may be copied, modified,
 * propagated, or distributed except according to the terms contained in the
 * LICENSE file.
 *
 * Removal or modification of this copyright notice is prohibited.
 */

/* eslint-disable max-classes-per-file */
import { codec } from '@liskhq/lisk-codec';
import { BaseMethod } from '../base_method';
import { NFTStore, NFTAttributes } from './stores/nft';
import { InteroperabilityMethod, ModuleConfig, NFTMethod, TokenMethod } from './types';
import { ImmutableMethodContext, MethodContext } from '../../state_machine';
import { TransferEvent } from './events/transfer';
import { UserStore } from './stores/user';
import {
	CROSS_CHAIN_COMMAND_NAME_TRANSFER,
	MAX_LENGTH_DATA,
	MODULE_NAME_NFT,
	NFT_NOT_LOCKED,
	NftErrorEventResult,
	NftEventResult,
} from './constants';
import { EscrowStore } from './stores/escrow';
import { TransferCrossChainEvent } from './events/transfer_cross_chain';
import { crossChainNFTTransferMessageParamsSchema } from './schemas';
import { NotFoundError } from './error';

export class TransferVerifyError extends Error {
	public code: NftErrorEventResult;

	public constructor(message: string, code: NftErrorEventResult) {
		super(message);
		this.code = code;
	}
}

export class InternalMethod extends BaseMethod {
	private _config!: ModuleConfig;
	private _nftMethod!: NFTMethod;
	private _interoperabilityMethod!: InteroperabilityMethod;
	private _tokenMethod!: TokenMethod;

	public init(config: ModuleConfig): void {
		this._config = config;
	}

	public addDependencies(
		nftMethod: NFTMethod,
		interoperabilityMethod: InteroperabilityMethod,
		tokenMethod: TokenMethod,
	) {
		this._nftMethod = nftMethod;
		this._interoperabilityMethod = interoperabilityMethod;
		this._tokenMethod = tokenMethod;
	}

	public async createEscrowEntry(
		methodContext: MethodContext,
		receivingChainID: Buffer,
		nftID: Buffer,
	): Promise<void> {
		const escrowStore = this.stores.get(EscrowStore);

		await escrowStore.set(methodContext, escrowStore.getKey(receivingChainID, nftID), {});
	}

	public async createUserEntry(
		methodContext: MethodContext,
		address: Buffer,
		nftID: Buffer,
	): Promise<void> {
		const userStore = this.stores.get(UserStore);

		await userStore.set(methodContext, userStore.getKey(address, nftID), {
			lockingModule: NFT_NOT_LOCKED,
		});
	}

	public async createNFTEntry(
		methodContext: MethodContext,
		address: Buffer,
		nftID: Buffer,
		attributesArray: NFTAttributes[],
	): Promise<void> {
		const hasDuplicates = this.hasDuplicateModuleNames(attributesArray);
		if (hasDuplicates) {
			throw new Error('Invalid attributes array provided');
		}

		const nftStore = this.stores.get(NFTStore);
		await nftStore.save(methodContext, nftID, {
			owner: address,
			attributesArray,
		});
	}

<<<<<<< HEAD
	public hasDuplicateModuleNames(attributesArray: NFTAttributes[]): boolean {
		const moduleNames = [];
		for (const item of attributesArray) {
			moduleNames.push(item.module);
		}

		return new Set(moduleNames).size !== attributesArray.length;
	}

	public async transferInternal(
=======
	public async verifyTransfer(
		immutableMethodContext: ImmutableMethodContext,
		senderAddress: Buffer,
		nftID: Buffer,
	) {
		let nft;
		try {
			nft = await this._nftMethod.getNFT(immutableMethodContext, nftID);
		} catch (error) {
			if (error instanceof NotFoundError) {
				throw new TransferVerifyError(
					'NFT does not exist',
					NftEventResult.RESULT_NFT_DOES_NOT_EXIST,
				);
			}
			throw error;
		}

		if (this._nftMethod.isNFTEscrowed(nft)) {
			throw new TransferVerifyError(
				'NFT is escrowed to another chain',
				NftEventResult.RESULT_NFT_ESCROWED,
			);
		}

		if (!nft.owner.equals(senderAddress)) {
			throw new TransferVerifyError(
				'Transfer not initiated by the NFT owner',
				NftEventResult.RESULT_INITIATED_BY_NONOWNER,
			);
		}

		if (this._nftMethod.isNFTLocked(nft)) {
			throw new TransferVerifyError(
				'Locked NFTs cannot be transferred',
				NftEventResult.RESULT_NFT_LOCKED,
			);
		}
	}

	public async verifyTransferCrossChain(
		immutableMethodContext: ImmutableMethodContext,
		senderAddress: Buffer,
		nftID: Buffer,
		sendingChainID: Buffer,
		receivingChainID: Buffer,
		messageFee: bigint,
		data: string,
	) {
		let nft;
		try {
			nft = await this._nftMethod.getNFT(immutableMethodContext, nftID);
		} catch (error) {
			if (error instanceof NotFoundError) {
				throw new TransferVerifyError(
					'NFT does not exist',
					NftEventResult.RESULT_NFT_DOES_NOT_EXIST,
				);
			}
			throw error;
		}

		const nftChainID = this._nftMethod.getChainID(nftID);
		const ownChainID = this.getOwnChainID();
		if (![ownChainID, receivingChainID].some(allowedChainID => nftChainID.equals(allowedChainID))) {
			throw new TransferVerifyError(
				'NFT must be native to either the sending or the receiving chain',
				NftEventResult.RESULT_NFT_NOT_NATIVE,
			);
		}

		if (receivingChainID.equals(sendingChainID)) {
			throw new TransferVerifyError(
				'Receiving chain cannot be the sending chain',
				NftEventResult.INVALID_RECEIVING_CHAIN,
			);
		}

		if (data.length > MAX_LENGTH_DATA) {
			throw new TransferVerifyError('Data field is too long', NftEventResult.RESULT_DATA_TOO_LONG);
		}

		if (this._nftMethod.isNFTEscrowed(nft)) {
			throw new TransferVerifyError(
				'NFT is escrowed to another chain',
				NftEventResult.RESULT_NFT_ESCROWED,
			);
		}

		if (!nft.owner.equals(senderAddress)) {
			throw new TransferVerifyError(
				'Transfer not initiated by the NFT owner',
				NftEventResult.RESULT_INITIATED_BY_NONOWNER,
			);
		}

		if (this._nftMethod.isNFTLocked(nft)) {
			throw new TransferVerifyError(
				'Locked NFTs cannot be transferred',
				NftEventResult.RESULT_NFT_LOCKED,
			);
		}

		const messageFeeTokenID = await this._interoperabilityMethod.getMessageFeeTokenID(
			immutableMethodContext,
			receivingChainID,
		);

		const availableBalance = await this._tokenMethod.getAvailableBalance(
			immutableMethodContext,
			senderAddress,
			messageFeeTokenID,
		);
		if (availableBalance < messageFee) {
			throw new TransferVerifyError(
				'Insufficient balance for the message fee',
				NftEventResult.RESULT_INSUFFICIENT_BALANCE,
			);
		}
	}

	public async transfer(
>>>>>>> 2eabd20c
		methodContext: MethodContext,
		recipientAddress: Buffer,
		nftID: Buffer,
	): Promise<void> {
		const nftStore = this.stores.get(NFTStore);
		const userStore = this.stores.get(UserStore);

		const nft = await nftStore.get(methodContext, nftID);
		const senderAddress = nft.owner;
		nft.owner = recipientAddress;
		await nftStore.set(methodContext, nftID, nft);

		await userStore.del(methodContext, userStore.getKey(senderAddress, nftID));
		await this.createUserEntry(methodContext, recipientAddress, nftID);

		this.events.get(TransferEvent).log(methodContext, {
			senderAddress,
			recipientAddress,
			nftID,
		});
	}

	public async transferCrossChain(
		methodContext: MethodContext,
		senderAddress: Buffer,
		recipientAddress: Buffer,
		nftID: Buffer,
		receivingChainID: Buffer,
		messageFee: bigint,
		data: string,
		includeAttributes: boolean,
		timestamp?: number,
	): Promise<void> {
		const chainID = this._nftMethod.getChainID(nftID);
		const nftStore = this.stores.get(NFTStore);
		const nft = await nftStore.get(methodContext, nftID);

		if (chainID.equals(this._config.ownChainID)) {
			const escrowStore = this.stores.get(EscrowStore);
			const userStore = this.stores.get(UserStore);

			nft.owner = receivingChainID;
			await nftStore.save(methodContext, nftID, nft);

			await userStore.del(methodContext, userStore.getKey(senderAddress, nftID));

			const escrowExists = await escrowStore.has(
				methodContext,
				escrowStore.getKey(receivingChainID, nftID),
			);

			if (!escrowExists) {
				await this.createEscrowEntry(methodContext, receivingChainID, nftID);
			}
		}

		if (chainID.equals(receivingChainID)) {
			await this._nftMethod.destroy(methodContext, senderAddress, nftID);
		}

		let attributesArray: { module: string; attributes: Buffer }[] = [];

		if (includeAttributes) {
			attributesArray = nft.attributesArray;
		}

		this.events.get(TransferCrossChainEvent).log(methodContext, {
			senderAddress,
			recipientAddress,
			nftID,
			receivingChainID,
			includeAttributes,
		});

		await this._interoperabilityMethod.send(
			methodContext,
			senderAddress,
			MODULE_NAME_NFT,
			CROSS_CHAIN_COMMAND_NAME_TRANSFER,
			receivingChainID,
			messageFee,
			codec.encode(crossChainNFTTransferMessageParamsSchema, {
				nftID,
				senderAddress,
				recipientAddress,
				attributesArray,
				data,
			}),
			timestamp,
		);
	}

	public getOwnChainID(): Buffer {
		return this._config.ownChainID;
	}

	// template for custom module to be able to define their own logic as described in https://github.com/LiskHQ/lips/blob/main/proposals/lip-0052.md#attributes
	public getNewAttributes(
		_nftID: Buffer,
		storedAttributes: NFTAttributes[],
		_receivedAttributes: NFTAttributes[],
	): NFTAttributes[] {
		return storedAttributes;
	}
}<|MERGE_RESOLUTION|>--- conflicted
+++ resolved
@@ -102,7 +102,6 @@
 		});
 	}
 
-<<<<<<< HEAD
 	public hasDuplicateModuleNames(attributesArray: NFTAttributes[]): boolean {
 		const moduleNames = [];
 		for (const item of attributesArray) {
@@ -112,8 +111,6 @@
 		return new Set(moduleNames).size !== attributesArray.length;
 	}
 
-	public async transferInternal(
-=======
 	public async verifyTransfer(
 		immutableMethodContext: ImmutableMethodContext,
 		senderAddress: Buffer,
@@ -236,7 +233,6 @@
 	}
 
 	public async transfer(
->>>>>>> 2eabd20c
 		methodContext: MethodContext,
 		recipientAddress: Buffer,
 		nftID: Buffer,
