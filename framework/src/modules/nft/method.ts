/*
 * Copyright © 2023 Lisk Foundation
 *
 * See the LICENSE file at the top-level directory of this distribution
 * for licensing information.
 *
 * Unless otherwise agreed in a custom licensing agreement with the Lisk Foundation,
 * no part of this software, including this file, may be copied, modified,
 * propagated, or distributed except according to the terms contained in the
 * LICENSE file.
 *
 * Removal or modification of this copyright notice is prohibited.
 */
import { BaseMethod } from '../base_method';
import { InteroperabilityMethod, ModuleConfig } from './types';
import { NFTStore } from './stores/nft';
import { ImmutableMethodContext, MethodContext } from '../../state_machine';
<<<<<<< HEAD
import {
	ALL_SUPPORTED_NFTS_KEY,
	LENGTH_CHAIN_ID,
	LENGTH_COLLECTION_ID,
	LENGTH_NFT_ID,
	NFT_NOT_LOCKED,
	NftEventResult,
} from './constants';
import { UserStore } from './stores/user';
import { DestroyEvent } from './events/destroy';
import { SupportedNFTsStore } from './stores/supported_nfts';
=======
import { LENGTH_CHAIN_ID, LENGTH_NFT_ID, NFT_NOT_LOCKED, NftEventResult } from './constants';
import { UserStore } from './stores/user';
import { DestroyEvent } from './events/destroy';
>>>>>>> 0ae50b12

export class NFTMethod extends BaseMethod {
	private _config!: ModuleConfig;
	// @ts-expect-error TODO: unused error. Remove when implementing.
	private _interoperabilityMethod!: InteroperabilityMethod;

	public init(config: ModuleConfig): void {
		this._config = config;
	}

	public addDependencies(interoperabilityMethod: InteroperabilityMethod) {
		this._interoperabilityMethod = interoperabilityMethod;
	}

	public getChainID(nftID: Buffer): Buffer {
		if (nftID.length !== LENGTH_NFT_ID) {
			throw new Error(`NFT ID must have length ${LENGTH_NFT_ID}`);
		}

		return nftID.slice(0, LENGTH_CHAIN_ID);
	}

	public async getNFTOwner(methodContext: ImmutableMethodContext, nftID: Buffer): Promise<Buffer> {
		const nftStore = this.stores.get(NFTStore);

		const nftExists = await nftStore.has(methodContext, nftID);

		if (!nftExists) {
			throw new Error('NFT substore entry does not exist');
		}

		const data = await nftStore.get(methodContext, nftID);

		return data.owner;
	}

	public async getLockingModule(
		methodContext: ImmutableMethodContext,
		nftID: Buffer,
	): Promise<string> {
		const owner = await this.getNFTOwner(methodContext, nftID);

		if (owner.length === LENGTH_CHAIN_ID) {
			throw new Error('NFT is escrowed to another chain');
		}

		const userStore = this.stores.get(UserStore);
		const userData = await userStore.get(methodContext, userStore.getKey(owner, nftID));

		return userData.lockingModule;
	}

	public async destroy(
		methodContext: MethodContext,
		address: Buffer,
		nftID: Buffer,
	): Promise<void> {
		const nftStore = this.stores.get(NFTStore);

		const nftExists = await nftStore.has(methodContext, nftID);

		if (!nftExists) {
			this.events.get(DestroyEvent).log(
				methodContext,
				{
					address,
					nftID,
				},
				NftEventResult.RESULT_NFT_DOES_NOT_EXIST,
			);

			throw new Error('NFT substore entry does not exist');
		}

		const owner = await this.getNFTOwner(methodContext, nftID);

<<<<<<< HEAD
		if (!owner.equals(address)) {
=======
		if (owner.length === LENGTH_CHAIN_ID) {
>>>>>>> 0ae50b12
			this.events.get(DestroyEvent).log(
				methodContext,
				{
					address,
					nftID,
				},
<<<<<<< HEAD
				NftEventResult.RESULT_INITIATED_BY_NONOWNER,
			);

			throw new Error('Not initiated by the NFT owner');
		}

		const userStore = this.stores.get(UserStore);
		const userKey = userStore.getKey(owner, nftID);
		const { lockingModule } = await userStore.get(methodContext, userKey);

		if (lockingModule !== NFT_NOT_LOCKED) {
=======
				NftEventResult.RESULT_NFT_ESCROWED,
			);

			throw new Error('NFT is escrowed to another chain');
		}

		if (!owner.equals(address)) {
>>>>>>> 0ae50b12
			this.events.get(DestroyEvent).log(
				methodContext,
				{
					address,
					nftID,
				},
<<<<<<< HEAD
				NftEventResult.RESULT_NFT_LOCKED,
			);

			throw new Error('Locked NFTs cannot be destroyed');
		}

		if (owner.length === LENGTH_CHAIN_ID) {
=======
				NftEventResult.RESULT_INITIATED_BY_NONOWNER,
			);

			throw new Error('Not initiated by the NFT owner');
		}

		const userStore = this.stores.get(UserStore);
		const userKey = userStore.getKey(owner, nftID);
		const { lockingModule } = await userStore.get(methodContext, userKey);

		if (lockingModule !== NFT_NOT_LOCKED) {
>>>>>>> 0ae50b12
			this.events.get(DestroyEvent).log(
				methodContext,
				{
					address,
					nftID,
				},
<<<<<<< HEAD
				NftEventResult.RESULT_NFT_ESCROWED,
			);

			throw new Error('NFT is escrowed to another chain');
=======
				NftEventResult.RESULT_NFT_LOCKED,
			);

			throw new Error('Locked NFTs cannot be destroyed');
>>>>>>> 0ae50b12
		}

		await nftStore.del(methodContext, nftID);

		await userStore.del(methodContext, userKey);

		this.events.get(DestroyEvent).log(methodContext, {
			address,
			nftID,
		});
	}
<<<<<<< HEAD

	public async getCollectionID(methodContext: MethodContext, nftID: Buffer): Promise<Buffer> {
		const nftStore = this.stores.get(NFTStore);
		const nftExists = await nftStore.has(methodContext, nftID);
		if (!nftExists) {
			throw new Error('NFT substore entry does not exist');
		}
		return nftID.slice(LENGTH_CHAIN_ID, LENGTH_CHAIN_ID + LENGTH_COLLECTION_ID);
	}

	public async isNFTSupported(methodContext: MethodContext, nftID: Buffer): Promise<boolean> {
		const nftStore = this.stores.get(NFTStore);
		const nftExists = await nftStore.has(methodContext, nftID);
		if (!nftExists) {
			throw new Error('NFT substore entry does not exist');
		}

		const nftChainID = this.getChainID(nftID);
		if (nftChainID.equals(this._config.ownChainID)) {
			return true;
		}

		const supportedNFTsStore = this.stores.get(SupportedNFTsStore);
		const supportForAllKeysExists = await supportedNFTsStore.has(
			methodContext,
			ALL_SUPPORTED_NFTS_KEY,
		);
		if (supportForAllKeysExists) {
			return true;
		}

		const supportForNftChainIdExists = await supportedNFTsStore.has(methodContext, nftChainID);
		if (supportForNftChainIdExists) {
			const supportedNFTsStoreData = await supportedNFTsStore.get(methodContext, nftChainID);
			if (supportedNFTsStoreData.supportedCollectionIDArray.length === 0) {
				return true;
			}
			const collectionID = await this.getCollectionID(methodContext, nftID);
			if (
				supportedNFTsStoreData.supportedCollectionIDArray.some(id =>
					collectionID.equals(id.collectionID),
				)
			) {
				return true;
			}
		}

		return false;
	}
=======
>>>>>>> 0ae50b12
}<|MERGE_RESOLUTION|>--- conflicted
+++ resolved
@@ -15,7 +15,6 @@
 import { InteroperabilityMethod, ModuleConfig } from './types';
 import { NFTStore } from './stores/nft';
 import { ImmutableMethodContext, MethodContext } from '../../state_machine';
-<<<<<<< HEAD
 import {
 	ALL_SUPPORTED_NFTS_KEY,
 	LENGTH_CHAIN_ID,
@@ -27,11 +26,6 @@
 import { UserStore } from './stores/user';
 import { DestroyEvent } from './events/destroy';
 import { SupportedNFTsStore } from './stores/supported_nfts';
-=======
-import { LENGTH_CHAIN_ID, LENGTH_NFT_ID, NFT_NOT_LOCKED, NftEventResult } from './constants';
-import { UserStore } from './stores/user';
-import { DestroyEvent } from './events/destroy';
->>>>>>> 0ae50b12
 
 export class NFTMethod extends BaseMethod {
 	private _config!: ModuleConfig;
@@ -108,18 +102,26 @@
 
 		const owner = await this.getNFTOwner(methodContext, nftID);
 
-<<<<<<< HEAD
+		if (owner.length === LENGTH_CHAIN_ID) {
+			this.events.get(DestroyEvent).log(
+				methodContext,
+				{
+					address,
+					nftID,
+				},
+				NftEventResult.RESULT_NFT_ESCROWED,
+			);
+
+			throw new Error('NFT is escrowed to another chain');
+		}
+
 		if (!owner.equals(address)) {
-=======
-		if (owner.length === LENGTH_CHAIN_ID) {
->>>>>>> 0ae50b12
-			this.events.get(DestroyEvent).log(
-				methodContext,
-				{
-					address,
-					nftID,
-				},
-<<<<<<< HEAD
+			this.events.get(DestroyEvent).log(
+				methodContext,
+				{
+					address,
+					nftID,
+				},
 				NftEventResult.RESULT_INITIATED_BY_NONOWNER,
 			);
 
@@ -131,59 +133,16 @@
 		const { lockingModule } = await userStore.get(methodContext, userKey);
 
 		if (lockingModule !== NFT_NOT_LOCKED) {
-=======
-				NftEventResult.RESULT_NFT_ESCROWED,
-			);
-
-			throw new Error('NFT is escrowed to another chain');
-		}
-
-		if (!owner.equals(address)) {
->>>>>>> 0ae50b12
-			this.events.get(DestroyEvent).log(
-				methodContext,
-				{
-					address,
-					nftID,
-				},
-<<<<<<< HEAD
+			this.events.get(DestroyEvent).log(
+				methodContext,
+				{
+					address,
+					nftID,
+				},
 				NftEventResult.RESULT_NFT_LOCKED,
 			);
 
 			throw new Error('Locked NFTs cannot be destroyed');
-		}
-
-		if (owner.length === LENGTH_CHAIN_ID) {
-=======
-				NftEventResult.RESULT_INITIATED_BY_NONOWNER,
-			);
-
-			throw new Error('Not initiated by the NFT owner');
-		}
-
-		const userStore = this.stores.get(UserStore);
-		const userKey = userStore.getKey(owner, nftID);
-		const { lockingModule } = await userStore.get(methodContext, userKey);
-
-		if (lockingModule !== NFT_NOT_LOCKED) {
->>>>>>> 0ae50b12
-			this.events.get(DestroyEvent).log(
-				methodContext,
-				{
-					address,
-					nftID,
-				},
-<<<<<<< HEAD
-				NftEventResult.RESULT_NFT_ESCROWED,
-			);
-
-			throw new Error('NFT is escrowed to another chain');
-=======
-				NftEventResult.RESULT_NFT_LOCKED,
-			);
-
-			throw new Error('Locked NFTs cannot be destroyed');
->>>>>>> 0ae50b12
 		}
 
 		await nftStore.del(methodContext, nftID);
@@ -195,7 +154,6 @@
 			nftID,
 		});
 	}
-<<<<<<< HEAD
 
 	public async getCollectionID(methodContext: MethodContext, nftID: Buffer): Promise<Buffer> {
 		const nftStore = this.stores.get(NFTStore);
@@ -245,6 +203,4 @@
 
 		return false;
 	}
-=======
->>>>>>> 0ae50b12
 }