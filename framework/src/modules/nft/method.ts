--- conflicted
+++ resolved
@@ -825,17 +825,8 @@
 		} else {
 			nft.attributesArray.push({ module, attributes });
 		}
-<<<<<<< HEAD
-
-		await this._internalMethod.createNFTEntry(
-			methodContext,
-			nftData.owner,
-			nftID,
-			nftData.attributesArray,
-		);
-=======
-		await nftStore.save(methodContext, nftID, nft);
->>>>>>> 2eabd20c
+
+		await this._internalMethod.createNFTEntry(methodContext, nft.owner, nftID, nft.attributesArray);
 
 		this.events.get(SetAttributesEvent).log(methodContext, {
 			nftID,
