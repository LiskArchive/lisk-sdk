--- conflicted
+++ resolved
@@ -143,24 +143,12 @@
 				);
 				throw new Error('Non-supported NFT');
 			}
-<<<<<<< HEAD
 
 			if (status === CCM_STATUS_CODE_OK) {
 				this._feeMethod.payFee(getMethodContext(), BigInt(FEE_CREATE_NFT));
 			}
 
 			if (status !== CCM_STATUS_CODE_OK) {
-=======
-			this._feeMethod.payFee(getMethodContext(), BigInt(FEE_CREATE_NFT));
-
-			if (status === CCM_STATUS_CODE_OK) {
-				await nftStore.save(getMethodContext(), nftID, {
-					owner: recipientAddress,
-					attributesArray: receivedAttributes as NFTAttributes[],
-				});
-				await this._internalMethod.createUserEntry(getMethodContext(), recipientAddress, nftID);
-			} else {
->>>>>>> a251bb36
 				recipientAddress = senderAddress;
 			}
 
