/*
 * Copyright © 2023 Lisk Foundation
 *
 * See the LICENSE file at the top-level directory of this distribution
 * for licensing information.
 *
 * Unless otherwise agreed in a custom licensing agreement with the Lisk Foundation,
 * no part of this software, including this file, may be copied, modified,
 * propagated, or distributed except according to the terms contained in the
 * LICENSE file.
 *
 * Removal or modification of this copyright notice is prohibited.
 */

import { crossChainTransferParamsSchema } from '../schemas';
import { NFTMethod } from '../method';
import { InteroperabilityMethod, TokenMethod } from '../types';
import { BaseCommand } from '../../base_command';
import {
	CommandExecuteContext,
	CommandVerifyContext,
	VerificationResult,
	VerifyStatus,
} from '../../../state_machine';
import { InternalMethod } from '../internal_method';

export interface TransferCrossChainParams {
	nftID: Buffer;
	receivingChainID: Buffer;
	recipientAddress: Buffer;
	data: string;
	messageFee: bigint;
	includeAttributes: boolean;
}

export class TransferCrossChainCommand extends BaseCommand {
	public schema = crossChainTransferParamsSchema;

	private _internalMethod!: InternalMethod;

	public init(args: {
		nftMethod: NFTMethod;
		tokenMethod: TokenMethod;
		interoperabilityMethod: InteroperabilityMethod;
		internalMethod: InternalMethod;
	}): void {
		this._internalMethod = args.internalMethod;
	}

	public async verify(
		context: CommandVerifyContext<TransferCrossChainParams>,
	): Promise<VerificationResult> {
		const { params } = context;
<<<<<<< HEAD
		const { senderAddress } = context.transaction;

		try {
			// perform checks that are common for same-chain and cross-chain transfers
			await this._internalMethod.verifyTransfer(
				context.getMethodContext(),
				senderAddress,
				params.nftID,
			);

			await this._internalMethod.verifyTransferCrossChain(
				context.getMethodContext(),
				senderAddress,
				params.nftID,
				context.chainID,
				params.receivingChainID,
				params.messageFee,
				params.data,
			);
		} catch (error) {
			return {
				status: VerifyStatus.FAIL,
				error: error as Error,
			};
=======
		const methodContext = context.getMethodContext();

		if (params.receivingChainID.equals(context.chainID)) {
			throw new Error('Receiving chain cannot be the sending chain');
		}

		let nft;
		try {
			nft = await this._nftMethod.getNFT(methodContext, params.nftID);
		} catch (error) {
			throw new Error('NFT does not exist');
		}

		if (this._nftMethod.isNFTEscrowed(nft)) {
			throw new Error('NFT is escrowed to another chain');
		}

		const nftChainID = this._nftMethod.getChainID(params.nftID);

		if (!nftChainID.equals(context.chainID) && !nftChainID.equals(params.receivingChainID)) {
			throw new Error('NFT must be native to either the sending or the receiving chain');
		}

		const messageFeeTokenID = await this._interoperabilityMethod.getMessageFeeTokenID(
			methodContext,
			params.receivingChainID,
		);

		if (!nft.owner.equals(context.transaction.senderAddress)) {
			throw new Error('Transfer not initiated by the NFT owner');
		}

		if (this._nftMethod.isNFTLocked(nft)) {
			throw new Error('Locked NFTs cannot be transferred');
		}

		const availableBalance = await this._tokenMethod.getAvailableBalance(
			methodContext,
			context.transaction.senderAddress,
			messageFeeTokenID,
		);

		if (availableBalance < params.messageFee) {
			throw new Error('Insufficient balance for the message fee');
>>>>>>> d9e8a89f
		}

		return {
			status: VerifyStatus.OK,
		};
	}

	public async execute(context: CommandExecuteContext<TransferCrossChainParams>): Promise<void> {
		const { params } = context;

		await this._internalMethod.transferCrossChain(
			context.getMethodContext(),
			context.transaction.senderAddress,
			params.recipientAddress,
			params.nftID,
			params.receivingChainID,
			params.messageFee,
			params.data,
			params.includeAttributes,
			context.header.timestamp,
		);
	}
}<|MERGE_RESOLUTION|>--- conflicted
+++ resolved
@@ -51,17 +51,9 @@
 		context: CommandVerifyContext<TransferCrossChainParams>,
 	): Promise<VerificationResult> {
 		const { params } = context;
-<<<<<<< HEAD
 		const { senderAddress } = context.transaction;
 
 		try {
-			// perform checks that are common for same-chain and cross-chain transfers
-			await this._internalMethod.verifyTransfer(
-				context.getMethodContext(),
-				senderAddress,
-				params.nftID,
-			);
-
 			await this._internalMethod.verifyTransferCrossChain(
 				context.getMethodContext(),
 				senderAddress,
@@ -76,52 +68,6 @@
 				status: VerifyStatus.FAIL,
 				error: error as Error,
 			};
-=======
-		const methodContext = context.getMethodContext();
-
-		if (params.receivingChainID.equals(context.chainID)) {
-			throw new Error('Receiving chain cannot be the sending chain');
-		}
-
-		let nft;
-		try {
-			nft = await this._nftMethod.getNFT(methodContext, params.nftID);
-		} catch (error) {
-			throw new Error('NFT does not exist');
-		}
-
-		if (this._nftMethod.isNFTEscrowed(nft)) {
-			throw new Error('NFT is escrowed to another chain');
-		}
-
-		const nftChainID = this._nftMethod.getChainID(params.nftID);
-
-		if (!nftChainID.equals(context.chainID) && !nftChainID.equals(params.receivingChainID)) {
-			throw new Error('NFT must be native to either the sending or the receiving chain');
-		}
-
-		const messageFeeTokenID = await this._interoperabilityMethod.getMessageFeeTokenID(
-			methodContext,
-			params.receivingChainID,
-		);
-
-		if (!nft.owner.equals(context.transaction.senderAddress)) {
-			throw new Error('Transfer not initiated by the NFT owner');
-		}
-
-		if (this._nftMethod.isNFTLocked(nft)) {
-			throw new Error('Locked NFTs cannot be transferred');
-		}
-
-		const availableBalance = await this._tokenMethod.getAvailableBalance(
-			methodContext,
-			context.transaction.senderAddress,
-			messageFeeTokenID,
-		);
-
-		if (availableBalance < params.messageFee) {
-			throw new Error('Insufficient balance for the message fee');
->>>>>>> d9e8a89f
 		}
 
 		return {
