--- conflicted
+++ resolved
@@ -28,11 +28,7 @@
 import { NFTStore } from './stores/nft';
 import { ALL_SUPPORTED_NFTS_KEY, LENGTH_ADDRESS, LENGTH_NFT_ID } from './constants';
 import { UserStore } from './stores/user';
-<<<<<<< HEAD
-import { ModuleConfig, NFT } from './types';
-=======
-import { NFTJSON } from './types';
->>>>>>> d9e8a89f
+import { ModuleConfig, NFTJSON } from './types';
 import { SupportedNFTsStore } from './stores/supported_nfts';
 import { NFTMethod } from './method';
 
