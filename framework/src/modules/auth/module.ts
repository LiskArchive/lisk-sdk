/*
 * Copyright © 2021 Lisk Foundation
 *
 * See the LICENSE file at the top-level directory of this distribution
 * for licensing information.
 *
 * Unless otherwise agreed in a custom licensing agreement with the Lisk Foundation,
 * no part of this software, including this file, may be copied, modified,
 * propagated, or distributed except according to the terms contained in the
 * LICENSE file.
 *
 * Removal or modification of this copyright notice is prohibited.
 */

import { NotFoundError } from '@liskhq/lisk-chain';
import { objects as objectUtils } from '@liskhq/lisk-utils';
import { codec } from '@liskhq/lisk-codec';
import { validator } from '@liskhq/lisk-validator';
import { BaseModule, ModuleMetadata } from '../base_module';
import {
	GenesisBlockExecuteContext,
	TransactionExecuteContext,
	TransactionVerifyContext,
	VerificationResult,
} from '../../state_machine';
import { AuthAPI } from './api';
import { RegisterMultisignatureCommand } from './commands/register_multisignature';
<<<<<<< HEAD
import { MAX_NUMBER_OF_SIGNATURES, STORE_PREFIX_AUTH } from './constants';
import { AuthEndpoint } from './endpoint';
import { authAccountSchema, configSchema, genesisAuthStoreSchema } from './schemas';
import { AuthAccount, GenesisAuthStore } from './types';
import { verifyNonce, verifySignatures } from './utils';
=======
import { MAX_NUMBER_OF_SIGNATURES, MODULE_ID_AUTH, STORE_PREFIX_AUTH } from './constants';
import { AuthEndpoint } from './endpoint';
import { authAccountSchema, configSchema, genesisAuthStoreSchema } from './schemas';
import { AuthAccount, GenesisAuthStore } from './types';
import { getIDAsKeyForStore, verifyNonce, verifySignatures } from './utils';
>>>>>>> 4fda1ae5

export class AuthModule extends BaseModule {
	public name = 'auth';
	public api = new AuthAPI(this.name);
	public endpoint = new AuthEndpoint(this.name);
	public configSchema = configSchema;
	public commands = [new RegisterMultisignatureCommand(this.id)];

	public metadata(): ModuleMetadata {
		return {
			endpoints: [],
			commands: this.commands.map(command => ({
				id: command.id,
				name: command.name,
				params: command.schema,
			})),
			events: [],
			assets: [
				{
					version: 0,
					data: genesisAuthStoreSchema,
				},
			],
		};
	}

	public async initGenesisState(context: GenesisBlockExecuteContext): Promise<void> {
		const assetBytes = context.assets.getAsset(this.name);
		// if there is no asset, do not initialize
		if (!assetBytes) {
			return;
		}
		const genesisStore = codec.decode<GenesisAuthStore>(genesisAuthStoreSchema, assetBytes);
		const store = context.getStore(this.id, STORE_PREFIX_AUTH);
		const keys = [];
		for (const { storeKey, storeValue } of genesisStore.authDataSubstore) {
			if (storeKey.length !== 20) {
				throw new Error('Invalid store key length for auth module.');
			}
			keys.push(storeKey);

			validator.validate(authAccountSchema, storeValue);

			const { mandatoryKeys, optionalKeys, numberOfSignatures } = storeValue;
			if (mandatoryKeys.length > 0) {
				if (!objectUtils.bufferArrayOrderByLex(mandatoryKeys)) {
					throw new Error(
						'Invalid store value for auth module. MandatoryKeys are not sorted lexicographically.',
					);
				}
				if (!objectUtils.bufferArrayUniqueItems(mandatoryKeys)) {
					throw new Error('Invalid store value for auth module. MandatoryKeys are not unique.');
				}
			}

			if (optionalKeys.length > 0) {
				if (!objectUtils.bufferArrayOrderByLex(optionalKeys)) {
					throw new Error(
						'Invalid store value for auth module. OptionalKeys are not sorted lexicographically.',
					);
				}
				if (!objectUtils.bufferArrayUniqueItems(optionalKeys)) {
					throw new Error('Invalid store value for auth module. OptionalKeys are not unique.');
				}
			}
			if (mandatoryKeys.length + optionalKeys.length > MAX_NUMBER_OF_SIGNATURES) {
				throw new Error(
					`The count of Mandatory and Optional keys should be maximum ${MAX_NUMBER_OF_SIGNATURES}.`,
				);
			}

			const repeatedKeys = mandatoryKeys.filter(
				value => optionalKeys.find(optional => optional.equals(value)) !== undefined,
			);
			if (repeatedKeys.length > 0) {
				throw new Error(
					'Invalid combination of Mandatory and Optional keys. Repeated keys across Mandatory and Optional were found.',
				);
			}

			// Check if key count is less than number of required signatures
			if (mandatoryKeys.length + optionalKeys.length < numberOfSignatures) {
				throw new Error(
					'The numberOfSignatures is bigger than the count of Mandatory and Optional keys.',
				);
			}
			if (mandatoryKeys.length > numberOfSignatures) {
				throw new Error('The numberOfSignatures is smaller than the count of Mandatory keys.');
			}

			await store.setWithSchema(storeKey, storeValue, authAccountSchema);
		}
		if (!objectUtils.bufferArrayUniqueItems(keys)) {
			throw new Error('Duplicate store key for auth module.');
		}
	}

	public async verifyTransaction(context: TransactionVerifyContext): Promise<VerificationResult> {
		const { transaction, networkIdentifier } = context;
		const store = context.getStore(this.id, STORE_PREFIX_AUTH);

		let senderAccount: AuthAccount;

		// First transaction will not have nonce
		try {
			senderAccount = await store.getWithSchema<AuthAccount>(
				transaction.senderAddress,
				authAccountSchema,
			);
		} catch (error) {
			if (!(error instanceof NotFoundError)) {
				throw error;
			}
			senderAccount = {
				nonce: BigInt(0),
				numberOfSignatures: 0,
				mandatoryKeys: [],
				optionalKeys: [],
			};
		}

		// Verify nonce of the transaction, it can be FAILED, PENDING or OK
		const nonceStatus = verifyNonce(transaction, senderAccount);

		verifySignatures(
<<<<<<< HEAD
			this.name,
=======
			this.id,
>>>>>>> 4fda1ae5
			transaction,
			transaction.getSigningBytes(),
			networkIdentifier,
			senderAccount,
		);

		return nonceStatus;
	}

	public async beforeCommandExecute(context: TransactionExecuteContext): Promise<void> {
		const { senderAddress } = context.transaction;
		const store = context.getStore(this.id, STORE_PREFIX_AUTH);
		const senderExist = await store.has(senderAddress);
		if (!senderExist) {
			await store.setWithSchema(
				senderAddress,
				{
					nonce: BigInt(0),
					numberOfSignatures: 0,
					mandatoryKeys: [],
					optionalKeys: [],
				},
				authAccountSchema,
			);
		}

		const senderAccount = await store.getWithSchema<AuthAccount>(senderAddress, authAccountSchema);
		senderAccount.nonce += BigInt(1);
		await store.setWithSchema(senderAddress, senderAccount, authAccountSchema);
	}
}<|MERGE_RESOLUTION|>--- conflicted
+++ resolved
@@ -25,19 +25,11 @@
 } from '../../state_machine';
 import { AuthAPI } from './api';
 import { RegisterMultisignatureCommand } from './commands/register_multisignature';
-<<<<<<< HEAD
 import { MAX_NUMBER_OF_SIGNATURES, STORE_PREFIX_AUTH } from './constants';
 import { AuthEndpoint } from './endpoint';
 import { authAccountSchema, configSchema, genesisAuthStoreSchema } from './schemas';
 import { AuthAccount, GenesisAuthStore } from './types';
 import { verifyNonce, verifySignatures } from './utils';
-=======
-import { MAX_NUMBER_OF_SIGNATURES, MODULE_ID_AUTH, STORE_PREFIX_AUTH } from './constants';
-import { AuthEndpoint } from './endpoint';
-import { authAccountSchema, configSchema, genesisAuthStoreSchema } from './schemas';
-import { AuthAccount, GenesisAuthStore } from './types';
-import { getIDAsKeyForStore, verifyNonce, verifySignatures } from './utils';
->>>>>>> 4fda1ae5
 
 export class AuthModule extends BaseModule {
 	public name = 'auth';
@@ -163,11 +155,7 @@
 		const nonceStatus = verifyNonce(transaction, senderAccount);
 
 		verifySignatures(
-<<<<<<< HEAD
 			this.name,
-=======
-			this.id,
->>>>>>> 4fda1ae5
 			transaction,
 			transaction.getSigningBytes(),
 			networkIdentifier,
@@ -196,6 +184,7 @@
 
 		const senderAccount = await store.getWithSchema<AuthAccount>(senderAddress, authAccountSchema);
 		senderAccount.nonce += BigInt(1);
+
 		await store.setWithSchema(senderAddress, senderAccount, authAccountSchema);
 	}
 }