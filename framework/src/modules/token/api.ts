--- conflicted
+++ resolved
@@ -458,7 +458,6 @@
 		return chainID.equals(CHAIN_ID_ALIAS_NATIVE);
 	}
 
-<<<<<<< HEAD
 	public async transferCrossChain(
 		apiContext: APIContext,
 		senderAddress: Buffer,
@@ -580,8 +579,6 @@
 		);
 	}
 
-=======
->>>>>>> b26c8ab4
 	public async getCanonicalTokenID(
 		apiContext: ImmutableAPIContext,
 		tokenID: TokenID,
