--- conflicted
+++ resolved
@@ -79,21 +79,8 @@
 		tokenID: Buffer,
 		amount: bigint,
 	): Promise<void> {
-<<<<<<< HEAD
-		let escrowData: EscrowStoreData;
 		const escrowKey = this.getKey(sendingChainID, tokenID);
-		try {
-			escrowData = await this.get(context, escrowKey);
-		} catch (error) {
-			if (!(error instanceof NotFoundError)) {
-				throw error;
-			}
-			escrowData = { amount: BigInt(0) };
-		}
-=======
-		const escrowKey = Buffer.concat([sendingChainID, tokenID]);
 		const escrowData = await this.getOrDefault(context, escrowKey);
->>>>>>> 0eb2507f
 		if (escrowData.amount < amount) {
 			await interopMethod.terminateChain(context, sendingChainID);
 			return;
