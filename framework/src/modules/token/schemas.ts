--- conflicted
+++ resolved
@@ -12,11 +12,13 @@
  * Removal or modification of this copyright notice is prohibited.
  */
 
-<<<<<<< HEAD
-import { ADDRESS_LENGTH, CHAIN_ID_LENGTH, MAX_DATA_LENGTH, TOKEN_ID_LENGTH } from './constants';
-=======
-import { CHAIN_ID_LENGTH, LOCAL_ID_LENGTH, TOKEN_ID_LENGTH, ADDRESS_LENGTH } from './constants';
->>>>>>> b26c8ab4
+import {
+	CHAIN_ID_LENGTH,
+	LOCAL_ID_LENGTH,
+	TOKEN_ID_LENGTH,
+	ADDRESS_LENGTH,
+	MAX_DATA_LENGTH,
+} from './constants';
 
 export const configSchema = {
 	$id: '/token/config',
