--- conflicted
+++ resolved
@@ -34,11 +34,7 @@
 
 export const MIN_BALANCE = BigInt(5000000);
 
-<<<<<<< HEAD
-export const EMPTY_BYTES = Buffer.alloc(0);
-=======
 export const ADDRESS_LENGTH = 20;
->>>>>>> 7282bab0
 export const CHAIN_ID_LENGTH = 4;
 export const LOCAL_ID_LENGTH = 4;
 export const TOKEN_ID_LENGTH = CHAIN_ID_LENGTH + LOCAL_ID_LENGTH;
