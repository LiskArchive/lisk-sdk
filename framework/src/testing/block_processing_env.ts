--- conflicted
+++ resolved
@@ -62,11 +62,7 @@
 interface BlockProcessingParams {
 	modules?: BaseModule[];
 	options?: Options;
-<<<<<<< HEAD
-	initDelegates?: Buffer[];
-=======
 	initValidators?: Buffer[];
->>>>>>> f4916ec8
 	logLevel?: string;
 }
 
