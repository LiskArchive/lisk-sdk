/* eslint-disable dot-notation */
/*
 * Copyright © 2021 Lisk Foundation
 *
 * See the LICENSE file at the top-level directory of this distribution
 * for licensing information.
 *
 * Unless otherwise agreed in a custom licensing agreement with the Lisk Foundation,
 * no part of this software, including this file, may be copied, modified,
 * propagated, or distributed except according to the terms contained in the
 * LICENSE file.
 *
 * Removal or modification of this copyright notice is prohibited.
 *
 */

import * as fs from 'fs-extra';
import * as path from 'path';
import * as os from 'os';
import { Block, Chain, DataAccess, BlockHeader, Transaction, StateStore } from '@liskhq/lisk-chain';
import { utils, legacy } from '@liskhq/lisk-cryptography';
import { Database, StateDB } from '@liskhq/lisk-db';
import { objects } from '@liskhq/lisk-utils';
import { codec } from '@liskhq/lisk-codec';
import { BaseModule } from '../modules';
import { loggerMock, channelMock } from './mocks';
import { defaultConfig, getPassphraseFromDefaultConfig } from './fixtures';
import { removeDB } from './utils';
import { ApplicationConfig, EndpointHandler, GenesisConfig } from '../types';
import { Consensus } from '../engine/consensus';
import { APIContext, StateMachine } from '../state_machine';
import { Engine } from '../engine';
import { createImmutableAPIContext, createNewAPIContext } from '../state_machine/api_context';
import { blockAssetsJSON } from './fixtures/genesis-asset';
import { ValidatorsModule } from '../modules/validators';
import { TokenModule } from '../modules/token';
import { AuthModule } from '../modules/auth';
import { FeeModule } from '../modules/fee';
import { RewardModule } from '../modules/reward';
import { RandomModule } from '../modules/random';
import { DPoSModule } from '../modules/dpos_v2';
import { Generator } from '../engine/generator';
import { ABIHandler } from '../abi_handler/abi_handler';
import { generateGenesisBlock } from '../genesis_block';
import { systemDirs } from '../system_dirs';
import { PrefixedStateReadWriter } from '../state_machine/prefixed_state_read_writer';

type Options = {
	genesis?: GenesisConfig;
	databasePath?: string;
	passphrase?: string;
};

interface BlockProcessingParams {
	modules?: BaseModule[];
	options?: Options;
	initDelegates?: Buffer[];
}

export interface BlockProcessingEnv {
	createBlock: (transactions?: Transaction[], timestamp?: number) => Promise<Block>;
	getConsensus: () => Consensus;
	getConsensusStore: () => StateStore;
	getGenerator: () => Generator;
	getGenesisBlock: () => Block;
	getChain: () => Chain;
	getAPIContext: () => APIContext;
	getBlockchainDB: () => Database;
	process: (block: Block) => Promise<void>;
	processUntilHeight: (height: number) => Promise<void>;
	getLastBlock: () => Block;
	getNextValidatorPassphrase: (blockHeader: BlockHeader) => Promise<string>;
	getDataAccess: () => DataAccess;
	getNetworkId: () => Buffer;
	invoke: <T = void>(path: string, params?: Record<string, unknown>) => Promise<T>;
	cleanup: (config: Options) => void;
}

const getAppConfig = (genesisConfig?: GenesisConfig): ApplicationConfig => {
	const mergedConfig = objects.mergeDeep(
		{},
		{
			...defaultConfig,
			rootPath: os.tmpdir(),
			label: `lisk-framework-test-${Date.now().toString()}`,
			genesis: {
				...defaultConfig.genesis,
				...(genesisConfig ?? {}),
			},
		},
	) as ApplicationConfig;

	return mergedConfig;
};

const getNextTimestamp = (engine: Engine, previousBlock: BlockHeader) => {
	const previousSlotNumber = engine['_consensus'].getSlotNumber(previousBlock.timestamp);
	return engine['_consensus'].getSlotTime(previousSlotNumber + 1);
};

const createProcessableBlock = async (
	engine: Engine,
	transactions: Transaction[],
	timestamp?: number,
): Promise<Block> => {
	// Get previous block and generate valid timestamp, seed reveal, maxHeightPrevoted, reward and maxHeightPreviouslyForged
	const stateStore = new StateStore(engine['_blockchainDB']);
	const previousBlockHeader = engine['_chain'].lastBlock.header;
	const nextTimestamp = timestamp ?? getNextTimestamp(engine, previousBlockHeader);
	const validator = await engine['_consensus'].getGeneratorAtTimestamp(
		stateStore,
		previousBlockHeader.height + 1,
		nextTimestamp,
	);
	const passphrase = await getPassphraseFromDefaultConfig(validator);
	for (const tx of transactions) {
		await engine['_generator']['_pool'].add(tx);
	}
	const { privateKey } = legacy.getKeys(passphrase);
	const block = await engine.generateBlock({
		generatorAddress: validator,
		height: previousBlockHeader.height + 1,
		privateKey,
		timestamp: nextTimestamp,
		transactions,
	});

	return block;
};

export const getBlockProcessingEnv = async (
	params: BlockProcessingParams,
): Promise<BlockProcessingEnv> => {
	const appConfig = getAppConfig(params.options?.genesis);

	const systemDir = systemDirs(appConfig.label, appConfig.rootPath);

	removeDB(systemDir.data);
	const moduleDB = new Database(path.join(systemDir.data, 'module.db'));
	const stateDB = new StateDB(path.join(systemDir.data, 'state.db'));

	const validatorsModule = new ValidatorsModule();
	const authModule = new AuthModule();
	const tokenModule = new TokenModule();
	const feeModule = new FeeModule();
	const rewardModule = new RewardModule();
	const randomModule = new RandomModule();
	const dposModule = new DPoSModule();
	const modules = [
		validatorsModule,
		authModule,
		tokenModule,
		feeModule,
		rewardModule,
		randomModule,
		dposModule,
	];
	const stateMachine = new StateMachine();

	// resolve dependencies
	feeModule.addDependencies(tokenModule.api);
	rewardModule.addDependencies(tokenModule.api, randomModule.api);
	dposModule.addDependencies(randomModule.api, validatorsModule.api, tokenModule.api);

	// register modules
	stateMachine.registerModule(authModule);
	stateMachine.registerModule(validatorsModule);
	stateMachine.registerModule(tokenModule);
	stateMachine.registerModule(feeModule);
	stateMachine.registerModule(rewardModule);
	stateMachine.registerModule(randomModule);
	stateMachine.registerModule(dposModule);
	const blockAssets = blockAssetsJSON.map(asset => ({
		...asset,
		data: codec.fromJSON<Record<string, unknown>>(asset.schema, asset.data),
	}));
<<<<<<< HEAD
	await stateMachine.init(appConfig.genesis, appConfig.genesis.modules);
=======
	await stateMachine.init(
		loggerMock,
		appConfig.genesis,
		appConfig.generation.modules,
		appConfig.genesis.modules,
	);
>>>>>>> ada063dc
	const genesisBlock = await generateGenesisBlock(stateMachine, loggerMock, {
		timestamp: Math.floor(Date.now() / 1000) - 60 * 60,
		assets: blockAssets,
	});
	const abiHandler = new ABIHandler({
		channel: channelMock,
		config: appConfig,
		genesisBlock,
		logger: loggerMock,
		stateDB,
		moduleDB,
		modules,
		stateMachine,
	});
	const engine = new Engine(abiHandler);
	await engine['_init']();

	const networkIdentifier = utils.getNetworkIdentifier(
		genesisBlock.header.id,
		appConfig.genesis.communityIdentifier,
	);
	await abiHandler.ready({
		networkIdentifier,
		lastBlockHeight: engine['_chain'].lastBlock.header.height,
	});

	return {
		createBlock: async (transactions: Transaction[] = [], timestamp?: number): Promise<Block> =>
			createProcessableBlock(engine, transactions, timestamp),
		getGenesisBlock: () => genesisBlock,
		getChain: () => engine['_chain'],
		getConsensus: () => engine['_consensus'],
		getConsensusStore: () => new StateStore(engine['_blockchainDB']),
		getGenerator: () => engine['_generator'],
		getAPIContext: () => createNewAPIContext(stateDB.newReadWriter()),
		getBlockchainDB: () => engine['_blockchainDB'],
		process: async (block): Promise<void> => engine['_consensus']['_execute'](block, 'peer-id'),
		processUntilHeight: async (height): Promise<void> => {
			while (engine['_chain'].lastBlock.header.height < height) {
				const nextBlock = await createProcessableBlock(engine, []);
				await engine['_consensus'].execute(nextBlock);
			}
		},
		getLastBlock: () => engine['_chain'].lastBlock,
		getNextValidatorPassphrase: async (previousBlockHeader: BlockHeader): Promise<string> => {
			const stateStore = new StateStore(engine['_blockchainDB']);
			const nextTimestamp = getNextTimestamp(engine, previousBlockHeader);
			const validator = await engine['_consensus'].getGeneratorAtTimestamp(
				stateStore,
				previousBlockHeader.height + 1,
				nextTimestamp,
			);
			const passphrase = getPassphraseFromDefaultConfig(validator);

			return passphrase;
		},
		async invoke<T = void>(func: string, input: Record<string, unknown> = {}): Promise<T> {
			const [namespace, method] = func.split('_');
			const handler = engine['_rpcServer']['_getHandler'](namespace, method);
			if (handler) {
				const resp = (await handler({
					logger: loggerMock,
					networkIdentifier: engine['_chain'].networkIdentifier,
					params: input,
				})) as T;
				return resp;
			}
			const moduleIndex = modules.findIndex(mod => mod.name === namespace);
			if (moduleIndex < 0) {
				throw new Error(`namespace ${namespace} is not registered`);
			}
			const moduleHandler = modules[moduleIndex].endpoint[method] as EndpointHandler | undefined;
			if (!moduleHandler) {
				throw new Error(`Method ${method} in namespace ${namespace} is not registered`);
			}
			const bindedHandler = moduleHandler.bind(modules[moduleIndex].endpoint);

			const stateStore = new PrefixedStateReadWriter(stateDB.newReadWriter());

			const result = await bindedHandler({
				getStore: (moduleID: Buffer, storePrefix: Buffer) =>
					stateStore.getStore(moduleID, storePrefix),
				getImmutableAPIContext: () => createImmutableAPIContext(stateStore),
				logger: engine['_logger'],
				networkIdentifier: engine['_chain'].networkIdentifier,
				params: input,
			});

			return result as T;
		},
		getNetworkId: () => networkIdentifier,
		getDataAccess: () => engine['_chain'].dataAccess,
		cleanup: (_val): void => {
			engine['_closeDB']();
			moduleDB.close();
			stateDB.close();
			fs.removeSync(systemDir.data);
		},
	};
};<|MERGE_RESOLUTION|>--- conflicted
+++ resolved
@@ -174,16 +174,7 @@
 		...asset,
 		data: codec.fromJSON<Record<string, unknown>>(asset.schema, asset.data),
 	}));
-<<<<<<< HEAD
-	await stateMachine.init(appConfig.genesis, appConfig.genesis.modules);
-=======
-	await stateMachine.init(
-		loggerMock,
-		appConfig.genesis,
-		appConfig.generation.modules,
-		appConfig.genesis.modules,
-	);
->>>>>>> ada063dc
+	await stateMachine.init(loggerMock, appConfig.genesis, appConfig.genesis.modules);
 	const genesisBlock = await generateGenesisBlock(stateMachine, loggerMock, {
 		timestamp: Math.floor(Date.now() / 1000) - 60 * 60,
 		assets: blockAssets,
