--- conflicted
+++ resolved
@@ -204,13 +204,8 @@
 		...asset,
 		data: codec.fromJSON<Record<string, unknown>>(asset.schema, asset.data),
 	}));
-<<<<<<< HEAD
-	await stateMachine.init(loggerMock, appConfig.genesis, undefined, appConfig.modules);
-	const genesisBlock = await generateGenesisBlock(stateMachine, loggerMock, {
-=======
 	await stateMachine.init(logger, appConfig.genesis, appConfig.modules);
 	const genesisBlock = await generateGenesisBlock(stateMachine, logger, {
->>>>>>> 84bbfd16
 		timestamp: Math.floor(Date.now() / 1000) - 60 * 60,
 		assets: blockAssets,
 	});
@@ -229,12 +224,7 @@
 	await engine['_init']();
 	engine['_logger'] = logger;
 
-<<<<<<< HEAD
-	await abiHandler.ready({
-=======
-	const chainID = Buffer.from('10000000', 'hex');
 	await abiHandler.init({
->>>>>>> 84bbfd16
 		chainID,
 		lastBlockHeight: engine['_chain'].lastBlock.header.height,
 		lastStateRoot: engine['_chain'].lastBlock.header.stateRoot as Buffer,
