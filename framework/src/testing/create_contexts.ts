/*
 * Copyright © 2021 Lisk Foundation
 *
 * See the LICENSE file at the top-level directory of this distribution
 * for licensing information.
 *
 * Unless otherwise agreed in a custom licensing agreement with the Lisk Foundation,
 * no part of this software, including this file, may be copied, modified,
 * propagated, or distributed except according to the terms contained in the
 * LICENSE file.
 *
 * Removal or modification of this copyright notice is prohibited.
 *
 */

import { BlockAssets, BlockHeader, StateStore, Transaction } from '@liskhq/lisk-chain';
import { utils } from '@liskhq/lisk-cryptography';
import { InMemoryDatabase } from '@liskhq/lisk-db';
import { ModuleEndpointContext } from '../types';
import { Logger } from '../logger';
import {
	APIContext,
	BlockContext,
	createAPIContext,
	createImmutableAPIContext,
	EventQueue,
	GenesisBlockContext,
	ImmutableSubStore,
	InsertAssetContext,
	TransactionContext,
} from '../state_machine';
import { loggerMock } from './mocks';
import { WritableBlockAssets } from '../engine/generator/types';
import { Validator } from '../abi';
import { SubStore } from '../state_machine/types';
import { PrefixedStateReadWriter } from '../state_machine/prefixed_state_read_writer';
import { InMemoryPrefixedStateDB } from './in_memory_prefixed_state';
import {
	BeforeApplyCCMsgAPIContext,
	BeforeRecoverCCMsgAPIContext,
	BeforeSendCCMsgAPIContext,
	CCCommandExecuteContext,
	CCMsg,
	CCUpdateParams,
	RecoverCCMsgAPIContext,
} from '../modules/interoperability/types';
import { getIDAsKeyForStore } from './utils';
import { getCCMSize } from '../modules/interoperability/utils';

export const createGenesisBlockContext = (params: {
	header?: BlockHeader;
	stateStore?: PrefixedStateReadWriter;
	eventQueue?: EventQueue;
	assets?: BlockAssets;
	logger?: Logger;
}): GenesisBlockContext => {
	const logger = params.logger ?? loggerMock;
	const stateStore =
		params.stateStore ?? new PrefixedStateReadWriter(new InMemoryPrefixedStateDB());
	const eventQueue = params.eventQueue ?? new EventQueue();
	const header =
		params.header ??
		new BlockHeader({
			height: 0,
			generatorAddress: utils.getRandomBytes(20),
			previousBlockID: Buffer.alloc(0),
			timestamp: Math.floor(Date.now() / 1000),
			version: 0,
			transactionRoot: utils.hash(Buffer.alloc(0)),
			stateRoot: utils.hash(Buffer.alloc(0)),
			maxHeightGenerated: 0,
			maxHeightPrevoted: 0,
			assetRoot: utils.hash(Buffer.alloc(0)),
			aggregateCommit: {
				height: 0,
				aggregationBits: Buffer.alloc(0),
				certificateSignature: Buffer.alloc(0),
			},
			validatorsHash: utils.hash(Buffer.alloc(0)),
		});
	const ctx = new GenesisBlockContext({
		eventQueue,
		stateStore,
		header,
		assets: params.assets ?? new BlockAssets(),
		logger,
	});
	return ctx;
};

export const createBlockContext = (params: {
	stateStore?: PrefixedStateReadWriter;
	eventQueue?: EventQueue;
	logger?: Logger;
	header?: BlockHeader;
	assets?: BlockAssets;
	transactions?: Transaction[];
	validators?: Validator[];
}): BlockContext => {
	const logger = params.logger ?? loggerMock;
	const stateStore =
		params.stateStore ?? new PrefixedStateReadWriter(new InMemoryPrefixedStateDB());
	const eventQueue = params.eventQueue ?? new EventQueue();
	const header =
		params.header ??
		new BlockHeader({
			height: 0,
			generatorAddress: utils.getRandomBytes(20),
			previousBlockID: Buffer.alloc(0),
			timestamp: Math.floor(Date.now() / 1000),
			version: 0,
			transactionRoot: utils.hash(Buffer.alloc(0)),
			stateRoot: utils.hash(Buffer.alloc(0)),
			maxHeightGenerated: 0,
			maxHeightPrevoted: 0,
			assetRoot: utils.hash(Buffer.alloc(0)),
			aggregateCommit: {
				height: 0,
				aggregationBits: Buffer.alloc(0),
				certificateSignature: Buffer.alloc(0),
			},
			validatorsHash: utils.hash(Buffer.alloc(0)),
		});
	const ctx = new BlockContext({
		stateStore,
		logger,
		eventQueue,
		transactions: params.transactions ?? [],
		header,
		assets: params.assets ?? new BlockAssets(),
		networkIdentifier: utils.getRandomBytes(32),
		currentValidators: params.validators ?? [],
		impliesMaxPrevote: true,
		maxHeightCertified: 0,
		certificateThreshold: params.validators
			? (BigInt(2) * BigInt(params.validators.length)) / BigInt(3) + BigInt(1)
			: BigInt(0),
	});
	return ctx;
};

export const createBlockGenerateContext = (params: {
	assets?: WritableBlockAssets;
<<<<<<< HEAD
	getOffchainStore?: (moduleID: Buffer) => SubStore;
=======
	getGeneratorStore?: (moduleID: Buffer, subStorePrefix?: Buffer) => SubStore;
>>>>>>> 3af5365c
	logger?: Logger;
	getAPIContext?: () => APIContext;
	getStore?: (moduleID: Buffer, storePrefix: Buffer) => ImmutableSubStore;
	header: BlockHeader;
	finalizedHeight?: number;
	networkIdentifier?: Buffer;
}): InsertAssetContext => {
	const db = new InMemoryDatabase();
	const generatorStore = new StateStore(db);
<<<<<<< HEAD
	const getOffchainStore = (moduleID: Buffer) => generatorStore.getStore(moduleID, 0);
=======
	const getGeneratorStore = (moduleID: Buffer, subStorePrefix: Buffer = Buffer.alloc(0)) =>
		generatorStore.getStore(moduleID, subStorePrefix.readUInt16BE(0));
>>>>>>> 3af5365c
	const header =
		params.header ??
		new BlockHeader({
			height: 0,
			generatorAddress: utils.getRandomBytes(20),
			previousBlockID: Buffer.alloc(0),
			timestamp: Math.floor(Date.now() / 1000),
			version: 0,
			transactionRoot: utils.hash(Buffer.alloc(0)),
			stateRoot: utils.hash(Buffer.alloc(0)),
			maxHeightGenerated: 0,
			maxHeightPrevoted: 0,
			assetRoot: utils.hash(Buffer.alloc(0)),
			aggregateCommit: {
				height: 0,
				aggregationBits: Buffer.alloc(0),
				certificateSignature: Buffer.alloc(0),
			},
			validatorsHash: utils.hash(Buffer.alloc(0)),
		});
	const stateStore = new PrefixedStateReadWriter(new InMemoryPrefixedStateDB());
	const getStore = (moduleID: Buffer, storePrefix: Buffer) =>
		stateStore.getStore(moduleID, storePrefix);

	const ctx: InsertAssetContext = {
		assets: params.assets ?? new BlockAssets([]),
		getOffchainStore: params.getOffchainStore ?? getOffchainStore,
		logger: params.logger ?? loggerMock,
		networkIdentifier: params.networkIdentifier ?? utils.getRandomBytes(32),
		getAPIContext: params.getAPIContext ?? (() => ({ getStore, eventQueue: new EventQueue() })),
		getStore: params.getStore ?? getStore,
		getOffchainStore: params.getGeneratorStore ?? getGeneratorStore,
		getFinalizedHeight: () => params.finalizedHeight ?? 0,
		header,
	};

	return ctx;
};

export const createTransactionContext = (params: {
	stateStore?: PrefixedStateReadWriter;
	eventQueue?: EventQueue;
	logger?: Logger;
	header?: BlockHeader;
	assets?: BlockAssets;
	networkIdentifier?: Buffer;
	currentValidators?: Validator[];
	impliesMaxPrevote?: boolean;
	maxHeightCertified?: number;
	certificateThreshold?: bigint;
	transaction: Transaction;
}): TransactionContext => {
	const logger = params.logger ?? loggerMock;
	const stateStore =
		params.stateStore ?? new PrefixedStateReadWriter(new InMemoryPrefixedStateDB());
	const eventQueue = params.eventQueue ?? new EventQueue();
	const header =
		params.header ??
		new BlockHeader({
			height: 0,
			generatorAddress: utils.getRandomBytes(20),
			previousBlockID: Buffer.alloc(0),
			timestamp: Math.floor(Date.now() / 1000),
			version: 0,
			transactionRoot: utils.hash(Buffer.alloc(0)),
			stateRoot: utils.hash(Buffer.alloc(0)),
			maxHeightGenerated: 0,
			maxHeightPrevoted: 0,
			assetRoot: utils.hash(Buffer.alloc(0)),
			aggregateCommit: {
				height: 0,
				aggregationBits: Buffer.alloc(0),
				certificateSignature: Buffer.alloc(0),
			},
			validatorsHash: utils.hash(Buffer.alloc(0)),
		});
	const ctx = new TransactionContext({
		stateStore,
		logger,
		eventQueue,
		header,
		assets: params.assets ?? new BlockAssets(),
		networkIdentifier: params.networkIdentifier ?? utils.getRandomBytes(32),
		transaction: params.transaction,
		currentValidators: params.currentValidators ?? [],
		impliesMaxPrevote: params.impliesMaxPrevote ?? true,
		maxHeightCertified: params.maxHeightCertified ?? 0,
		certificateThreshold: params.certificateThreshold ?? BigInt(0),
	});
	return ctx;
};

export const createTransientAPIContext = (params: {
	stateStore?: PrefixedStateReadWriter;
	eventQueue?: EventQueue;
}): APIContext => {
	const stateStore =
		params.stateStore ?? new PrefixedStateReadWriter(new InMemoryPrefixedStateDB());
	const eventQueue = params.eventQueue ?? new EventQueue();
	const ctx = createAPIContext({ stateStore, eventQueue });
	return ctx;
};

export const createTransientModuleEndpointContext = (params: {
	stateStore?: PrefixedStateReadWriter;
	params?: Record<string, unknown>;
	logger?: Logger;
	networkIdentifier?: Buffer;
}): ModuleEndpointContext => {
	const stateStore =
		params.stateStore ?? new PrefixedStateReadWriter(new InMemoryPrefixedStateDB());
	const parameters = params.params ?? {};
	const logger = params.logger ?? loggerMock;
	const networkIdentifier = params.networkIdentifier ?? Buffer.alloc(0);
	const ctx = {
<<<<<<< HEAD
		getStore: (moduleID: Buffer, storePrefix: number) => stateStore.getStore(moduleID, storePrefix),
		getOffchainStore: (moduleID: Buffer) => stateStore.getStore(moduleID, 0),
=======
		getStore: (moduleID: Buffer, storePrefix: Buffer) => stateStore.getStore(moduleID, storePrefix),
>>>>>>> 3af5365c
		getImmutableAPIContext: () => createImmutableAPIContext(stateStore),
		params: parameters,
		logger,
		networkIdentifier,
	};
	return ctx;
};

const createCCAPIContext = (params: {
	stateStore?: PrefixedStateReadWriter;
	logger?: Logger;
	networkIdentifier?: Buffer;
	getAPIContext?: () => APIContext;
	eventQueue?: EventQueue;
	ccm?: CCMsg;
	feeAddress?: Buffer;
}) => {
	const stateStore =
		params.stateStore ?? new PrefixedStateReadWriter(new InMemoryPrefixedStateDB());
	const logger = params.logger ?? loggerMock;
	const networkIdentifier = params.networkIdentifier ?? Buffer.alloc(0);
	const eventQueue = params.eventQueue ?? new EventQueue();
	const getStore = (moduleID: Buffer, storePrefix: Buffer) =>
		stateStore.getStore(moduleID, storePrefix);
	const ccm = params.ccm ?? {
		nonce: BigInt(0),
		module: 'token',
		crossChainCommand: 'crossChainTransfer',
		sendingChainID: getIDAsKeyForStore(2),
		receivingChainID: getIDAsKeyForStore(3),
		fee: BigInt(20000),
		status: 0,
		params: Buffer.alloc(0),
	};
	return {
		getStore: (moduleID: Buffer, storePrefix: Buffer) => stateStore.getStore(moduleID, storePrefix),
		logger,
		networkIdentifier,
		getAPIContext: params.getAPIContext ?? (() => ({ getStore, eventQueue })),
		eventQueue,
		ccm,
		feeAddress: params.feeAddress ?? utils.getRandomBytes(20),
	};
};

export const createExecuteCCMsgAPIContext = (params: {
	ccm?: CCMsg;
	feeAddress?: Buffer;
	logger?: Logger;
	networkIdentifier?: Buffer;
	getAPIContext?: () => APIContext;
	eventQueue?: EventQueue;
}): CCCommandExecuteContext => {
	const context = createCCAPIContext(params);
	return {
		...context,
		ccmSize: getCCMSize(context.ccm),
	};
};

export const createBeforeSendCCMsgAPIContext = (params: {
	ccm?: CCMsg;
	feeAddress: Buffer;
	logger?: Logger;
	networkIdentifier?: Buffer;
	getAPIContext?: () => APIContext;
	eventQueue?: EventQueue;
}): BeforeSendCCMsgAPIContext => createCCAPIContext(params);

export const createBeforeApplyCCMsgAPIContext = (params: {
	ccm: CCMsg;
	ccu: CCUpdateParams;
	payFromAddress: Buffer;
	stateStore?: PrefixedStateReadWriter;
	logger?: Logger;
	networkIdentifier?: Buffer;
	getAPIContext?: () => APIContext;
	eventQueue?: EventQueue;
	feeAddress: Buffer;
	trsSender: Buffer;
}): BeforeApplyCCMsgAPIContext => ({
	...createCCAPIContext(params),
	ccu: params.ccu,
	trsSender: params.trsSender,
});

export const createBeforeRecoverCCMsgAPIContext = (params: {
	ccm: CCMsg;
	trsSender: Buffer;
	stateStore?: PrefixedStateReadWriter;
	logger?: Logger;
	networkIdentifier?: Buffer;
	getAPIContext?: () => APIContext;
	feeAddress: Buffer;
	eventQueue?: EventQueue;
}): BeforeRecoverCCMsgAPIContext => ({
	...createCCAPIContext(params),
	trsSender: params.trsSender,
});

export const createRecoverCCMsgAPIContext = (params: {
	ccm?: CCMsg;
	terminatedChainID: Buffer;
	module: string;
	storePrefix: Buffer;
	storeKey: Buffer;
	storeValue: Buffer;
	stateStore?: PrefixedStateReadWriter;
	logger?: Logger;
	networkIdentifier?: Buffer;
	getAPIContext?: () => APIContext;
	feeAddress: Buffer;
	eventQueue?: EventQueue;
}): RecoverCCMsgAPIContext => ({
	...createCCAPIContext(params),
	terminatedChainID: params.terminatedChainID,
	module: params.module,
	storePrefix: params.storePrefix,
	storeKey: params.storeKey,
	storeValue: params.storeValue,
});<|MERGE_RESOLUTION|>--- conflicted
+++ resolved
@@ -141,11 +141,7 @@
 
 export const createBlockGenerateContext = (params: {
 	assets?: WritableBlockAssets;
-<<<<<<< HEAD
-	getOffchainStore?: (moduleID: Buffer) => SubStore;
-=======
-	getGeneratorStore?: (moduleID: Buffer, subStorePrefix?: Buffer) => SubStore;
->>>>>>> 3af5365c
+	getOffchainStore?: (moduleID: Buffer, subStorePrefix?: Buffer) => SubStore;
 	logger?: Logger;
 	getAPIContext?: () => APIContext;
 	getStore?: (moduleID: Buffer, storePrefix: Buffer) => ImmutableSubStore;
@@ -155,12 +151,8 @@
 }): InsertAssetContext => {
 	const db = new InMemoryDatabase();
 	const generatorStore = new StateStore(db);
-<<<<<<< HEAD
-	const getOffchainStore = (moduleID: Buffer) => generatorStore.getStore(moduleID, 0);
-=======
-	const getGeneratorStore = (moduleID: Buffer, subStorePrefix: Buffer = Buffer.alloc(0)) =>
-		generatorStore.getStore(moduleID, subStorePrefix.readUInt16BE(0));
->>>>>>> 3af5365c
+	const getOffchainStore = (moduleID: Buffer, subStorePrefix: Buffer) =>
+		generatorStore.getStore(moduleID, subStorePrefix);
 	const header =
 		params.header ??
 		new BlockHeader({
@@ -192,7 +184,7 @@
 		networkIdentifier: params.networkIdentifier ?? utils.getRandomBytes(32),
 		getAPIContext: params.getAPIContext ?? (() => ({ getStore, eventQueue: new EventQueue() })),
 		getStore: params.getStore ?? getStore,
-		getOffchainStore: params.getGeneratorStore ?? getGeneratorStore,
+		getOffchainStore: params.getOffchainStore ?? getOffchainStore,
 		getFinalizedHeight: () => params.finalizedHeight ?? 0,
 		header,
 	};
@@ -276,12 +268,9 @@
 	const logger = params.logger ?? loggerMock;
 	const networkIdentifier = params.networkIdentifier ?? Buffer.alloc(0);
 	const ctx = {
-<<<<<<< HEAD
-		getStore: (moduleID: Buffer, storePrefix: number) => stateStore.getStore(moduleID, storePrefix),
-		getOffchainStore: (moduleID: Buffer) => stateStore.getStore(moduleID, 0),
-=======
 		getStore: (moduleID: Buffer, storePrefix: Buffer) => stateStore.getStore(moduleID, storePrefix),
->>>>>>> 3af5365c
+		getOffchainStore: (moduleID: Buffer, storePrefix: Buffer) =>
+			stateStore.getStore(moduleID, storePrefix),
 		getImmutableAPIContext: () => createImmutableAPIContext(stateStore),
 		params: parameters,
 		logger,
