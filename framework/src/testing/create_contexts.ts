/*
 * Copyright © 2021 Lisk Foundation
 *
 * See the LICENSE file at the top-level directory of this distribution
 * for licensing information.
 *
 * Unless otherwise agreed in a custom licensing agreement with the Lisk Foundation,
 * no part of this software, including this file, may be copied, modified,
 * propagated, or distributed except according to the terms contained in the
 * LICENSE file.
 *
 * Removal or modification of this copyright notice is prohibited.
 *
 */

import { BlockAssets, BlockHeader, StateStore, Transaction } from '@liskhq/lisk-chain';
import { utils } from '@liskhq/lisk-cryptography';
import { InMemoryDatabase } from '@liskhq/lisk-db';
import { ModuleEndpointContext } from '../types';
import { Logger } from '../logger';
import {
	MethodContext,
	BlockContext,
	createMethodContext,
	createImmutableMethodContext,
	EventQueue,
	GenesisBlockContext,
	ImmutableSubStore,
	InsertAssetContext,
	TransactionContext,
} from '../state_machine';
import { loggerMock } from './mocks';
import { WritableBlockAssets } from '../engine/generator/types';
import { Validator } from '../abi';
import { SubStore } from '../state_machine/types';
import { PrefixedStateReadWriter } from '../state_machine/prefixed_state_read_writer';
import { InMemoryPrefixedStateDB } from './in_memory_prefixed_state';
import {
	BeforeApplyCCMsgMethodContext,
	BeforeRecoverCCMsgMethodContext,
	BeforeSendCCMsgMethodContext,
	CCCommandExecuteContext,
	CCMsg,
	CCUpdateParams,
	RecoverCCMsgMethodContext,
} from '../modules/interoperability/types';
import { getIDAsKeyForStore } from './utils';
import { getCCMSize } from '../modules/interoperability/utils';

const createTestHeader = () =>
	new BlockHeader({
		height: 0,
		generatorAddress: utils.getRandomBytes(20),
		previousBlockID: Buffer.alloc(0),
		timestamp: Math.floor(Date.now() / 1000),
		version: 0,
		transactionRoot: utils.hash(Buffer.alloc(0)),
		stateRoot: utils.hash(Buffer.alloc(0)),
		maxHeightGenerated: 0,
		maxHeightPrevoted: 0,
		assetRoot: utils.hash(Buffer.alloc(0)),
		aggregateCommit: {
			height: 0,
			aggregationBits: Buffer.alloc(0),
			certificateSignature: Buffer.alloc(0),
		},
		validatorsHash: utils.hash(Buffer.alloc(0)),
	});

export const createGenesisBlockContext = (params: {
	header?: BlockHeader;
	stateStore?: PrefixedStateReadWriter;
	eventQueue?: EventQueue;
	assets?: BlockAssets;
	logger?: Logger;
}): GenesisBlockContext => {
	const logger = params.logger ?? loggerMock;
	const stateStore =
		params.stateStore ?? new PrefixedStateReadWriter(new InMemoryPrefixedStateDB());
	const eventQueue = params.eventQueue ?? new EventQueue(params.header ? params.header.height : 0);
	const header = params.header ?? createTestHeader();
	const ctx = new GenesisBlockContext({
		eventQueue,
		stateStore,
		header,
		assets: params.assets ?? new BlockAssets(),
		logger,
	});
	return ctx;
};

export const createBlockContext = (params: {
	stateStore?: PrefixedStateReadWriter;
	eventQueue?: EventQueue;
	logger?: Logger;
	header?: BlockHeader;
	assets?: BlockAssets;
	transactions?: Transaction[];
	validators?: Validator[];
}): BlockContext => {
	const logger = params.logger ?? loggerMock;
	const stateStore =
		params.stateStore ?? new PrefixedStateReadWriter(new InMemoryPrefixedStateDB());
	const eventQueue = params.eventQueue ?? new EventQueue(params.header ? params.header.height : 0);
	const header = params.header ?? createTestHeader();
	const ctx = new BlockContext({
		stateStore,
		logger,
		eventQueue,
		transactions: params.transactions ?? [],
		header,
		assets: params.assets ?? new BlockAssets(),
		chainID: utils.getRandomBytes(32),
		currentValidators: params.validators ?? [],
		impliesMaxPrevote: true,
		maxHeightCertified: 0,
		certificateThreshold: params.validators
			? (BigInt(2) * BigInt(params.validators.length)) / BigInt(3) + BigInt(1)
			: BigInt(0),
	});
	return ctx;
};

export const createBlockGenerateContext = (params: {
	assets?: WritableBlockAssets;
	getOffchainStore?: (moduleID: Buffer, subStorePrefix: Buffer) => SubStore;
	logger?: Logger;
	getMethodContext?: () => MethodContext;
	getStore?: (moduleID: Buffer, storePrefix: Buffer) => ImmutableSubStore;
	header: BlockHeader;
	finalizedHeight?: number;
	chainID?: Buffer;
}): InsertAssetContext => {
	const db = new InMemoryDatabase();
	const generatorStore = new StateStore(db);
	const getOffchainStore = (moduleID: Buffer, subStorePrefix: Buffer) =>
		generatorStore.getStore(moduleID, subStorePrefix);
	const header = params.header ?? createTestHeader();
	const stateStore = new PrefixedStateReadWriter(new InMemoryPrefixedStateDB());
	const getStore = (moduleID: Buffer, storePrefix: Buffer) =>
		stateStore.getStore(moduleID, storePrefix);

	const ctx: InsertAssetContext = {
		assets: params.assets ?? new BlockAssets([]),
		getOffchainStore: params.getOffchainStore ?? getOffchainStore,
		logger: params.logger ?? loggerMock,
		chainID: params.chainID ?? utils.getRandomBytes(32),
		getMethodContext:
			params.getMethodContext ??
			(() => ({ getStore, eventQueue: new EventQueue(params.header ? params.header.height : 0) })),
		getStore: params.getStore ?? getStore,
		getFinalizedHeight: () => params.finalizedHeight ?? 0,
		header,
	};

	return ctx;
};

export const createTransactionContext = (params: {
	stateStore?: PrefixedStateReadWriter;
	eventQueue?: EventQueue;
	logger?: Logger;
	header?: BlockHeader;
	assets?: BlockAssets;
	chainID?: Buffer;
	currentValidators?: Validator[];
	impliesMaxPrevote?: boolean;
	maxHeightCertified?: number;
	certificateThreshold?: bigint;
	transaction: Transaction;
}): TransactionContext => {
	const logger = params.logger ?? loggerMock;
	const stateStore =
		params.stateStore ?? new PrefixedStateReadWriter(new InMemoryPrefixedStateDB());
	const eventQueue = params.eventQueue ?? new EventQueue(params.header ? params.header.height : 0);
	const header = params.header ?? createTestHeader();
	const ctx = new TransactionContext({
		stateStore,
		logger,
		eventQueue,
		header,
		assets: params.assets ?? new BlockAssets(),
		chainID: params.chainID ?? utils.getRandomBytes(32),
		transaction: params.transaction,
		currentValidators: params.currentValidators ?? [],
		impliesMaxPrevote: params.impliesMaxPrevote ?? true,
		maxHeightCertified: params.maxHeightCertified ?? 0,
		certificateThreshold: params.certificateThreshold ?? BigInt(0),
	});
	return ctx;
};

export const createTransientMethodContext = (params: {
	stateStore?: PrefixedStateReadWriter;
	eventQueue?: EventQueue;
}): MethodContext => {
	const stateStore =
		params.stateStore ?? new PrefixedStateReadWriter(new InMemoryPrefixedStateDB());
	const eventQueue = params.eventQueue ?? new EventQueue(0);
	const ctx = createMethodContext({ stateStore, eventQueue });
	return ctx;
};

export const createTransientModuleEndpointContext = (params: {
	stateStore?: PrefixedStateReadWriter;
	moduleStore?: StateStore;
	params?: Record<string, unknown>;
	logger?: Logger;
	chainID?: Buffer;
}): ModuleEndpointContext => {
	const stateStore =
		params.stateStore ?? new PrefixedStateReadWriter(new InMemoryPrefixedStateDB());
	const moduleStore = params.moduleStore ?? new StateStore(new InMemoryDatabase());
	const parameters = params.params ?? {};
	const logger = params.logger ?? loggerMock;
	const chainID = params.chainID ?? Buffer.alloc(0);
	const ctx = {
		getStore: (moduleID: Buffer, storePrefix: Buffer) => stateStore.getStore(moduleID, storePrefix),
		getOffchainStore: (moduleID: Buffer, storePrefix: Buffer) =>
			moduleStore.getStore(moduleID, storePrefix),
		getImmutableMethodContext: () => createImmutableMethodContext(stateStore),
		params: parameters,
		logger,
		chainID,
	};
	return ctx;
};

const createCCMethodContext = (params: {
	stateStore?: PrefixedStateReadWriter;
	logger?: Logger;
	chainID?: Buffer;
	getMethodContext?: () => MethodContext;
	eventQueue?: EventQueue;
	ccm?: CCMsg;
	feeAddress?: Buffer;
}) => {
	const stateStore =
		params.stateStore ?? new PrefixedStateReadWriter(new InMemoryPrefixedStateDB());
	const logger = params.logger ?? loggerMock;
<<<<<<< HEAD
	const networkIdentifier = params.networkIdentifier ?? Buffer.alloc(0);
	const eventQueue = params.eventQueue ?? new EventQueue(0);
=======
	const chainID = params.chainID ?? Buffer.alloc(0);
	const eventQueue = params.eventQueue ?? new EventQueue();
>>>>>>> 4cbb44a0
	const getStore = (moduleID: Buffer, storePrefix: Buffer) =>
		stateStore.getStore(moduleID, storePrefix);
	const ccm = params.ccm ?? {
		nonce: BigInt(0),
		module: 'token',
		crossChainCommand: 'crossChainTransfer',
		sendingChainID: getIDAsKeyForStore(2),
		receivingChainID: getIDAsKeyForStore(3),
		fee: BigInt(20000),
		status: 0,
		params: Buffer.alloc(0),
	};
	return {
		getStore: (moduleID: Buffer, storePrefix: Buffer) => stateStore.getStore(moduleID, storePrefix),
		logger,
		chainID,
		getMethodContext: params.getMethodContext ?? (() => ({ getStore, eventQueue })),
		eventQueue,
		ccm,
		feeAddress: params.feeAddress ?? utils.getRandomBytes(20),
	};
};

export const createExecuteCCMsgMethodContext = (params: {
	ccm?: CCMsg;
	feeAddress?: Buffer;
	logger?: Logger;
	chainID?: Buffer;
	getMethodContext?: () => MethodContext;
	eventQueue?: EventQueue;
}): CCCommandExecuteContext => {
	const context = createCCMethodContext(params);
	return {
		...context,
		ccmSize: getCCMSize(context.ccm),
	};
};

export const createBeforeSendCCMsgMethodContext = (params: {
	ccm?: CCMsg;
	feeAddress: Buffer;
	logger?: Logger;
	chainID?: Buffer;
	getMethodContext?: () => MethodContext;
	eventQueue?: EventQueue;
}): BeforeSendCCMsgMethodContext => createCCMethodContext(params);

export const createBeforeApplyCCMsgMethodContext = (params: {
	ccm: CCMsg;
	ccu: CCUpdateParams;
	payFromAddress: Buffer;
	stateStore?: PrefixedStateReadWriter;
	logger?: Logger;
	chainID?: Buffer;
	getMethodContext?: () => MethodContext;
	eventQueue?: EventQueue;
	feeAddress: Buffer;
	trsSender: Buffer;
}): BeforeApplyCCMsgMethodContext => ({
	...createCCMethodContext(params),
	ccu: params.ccu,
	trsSender: params.trsSender,
});

export const createBeforeRecoverCCMsgMethodContext = (params: {
	ccm: CCMsg;
	trsSender: Buffer;
	stateStore?: PrefixedStateReadWriter;
	logger?: Logger;
	chainID?: Buffer;
	getMethodContext?: () => MethodContext;
	feeAddress: Buffer;
	eventQueue?: EventQueue;
}): BeforeRecoverCCMsgMethodContext => ({
	...createCCMethodContext(params),
	trsSender: params.trsSender,
});

export const createRecoverCCMsgMethodContext = (params: {
	ccm?: CCMsg;
	terminatedChainID: Buffer;
	module: string;
	storePrefix: Buffer;
	storeKey: Buffer;
	storeValue: Buffer;
	stateStore?: PrefixedStateReadWriter;
	logger?: Logger;
	chainID?: Buffer;
	getMethodContext?: () => MethodContext;
	feeAddress: Buffer;
	eventQueue?: EventQueue;
}): RecoverCCMsgMethodContext => ({
	...createCCMethodContext(params),
	terminatedChainID: params.terminatedChainID,
	module: params.module,
	storePrefix: params.storePrefix,
	storeKey: params.storeKey,
	storeValue: params.storeValue,
});<|MERGE_RESOLUTION|>--- conflicted
+++ resolved
@@ -102,7 +102,7 @@
 	const stateStore =
 		params.stateStore ?? new PrefixedStateReadWriter(new InMemoryPrefixedStateDB());
 	const eventQueue = params.eventQueue ?? new EventQueue(params.header ? params.header.height : 0);
-	const header = params.header ?? createTestHeader();
+	const header = createTestHeader();
 	const ctx = new BlockContext({
 		stateStore,
 		logger,
@@ -238,13 +238,8 @@
 	const stateStore =
 		params.stateStore ?? new PrefixedStateReadWriter(new InMemoryPrefixedStateDB());
 	const logger = params.logger ?? loggerMock;
-<<<<<<< HEAD
-	const networkIdentifier = params.networkIdentifier ?? Buffer.alloc(0);
+	const chainID = params.chainID ?? Buffer.alloc(0);
 	const eventQueue = params.eventQueue ?? new EventQueue(0);
-=======
-	const chainID = params.chainID ?? Buffer.alloc(0);
-	const eventQueue = params.eventQueue ?? new EventQueue();
->>>>>>> 4cbb44a0
 	const getStore = (moduleID: Buffer, storePrefix: Buffer) =>
 		stateStore.getStore(moduleID, storePrefix);
 	const ccm = params.ccm ?? {
