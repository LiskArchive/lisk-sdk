/*
 * Copyright © 2019 Lisk Foundation
 *
 * See the LICENSE file at the top-level directory of this distribution
 * for licensing information.
 *
 * Unless otherwise agreed in a custom licensing agreement with the Lisk Foundation,
 * no part of this software, including this file, may be copied, modified,
 * propagated, or distributed except according to the terms contained in the
 * LICENSE file.
 *
 * Removal or modification of this copyright notice is prohibited.
 */

import {
	Chain,
	events as chainEvents,
	Block,
	Account,
} from '@liskhq/lisk-chain';
import { Dpos, constants as dposConstants } from '@liskhq/lisk-dpos';
import { EVENT_BFT_BLOCK_FINALIZED, BFT } from '@liskhq/lisk-bft';
import { getNetworkIdentifier } from '@liskhq/lisk-cryptography';
import {
	TransactionPool,
	Job,
	events as txPoolEvents,
} from '@liskhq/lisk-transaction-pool';
import { BaseTransaction } from '@liskhq/lisk-transactions';
import { KVStore, NotFoundError } from '@liskhq/lisk-db';
import { Sequence } from './utils/sequence';
import { Forger, ForgingStatus, RegisteredDelegate } from './forger';
import {
	Transport,
	HandleRPCGetTransactionsReturn,
	handlePostTransactionReturn,
} from './transport';
import {
	Synchronizer,
	BlockSynchronizationMechanism,
	FastChainSwitchingMechanism,
} from './synchronizer';
import { Processor } from './processor';
import { BlockProcessorV2 } from './block_processor_v2';
import { Logger } from '../logger';
import { EventPostTransactionData } from '../../types';
import { InMemoryChannel } from '../../controller/channels';
import { EventInfoObject } from '../../controller/event';
import { ApplicationState } from '../application_state';
import { accountAssetSchema, defaultAccountAsset } from './account';
import {
	EVENT_PROCESSOR_BROADCAST_BLOCK,
	EVENT_PROCESSOR_SYNC_REQUIRED,
} from './processor/processor';
import { EVENT_SYNCHRONIZER_SYNC_REQUIRED } from './synchronizer/base_synchronizer';

const forgeInterval = 1000;
const { EVENT_NEW_BLOCK, EVENT_DELETE_BLOCK } = chainEvents;
const { EVENT_ROUND_CHANGED } = dposConstants;
const { EVENT_TRANSACTION_REMOVED } = txPoolEvents;

export interface NodeConstants {
	readonly maxPayloadLength: number;
	readonly activeDelegates: number;
	readonly standbyDelegates: number;
	readonly delegateListRoundOffset: number;
	readonly rewards: {
		readonly distance: number;
		readonly offset: number;
		readonly milestones: string[];
	};
<<<<<<< HEAD
	readonly totalAmount: string;
=======
	readonly totalAmount: bigint;
	readonly epochTime: string;
>>>>>>> 848f16d9
	readonly blockTime: number;
}

export interface Options {
	readonly label: string;
	readonly rootPath: string;
	readonly communityIdentifier: string;
	readonly forging: {
		readonly waitThreshold: number;
		readonly delegates: RegisteredDelegate[];
		readonly force?: boolean;
		readonly defaultPassword?: string;
	};
	readonly constants: NodeConstants;
	readonly registeredTransactions: {
		readonly [key: number]: typeof BaseTransaction;
	};
	genesisBlock: Block;
}

interface NodeConstructor {
	readonly channel: InMemoryChannel;
	readonly options: Options;
	readonly logger: Logger;
	readonly forgerDB: KVStore;
	readonly blockchainDB: KVStore;
	readonly applicationState: ApplicationState;
}

interface NodeStatus {
	readonly syncing: boolean;
	readonly unconfirmedTransactions: number;
	readonly secondsSinceEpoch: number;
	readonly lastBlock: string;
	readonly chainMaxHeightFinalized: number;
}

export class Node {
	private readonly _channel: InMemoryChannel;
	private readonly _options: Options;
	private readonly _logger: Logger;
	private readonly _forgerDB: KVStore;
	private readonly _blockchainDB: KVStore;
	private readonly _applicationState: ApplicationState;
	private _sequence!: Sequence;
	private _networkIdentifier!: Buffer;
	private _chain!: Chain;
	private _bft!: BFT;
	private _dpos!: Dpos;
	private _processor!: Processor;
	private _synchronizer!: Synchronizer;
	private _transactionPool!: TransactionPool;
	private _transport!: Transport;
	private _forger!: Forger;
	private _forgingJob!: Job<void>;

	public constructor({
		channel,
		options,
		logger,
		blockchainDB,
		forgerDB,
		applicationState,
	}: NodeConstructor) {
		this._channel = channel;
		this._options = options;
		this._logger = logger;
		this._applicationState = applicationState;
		this._blockchainDB = blockchainDB;
		this._forgerDB = forgerDB;
	}

	public async bootstrap(): Promise<void> {
		try {
			// eslint-disable-next-line @typescript-eslint/no-unnecessary-condition
			if (!this._options.genesisBlock) {
				throw Error('Missing genesis block');
			}

			if (
				this._options.forging.waitThreshold >= this._options.constants.blockTime
			) {
				throw Error(
					// eslint-disable-next-line @typescript-eslint/restrict-template-expressions
					`forging.waitThreshold=${this._options.forging.waitThreshold} is greater or equal to genesisConfig.blockTime=${this._options.constants.blockTime}. It impacts the forging and propagation of blocks. Please use a smaller value for forging.waitThreshold`,
				);
			}

			this._sequence = new Sequence({
				onWarning: (current: number): void => {
					this._logger.warn({ queueLength: current }, 'Main queue');
				},
			});

			this._initModules();

			// Prepare dependency
			const processorDependencies = {
				networkIdentifier: this._networkIdentifier,
				chainModule: this._chain,
				bftModule: this._bft,
				dposModule: this._dpos,
				logger: this._logger,
				constants: this._options.constants,
				forgerDB: this._forgerDB,
			};

			this._processor.register(new BlockProcessorV2(processorDependencies));

			this._channel.subscribe('app:state:updated', (event: EventInfoObject) => {
				Object.assign(this._applicationState, event.data);
			});

			this._logger.info('Modules ready and launched');
			// After binding, it should immediately load blockchain
			await this._processor.init();
			// Check if blocks are left in temp_blocks table
			await this._synchronizer.init();

			// Update Application State after processor is initialized
			await this._channel.invoke('app:updateApplicationState', {
				height: this._chain.lastBlock.header.height,
				lastBlockId: this._chain.lastBlock.header.id,
				// eslint-disable-next-line @typescript-eslint/no-unsafe-assignment,@typescript-eslint/no-unsafe-member-access
				maxHeightPrevoted:
					// eslint-disable-next-line @typescript-eslint/no-unsafe-member-access
					this._chain.lastBlock.header.asset.maxHeightPrevoted ?? 0,
				blockVersion: this._chain.lastBlock.header.version,
			});

			this._subscribeToEvents();

			this._channel.subscribe(
				'app:network:ready',
				// eslint-disable-next-line @typescript-eslint/no-misused-promises
				async (_event: EventInfoObject) => {
					await this._startLoader();
				},
			);

			// eslint-disable-next-line @typescript-eslint/no-misused-promises
			this._channel.subscribe('app:ready', async (_event: EventInfoObject) => {
				await this._transactionPool.start();
				await this._startForging();
			});

			// Avoid receiving blocks/transactions from the network during snapshotting process
			this._channel.subscribe(
				'app:network:event',
				// eslint-disable-next-line @typescript-eslint/no-misused-promises
				async (info: EventInfoObject) => {
					const {
						data: { event, data, peerId },
					} = info as {
						data: { event: string; data: unknown; peerId: string };
					};
					try {
						if (event === 'postTransactionsAnnouncement') {
							await this._transport.handleEventPostTransactionsAnnouncement(
								data,
								peerId,
							);
							return;
						}
						if (event === 'postBlock') {
							await this._transport.handleEventPostBlock(data, peerId);
							return;
						}
					} catch (err) {
						this._logger.warn(
							// eslint-disable-next-line @typescript-eslint/no-unsafe-assignment
							{ err, event },
							'Received invalid event message',
						);
					}
				},
			);
		} catch (error) {
			this._logger.fatal(
				{
					message: (error as Error).message,
					stack: (error as Error).stack,
				},
				'Failed to initialization node',
			);
			throw error;
		}
	}

	// eslint-disable-next-line @typescript-eslint/explicit-module-boundary-types,@typescript-eslint/explicit-function-return-type
	public get actions() {
		return {
			calculateSupply: (action: { params: { height: number } }): bigint =>
				this._chain.blockReward.calculateSupply(action.params.height),
			calculateMilestone: (action: { params: { height: number } }): number =>
				this._chain.blockReward.calculateMilestone(action.params.height),
			calculateReward: (action: { params: { height: number } }): bigint =>
				this._chain.blockReward.calculateReward(action.params.height),
			getForgerAddressesForRound: async (action: {
				params: { round: number };
			}): Promise<readonly string[]> => {
				const forgersAddress = await this._dpos.getForgerAddressesForRound(
					action.params.round,
				);
				return forgersAddress.map(a => a.toString('base64'));
			},
			updateForgingStatus: async (action: {
				params: { publicKey: string; password: string; forging: boolean };
			}): Promise<ForgingStatus> =>
				this._forger.updateForgingStatus(
					Buffer.from(action.params.publicKey, 'base64'),
					action.params.password,
					action.params.forging,
				),
			getAccount: async (action: {
				params: { address: string };
			}): Promise<string> => {
				const account = await this._chain.dataAccess.getAccountByAddress(
					Buffer.from(action.params.address, 'base64'),
				);
				return this._chain.dataAccess.encodeAccount(account).toString('base64');
			},
			getAccounts: async (action: {
				params: { address: readonly string[] };
			}): Promise<readonly string[]> => {
				const accounts = await this._chain.dataAccess.getAccountsByAddress(
					action.params.address.map(address => Buffer.from(address, 'base64')),
				);
				return accounts.map(account =>
					this._chain.dataAccess.encodeAccount(account).toString('base64'),
				);
			},
			getBlockByID: async (action: {
				params: { id: string };
			}): Promise<string | undefined> => {
				try {
					const block = await this._chain.dataAccess.getBlockByID(
						Buffer.from(action.params.id, 'base64'),
					);
					return this._chain.dataAccess.encode(block).toString('base64');
				} catch (error) {
					if (error instanceof NotFoundError) {
						return undefined;
					}
					throw error;
				}
			},
			getBlocksByIDs: async (action: {
				params: { ids: readonly string[] };
			}): Promise<readonly string[]> => {
				const blocks = [];
				try {
					for (const id of action.params.ids) {
						const block = await this._chain.dataAccess.getBlockByID(
							Buffer.from(id, 'base64'),
						);
						blocks.push(block);
					}
				} catch (error) {
					if (!(error instanceof NotFoundError)) {
						throw error;
					}
				}
				return blocks.map(block =>
					this._chain.dataAccess.encode(block).toString('base64'),
				);
			},
			getBlockByHeight: async (action: {
				params: { height: number };
			}): Promise<string | undefined> => {
				try {
					const block = await this._chain.dataAccess.getBlockByHeight(
						action.params.height,
					);
					return this._chain.dataAccess.encode(block).toString('base64');
				} catch (error) {
					if (error instanceof NotFoundError) {
						return undefined;
					}
					throw error;
				}
			},
			getBlocksByHeightBetween: async (action: {
				params: { from: number; to: number };
			}): Promise<readonly string[]> => {
				const blocks = await this._chain.dataAccess.getBlocksByHeightBetween(
					action.params.from,
					action.params.to,
				);

				return blocks.map(b =>
					this._chain.dataAccess.encode(b).toString('base64'),
				);
			},
			getTransactionByID: async (action: {
				params: { id: string };
			}): Promise<string> => {
				const transaction = await this._chain.dataAccess.getTransactionByID(
					Buffer.from(action.params.id, 'base64'),
				);

				// eslint-disable-next-line @typescript-eslint/no-unnecessary-condition
				return transaction.getBytes().toString('base64');
			},
			getTransactionsByIDs: async (action: {
				params: { ids: readonly string[] };
			}): Promise<string[]> => {
				const transactions = [];
				try {
					for (const id of action.params.ids) {
						const transaction = await this._chain.dataAccess.getTransactionByID(
							Buffer.from(id, 'base64'),
						);
						transactions.push(transaction);
					}
				} catch (error) {
					if (!(error instanceof NotFoundError)) {
						throw error;
					}
				}
				return transactions.map(tx => tx.getBytes().toString('base64'));
			},
			getTransactions: async (action: {
				params: { data: unknown; peerId: string };
			}): Promise<HandleRPCGetTransactionsReturn> =>
				this._transport.handleRPCGetTransactions(
					action.params.data,
					action.params.peerId,
				),
			getForgingStatusOfAllDelegates: (): ForgingStatus[] | undefined =>
				this._forger.getForgingStatusOfAllDelegates(),
			getTransactionsFromPool: (): string[] =>
				this._transactionPool
					.getAll()
					.map(tx => tx.getBytes().toString('base64')),
			postTransaction: async (action: {
				params: EventPostTransactionData;
			}): Promise<handlePostTransactionReturn> =>
				this._transport.handleEventPostTransaction(action.params),
			getSlotNumber: (action: {
				params: { timeStamp: number | undefined };
			}): number => this._chain.slots.getSlotNumber(action.params.timeStamp),
			calcSlotRound: (action: { params: { height: number } }): number =>
				this._dpos.rounds.calcRound(action.params.height),
			getNodeStatus: (): NodeStatus => ({
				syncing: this._synchronizer.isActive,
				unconfirmedTransactions: this._transactionPool.getAll().length,
				secondsSinceEpoch: this._chain.slots.timeSinceGenesis(),
				lastBlock: this._chain.dataAccess
					.encode(this._chain.lastBlock)
					.toString('base64'),
				chainMaxHeightFinalized: this._bft.finalityManager.finalizedHeight,
			}),
			// eslint-disable-next-line @typescript-eslint/require-await
			getLastBlock: async (): Promise<string> =>
				this._chain.dataAccess.encode(this._chain.lastBlock).toString('base64'),
			getBlocksFromId: async (action: {
				params: { data: unknown; peerId: string };
			}): Promise<string[]> =>
				this._transport.handleRPCGetBlocksFromId(
					action.params.data,
					action.params.peerId,
				),
			getHighestCommonBlock: async (action: {
				params: { data: unknown; peerId: string };
			}): Promise<string | undefined> =>
				this._transport.handleRPCGetGetHighestCommonBlock(
					action.params.data,
					action.params.peerId,
				),
		};
	}

	// eslint-disable-next-line @typescript-eslint/require-await
	public async cleanup(): Promise<void> {
		this._transactionPool.stop();
		this._unsubscribeToEvents();
		this._logger.info('Cleaned up successfully');
	}

	private _initModules(): void {
		this._networkIdentifier = getNetworkIdentifier(
			this._options.genesisBlock.header.transactionRoot,
			this._options.communityIdentifier,
		);
		this._chain = new Chain({
			db: this._blockchainDB,
			genesisBlock: this._options.genesisBlock,
			registeredTransactions: this._options.registeredTransactions,
			accountAsset: {
				schema: accountAssetSchema,
				default: defaultAccountAsset,
			},
			registeredBlocks: {
				2: BlockProcessorV2.schema,
			},
			networkIdentifier: this._networkIdentifier,
			maxPayloadLength: this._options.constants.maxPayloadLength,
			rewardDistance: this._options.constants.rewards.distance,
			rewardOffset: this._options.constants.rewards.offset,
			rewardMilestones: this._options.constants.rewards.milestones,
			totalAmount: this._options.constants.totalAmount,
			blockTime: this._options.constants.blockTime,
		});

		// eslint-disable-next-line @typescript-eslint/no-unsafe-call,@typescript-eslint/no-unsafe-member-access
		this._chain.events.on(
			EVENT_NEW_BLOCK,
			// eslint-disable-next-line @typescript-eslint/no-misused-promises
			async (eventData: {
				block: Block;
				accounts: Account[];
			}): Promise<void> => {
				const { block } = eventData;
				// Publish to the outside
				this._channel.publish('app:block:new', {
					block: this._chain.dataAccess.encode(block).toString('base64'),
					accounts: eventData.accounts.map(acc =>
						this._chain.dataAccess.encodeAccount(acc).toString('base64'),
					),
				});

				// Remove any transactions from the pool on new block
				if (block.payload.length) {
					for (const transaction of block.payload) {
						this._transactionPool.remove(transaction);
					}
				}

				if (!this._synchronizer.isActive) {
					await this._channel.invoke('app:updateApplicationState', {
						height: block.header.height,
						lastBlockId: block.header.id.toString('base64'),
						// eslint-disable-next-line @typescript-eslint/no-unsafe-assignment,@typescript-eslint/no-unsafe-member-access
						maxHeightPrevoted: block.header.asset.maxHeightPrevoted,
						blockVersion: block.header.version,
					});
				}

				this._logger.info(
					{
						id: block.header.id,
						height: block.header.height,
						numberOfTransactions: block.payload.length,
					},
					'New block added to the chain',
				);
			},
		);

		// eslint-disable-next-line @typescript-eslint/no-unsafe-call,@typescript-eslint/no-unsafe-member-access
		this._chain.events.on(
			EVENT_DELETE_BLOCK,
			// eslint-disable-next-line @typescript-eslint/no-misused-promises
			async (eventData: { block: Block; accounts: Account[] }) => {
				const { block } = eventData;
				// Publish to the outside
				this._channel.publish('app:block:delete', {
					block: this._chain.dataAccess.encode(block).toString('base64'),
					accounts: eventData.accounts.map(acc =>
						this._chain.dataAccess.encodeAccount(acc).toString('base64'),
					),
				});

				if (block.payload.length) {
					for (const transaction of block.payload) {
						try {
							await this._transactionPool.add(transaction);
						} catch (err) {
							this._logger.error(
								{ err: err as Error },
								'Failed to add transaction back to the pool',
							);
						}
					}
				}
				this._logger.info(
					{ id: block.header.id, height: block.header.height },
					'Deleted a block from the chain',
				);
			},
		);

		this._dpos = new Dpos({
			chain: this._chain,
			activeDelegates: this._options.constants.activeDelegates,
			standbyDelegates: this._options.constants.standbyDelegates,
			delegateListRoundOffset: this._options.constants.delegateListRoundOffset,
		});

		this._bft = new BFT({
			dpos: this._dpos,
			chain: this._chain,
			activeDelegates: this._options.constants.activeDelegates,
			startingHeight: 0, // TODO: Pass exception precedent from config or height for block version 2
		});

		this._dpos.events.on(EVENT_ROUND_CHANGED, (data: { newRound: number }) => {
			this._channel.publish('app:round:change', { number: data.newRound });
		});

		this._processor = new Processor({
			channel: this._channel,
			logger: this._logger,
			chainModule: this._chain,
		});

		this._transactionPool = new TransactionPool({
			applyTransactions: this._chain.applyTransactions.bind(this._chain),
		});

		const blockSyncMechanism = new BlockSynchronizationMechanism({
			logger: this._logger,
			bft: this._bft,
			dpos: this._dpos,
			channel: this._channel,
			chain: this._chain,
			processorModule: this._processor,
		});

		const fastChainSwitchMechanism = new FastChainSwitchingMechanism({
			logger: this._logger,
			channel: this._channel,
			chain: this._chain,
			bft: this._bft,
			dpos: this._dpos,
			processor: this._processor,
		});

		this._synchronizer = new Synchronizer({
			channel: this._channel,
			logger: this._logger,
			chainModule: this._chain,
			processorModule: this._processor,
			transactionPoolModule: this._transactionPool,
			mechanisms: [blockSyncMechanism, fastChainSwitchMechanism],
		});

		blockSyncMechanism.events.on(
			EVENT_SYNCHRONIZER_SYNC_REQUIRED,
			({ block, peerId }) => {
				this._synchronizer.run(block, peerId).catch(err => {
					this._logger.error(
						{ err: err as Error },
						'Error occurred during block synchronization mechanism.',
					);
				});
			},
		);

		fastChainSwitchMechanism.events.on(
			EVENT_SYNCHRONIZER_SYNC_REQUIRED,
			({ block, peerId }) => {
				this._synchronizer.run(block, peerId).catch(err => {
					this._logger.error(
						{ err: err as Error },
						'Error occurred during fast chain synchronization mechanism.',
					);
				});
			},
		);

		this._forger = new Forger({
			logger: this._logger,
			// eslint-disable-next-line @typescript-eslint/no-unsafe-assignment
			db: this._forgerDB,
			dposModule: this._dpos,
			bftModule: this._bft,
			transactionPoolModule: this._transactionPool,
			processorModule: this._processor,
			chainModule: this._chain,
			forgingDelegates: this._options.forging.delegates,
			forgingForce: this._options.forging.force,
			forgingDefaultPassword: this._options.forging.defaultPassword,
			forgingWaitThreshold: this._options.forging.waitThreshold,
			maxPayloadLength: this._options.constants.maxPayloadLength,
		});

		this._transport = new Transport({
			channel: this._channel,
			logger: this._logger,
			synchronizer: this._synchronizer,
			transactionPoolModule: this._transactionPool,
			processorModule: this._processor,
			chainModule: this._chain,
		});
	}

	private async _startLoader(): Promise<void> {
		return this._synchronizer.loadUnconfirmedTransactions();
	}

	private async _forgingTask(): Promise<void> {
		return this._sequence.add(async () => {
			try {
				if (!this._forger.delegatesEnabled()) {
					this._logger.trace('No delegates are enabled');
					return;
				}
				if (this._synchronizer.isActive) {
					this._logger.debug('Client not ready to forge');
					return;
				}
				await this._forger.forge();
			} catch (err) {
				this._logger.error({ err: err as Error });
			}
		});
	}

	private async _startForging(): Promise<void> {
		try {
			await this._forger.loadDelegates();
		} catch (err) {
			this._logger.error(
				{ err: err as Error },
				'Failed to load delegates for forging',
			);
		}
		this._forgingJob = new Job(async () => this._forgingTask(), forgeInterval);
		// eslint-disable-next-line @typescript-eslint/no-floating-promises
		this._forgingJob.start();
	}

	private _subscribeToEvents(): void {
		// FIXME: this event is using instance, it should be replaced by event emitter
		this._processor.events.on(
			EVENT_PROCESSOR_BROADCAST_BLOCK,
			// eslint-disable-next-line @typescript-eslint/no-misused-promises
			async ({ block }) => {
				await this._transport.handleBroadcastBlock(block);
			},
		);

		this._processor.events.on(
			EVENT_PROCESSOR_SYNC_REQUIRED,
			({ block, peerId }) => {
				this._synchronizer.run(block, peerId).catch(err => {
					this._logger.error(
						{ err: err as Error },
						'Error occurred during synchronization.',
					);
				});
			},
		);

		this._transactionPool.events.on(EVENT_TRANSACTION_REMOVED, event => {
			this._logger.debug(event, 'Transaction was removed from the pool.');
		});
	}

	private _unsubscribeToEvents(): void {
		this._bft.removeAllListeners(EVENT_BFT_BLOCK_FINALIZED);
	}
}<|MERGE_RESOLUTION|>--- conflicted
+++ resolved
@@ -69,12 +69,7 @@
 		readonly offset: number;
 		readonly milestones: string[];
 	};
-<<<<<<< HEAD
-	readonly totalAmount: string;
-=======
 	readonly totalAmount: bigint;
-	readonly epochTime: string;
->>>>>>> 848f16d9
 	readonly blockTime: number;
 }
 
