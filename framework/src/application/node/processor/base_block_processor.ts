--- conflicted
+++ resolved
@@ -60,11 +60,6 @@
 	public validate: Pipeline<ValidateInput>;
 	public verify: Pipeline<ProcessInput>;
 	public apply: Pipeline<ProcessInput>;
-<<<<<<< HEAD
-	public undo: Pipeline<UndoInput>;
-=======
-	public applyGenesis: Pipeline<ProcessGenesisInput>;
->>>>>>> 214857cd
 
 	public constructor() {
 		this.init = new Pipeline();
@@ -78,12 +73,6 @@
 		this.verify = new Pipeline();
 
 		this.apply = new Pipeline();
-
-<<<<<<< HEAD
-		this.undo = new Pipeline();
-=======
-		this.applyGenesis = new Pipeline();
->>>>>>> 214857cd
 	}
 
 	public abstract get version(): number;
