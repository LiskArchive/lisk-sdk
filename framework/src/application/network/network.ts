/*
 * Copyright © 2019 Lisk Foundation
 *
 * See the LICENSE file at the top-level directory of this distribution
 * for licensing information.
 *
 * Unless otherwise agreed in a custom licensing agreement with the Lisk Foundation,
 * no part of this software, including this file, may be copied, modified,
 * propagated, or distributed except according to the terms contained in the
 * LICENSE file.
 *
 * Removal or modification of this copyright notice is prohibited.
 */

import { getRandomBytes } from '@liskhq/lisk-cryptography';
import { KVStore, NotFoundError } from '@liskhq/lisk-db';
import * as liskP2P from '@liskhq/lisk-p2p';
import { lookupPeersIPs } from './utils';
import { Logger } from '../logger';
import { InMemoryChannel } from '../../controller/channels';
import { NetworkConfig } from '../../types';
import { customNodeInfoSchema } from './schema';

const {
	P2P,
	events: {
		EVENT_NETWORK_READY,
		EVENT_NEW_INBOUND_PEER,
		EVENT_CLOSE_INBOUND,
		EVENT_CLOSE_OUTBOUND,
		EVENT_CONNECT_OUTBOUND,
		EVENT_DISCOVERED_PEER,
		EVENT_FAILED_TO_FETCH_PEER_INFO,
		EVENT_FAILED_TO_PUSH_NODE_INFO,
		EVENT_OUTBOUND_SOCKET_ERROR,
		EVENT_INBOUND_SOCKET_ERROR,
		EVENT_UPDATED_PEER_INFO,
		EVENT_FAILED_PEER_INFO_UPDATE,
		EVENT_REQUEST_RECEIVED,
		EVENT_MESSAGE_RECEIVED,
		EVENT_BAN_PEER,
	},
} = liskP2P;

const hasNamespaceReg = /:/;

const DB_KEY_NETWORK_NODE_SECRET = 'network:nodeSecret';
const DB_KEY_NETWORK_TRIED_PEERS_LIST = 'network:triedPeersList';
const DEFAULT_PEER_SAVE_INTERVAL = 10 * 60 * 1000; // 10min in ms

<<<<<<< HEAD
const REMOTE_ACTIONS_WHITE_LIST = [
	'app:getTransactions',
	'app:getLastBlock',
	'app:getBlocksFromId',
	'app:getHighestCommonBlock',
];

interface State {
	[key: string]: number | string | object | boolean;
=======
interface NodeInfoOptions {
	[key: string]: unknown;
	readonly lastBlockID: Buffer;
	readonly height: number;
	readonly maxHeightPrevoted: number;
	readonly blockVersion: number;
>>>>>>> 03b650ed
}

interface NetworkConstructor {
	readonly options: NetworkConfig;
	readonly channel: InMemoryChannel;
	readonly logger: Logger;
	readonly nodeDB: KVStore;
	readonly networkId: string;
	readonly networkVersion: string;
}

interface P2PRequestPacket extends liskP2P.p2pTypes.P2PRequestPacket {
	readonly peerId: string;
}

interface P2PMessagePacket extends liskP2P.p2pTypes.P2PMessagePacket {
	readonly peerId: string;
}

interface P2PRequest {
	readonly procedure: string;
	readonly wasResponseSent: boolean;
	readonly data: object;
	readonly peerId: string;
	readonly end: (result: object) => void;
	readonly error: (result: object) => void;
}

export class Network {
	private readonly _options: NetworkConfig;
	private readonly _channel: InMemoryChannel;
	private readonly _logger: Logger;
	private readonly _nodeDB: KVStore;
	private readonly _networkVersion: string;
	private readonly _networkID: string;
	private _secret: number | null;
	private _p2p!: liskP2P.P2P;

	public constructor({
		options,
		channel,
		logger,
		nodeDB,
		networkVersion,
		networkId,
	}: NetworkConstructor) {
		this._options = options;
		this._channel = channel;
		this._logger = logger;
		this._nodeDB = nodeDB;
		this._networkID = networkId;
		this._networkVersion = networkVersion;
		this._secret = null;
	}

	public async bootstrap(): Promise<void> {
		let previousPeers: ReadonlyArray<liskP2P.p2pTypes.ProtocolPeerInfo> = [];
		try {
			// Load peers from the database that were tried or connected the last time node was running
			const previousPeersBuffer = await this._nodeDB.get(DB_KEY_NETWORK_TRIED_PEERS_LIST);
			// eslint-disable-next-line @typescript-eslint/no-unsafe-assignment
			previousPeers = JSON.parse(previousPeersBuffer.toString('utf8'));
		} catch (error) {
			if (!(error instanceof NotFoundError)) {
				this._logger.error({ err: error as Error }, 'Error while querying nodeDB');
			}
		}

		// Get previous secret if exists
		let secret: string | undefined;
		try {
			const secretBuffer = await this._nodeDB.get(DB_KEY_NETWORK_NODE_SECRET);
			secret = JSON.parse(secretBuffer.toString('utf8')) as string;
		} catch (error) {
			if (!(error instanceof NotFoundError)) {
				this._logger.error({ err: error as Error }, 'Error while querying nodeDB');
			}
		}
		if (!secret) {
			this._secret = getRandomBytes(4).readUInt32BE(0);
			await this._nodeDB.put(
				DB_KEY_NETWORK_NODE_SECRET,
				Buffer.from(JSON.stringify(this._secret.toString())),
			);
		} else {
			this._secret = Number(secret);
		}

		const initialNodeInfo = {
			networkId: this._networkID,
			networkVersion: this._networkVersion,
			// Nonce is required in type, but it is overwritten
			nonce: '',
			advertiseAddress: this._options.advertiseAddress ?? true,
			options: {
				lastBlockID: Buffer.alloc(0),
				blockVersion: 0,
				height: 0,
				maxHeightPrevoted: 0,
			},
		};

		const seedPeers = await lookupPeersIPs(this._options.seedPeers, true);
		// eslint-disable-next-line @typescript-eslint/no-unnecessary-condition
		const blacklistedIPs = this._options.blacklistedIPs ?? [];

		// eslint-disable-next-line @typescript-eslint/no-unnecessary-condition
		const fixedPeers = this._options.fixedPeers
			? this._options.fixedPeers.map(peer => ({
					ipAddress: peer.ip,
					port: peer.port,
			  }))
			: [];

		// eslint-disable-next-line @typescript-eslint/no-unnecessary-condition
		const whitelistedPeers = this._options.whitelistedPeers
			? this._options.whitelistedPeers.map(peer => ({
					ipAddress: peer.ip,
					port: peer.port,
			  }))
			: [];

		const p2pConfig: liskP2P.p2pTypes.P2PConfig = {
			port: this._options.port,
			nodeInfo: initialNodeInfo,
			hostIp: this._options.hostIp,
			blacklistedIPs,
			fixedPeers,
			whitelistedPeers,
			seedPeers: seedPeers.map(peer => ({
				ipAddress: peer.ip,
				port: peer.port,
			})),
			previousPeers,
			maxOutboundConnections: this._options.maxOutboundConnections,
			maxInboundConnections: this._options.maxInboundConnections,
			peerBanTime: this._options.peerBanTime,
			sendPeerLimit: this._options.sendPeerLimit,
			maxPeerDiscoveryResponseLength: this._options.maxPeerDiscoveryResponseLength,
			maxPeerInfoSize: this._options.maxPeerInfoSize,
			wsMaxPayload: this._options.wsMaxPayload,
			secret: this._secret,
			customNodeInfoSchema,
		};

		this._p2p = new P2P(p2pConfig);

		// ---- START: Bind event handlers ----
		this._p2p.on(EVENT_NETWORK_READY, () => {
			this._logger.debug('Node connected to the network');
			this._channel.publish('app:network:ready');
		});

		this._p2p.on(
			EVENT_CLOSE_OUTBOUND,
			({ peerInfo, code, reason }: liskP2P.p2pTypes.P2PClosePacket) => {
				this._logger.debug(
					{
						...peerInfo,
						code,
						reason,
					},
					'EVENT_CLOSE_OUTBOUND: Close outbound peer connection',
				);
			},
		);

		this._p2p.on(
			EVENT_CLOSE_INBOUND,
			({ peerInfo, code, reason }: liskP2P.p2pTypes.P2PClosePacket) => {
				this._logger.debug(
					{
						...peerInfo,
						code,
						reason,
					},
					'EVENT_CLOSE_INBOUND: Close inbound peer connection',
				);
			},
		);

		this._p2p.on(EVENT_CONNECT_OUTBOUND, peerInfo => {
			this._logger.debug(
				{
					...peerInfo,
				},
				'EVENT_CONNECT_OUTBOUND: Outbound peer connection',
			);
		});

		this._p2p.on(EVENT_DISCOVERED_PEER, peerInfo => {
			this._logger.trace(
				{
					...peerInfo,
				},
				'EVENT_DISCOVERED_PEER: Discovered peer connection',
			);
		});

		this._p2p.on(EVENT_NEW_INBOUND_PEER, peerInfo => {
			this._logger.debug(
				{
					...peerInfo,
				},
				'EVENT_NEW_INBOUND_PEER: Inbound peer connection',
			);
		});

		this._p2p.on(EVENT_FAILED_TO_FETCH_PEER_INFO, (error: Error) => {
			this._logger.error(
				{ err: error },
				'EVENT_FAILED_TO_FETCH_PEER_INFO: Failed to fetch peer info',
			);
		});

		this._p2p.on(EVENT_FAILED_TO_PUSH_NODE_INFO, (error: Error) => {
			this._logger.trace(
				{ err: error },
				'EVENT_FAILED_TO_PUSH_NODE_INFO: Failed to push node info',
			);
		});

		this._p2p.on(EVENT_OUTBOUND_SOCKET_ERROR, (error: Error) => {
			this._logger.debug({ err: error }, 'EVENT_OUTBOUND_SOCKET_ERROR: Outbound socket error');
		});

		this._p2p.on(EVENT_INBOUND_SOCKET_ERROR, (error: Error) => {
			this._logger.debug({ err: error }, 'EVENT_INBOUND_SOCKET_ERROR: Inbound socket error');
		});

		this._p2p.on(EVENT_UPDATED_PEER_INFO, peerInfo => {
			this._logger.trace(
				{
					...peerInfo,
				},
				'EVENT_UPDATED_PEER_INFO: Update peer info',
			);
		});

		this._p2p.on(EVENT_FAILED_PEER_INFO_UPDATE, (error: Error) => {
			this._logger.error({ err: error }, 'EVENT_FAILED_PEER_INFO_UPDATE: Failed peer update');
		});

		// eslint-disable-next-line @typescript-eslint/no-misused-promises
		this._p2p.on(EVENT_REQUEST_RECEIVED, async (request: P2PRequest) => {
			this._logger.trace(
				{ procedure: request.procedure },
				'EVENT_REQUEST_RECEIVED: Received inbound request for procedure',
			);

			// If the request has already been handled internally by the P2P library, we ignore.
			if (request.wasResponseSent) {
				return;
			}
			// eslint-disable-next-line @typescript-eslint/prefer-includes
			const hasTargetModule = hasNamespaceReg.test(request.procedure);
			// If the request has no target module, default to app (to support legacy protocol).
			const sanitizedProcedure = hasTargetModule ? request.procedure : `app:${request.procedure}`;

			if (!REMOTE_ACTIONS_WHITE_LIST.includes(sanitizedProcedure)) {
				const error = new Error(`Requested procedure "${request.procedure}" is not permitted.`);
				this._logger.error(
					{ err: error, procedure: request.procedure },
					'Peer request not fulfilled event: Could not respond to peer request',
				);

				// Apply penalty for requested non-permitted action
				this._p2p.applyPenalty({ peerId: request.peerId, penalty: 10 });

				// Send an error back to the peer.
				request.error(error);
				return;
			}

			try {
				const result = await this._channel.invoke<liskP2P.p2pTypes.P2PNodeInfo>(
					sanitizedProcedure,
					{
						data: request.data,
						peerId: request.peerId,
					},
				);
				this._logger.trace(
					{ procedure: request.procedure },
					'Peer request fulfilled event: Responded to peer request',
				);
				request.end(result); // Send the response back to the peer.
			} catch (error) {
				this._logger.error(
					{ err: error as Error, procedure: request.procedure },
					'Peer request not fulfilled event: Could not respond to peer request',
				);
				request.error(error); // Send an error back to the peer.
			}
		});

		this._p2p.on(
			EVENT_MESSAGE_RECEIVED,
			(packet: { readonly peerId: string; readonly event: string }) => {
				this._logger.trace(
					{
						peerId: packet.peerId,
						event: packet.event,
					},
					'EVENT_MESSAGE_RECEIVED: Received inbound message',
				);
				this._channel.publish('app:network:event', packet);
			},
		);

		this._p2p.on(EVENT_BAN_PEER, (peerId: string) => {
			this._logger.error({ peerId }, 'EVENT_MESSAGE_RECEIVED: Peer has been banned temporarily');
		});

		// eslint-disable-next-line @typescript-eslint/no-misused-promises
		setInterval(async () => {
			const triedPeers = this._p2p.getTriedPeers();
			if (triedPeers.length) {
				await this._nodeDB.put(
					DB_KEY_NETWORK_TRIED_PEERS_LIST,
					Buffer.from(JSON.stringify(triedPeers), 'utf8'),
				);
			}
		}, DEFAULT_PEER_SAVE_INTERVAL);

		// ---- END: Bind event handlers ----

		try {
			await this._p2p.start();
		} catch (error) {
			this._logger.fatal(
				{
					message: (error as Error).message,
					stack: (error as Error).stack,
				},
				'Failed to initialize network',
			);
			throw error;
		}
	}

	public async request(
		requestPacket: liskP2P.p2pTypes.P2PRequestPacket,
	): Promise<liskP2P.p2pTypes.P2PResponsePacket> {
		return this._p2p.request({
			procedure: requestPacket.procedure,
			data: requestPacket.data,
		});
	}

	public send(sendPacket: liskP2P.p2pTypes.P2PMessagePacket): void {
		return this._p2p.send({
			event: sendPacket.event,
			data: sendPacket.data,
		});
	}

	public async requestFromPeer(
		requestPacket: P2PRequestPacket,
	): Promise<liskP2P.p2pTypes.P2PResponsePacket> {
		return this._p2p.requestFromPeer(
			{
				procedure: requestPacket.procedure,
				data: requestPacket.data,
			},
			requestPacket.peerId,
		);
	}

	public sendToPeer(sendPacket: P2PMessagePacket): void {
		return this._p2p.sendToPeer(
			{
				event: sendPacket.event,
				data: sendPacket.data,
			},
			sendPacket.peerId,
		);
	}

	public broadcast(broadcastPacket: liskP2P.p2pTypes.P2PMessagePacket): void {
		return this._p2p.broadcast({
			event: broadcastPacket.event,
			data: broadcastPacket.data,
		});
	}

	public getConnectedPeers(): ReadonlyArray<liskP2P.p2pTypes.ProtocolPeerInfo> {
		return this._p2p.getConnectedPeers();
	}

	public getDisconnectedPeers(): ReadonlyArray<liskP2P.p2pTypes.ProtocolPeerInfo> {
		return this._p2p.getDisconnectedPeers();
	}

	public applyPenaltyOnPeer(penaltyPacket: liskP2P.p2pTypes.P2PPenalty): void {
		return this._p2p.applyPenalty({
			peerId: penaltyPacket.peerId,
			penalty: penaltyPacket.penalty,
		});
	}

	public applyNodeInfo(data: NodeInfoOptions): void {
		const newNodeInfo = {
			networkId: this._networkID,
			networkVersion: this._networkVersion,
			advertiseAddress: this._options.advertiseAddress ?? true,
			options: data,
		};

		try {
			this._p2p.applyNodeInfo(newNodeInfo);
		} catch (error) {
			this._logger.error({ err: error as Error }, 'Applying NodeInfo failed because of error');
		}
	}

	public async cleanup(): Promise<void> {
		this._logger.info({}, 'Cleaning network...');

		await this._p2p.stop();
	}
}<|MERGE_RESOLUTION|>--- conflicted
+++ resolved
@@ -48,7 +48,6 @@
 const DB_KEY_NETWORK_TRIED_PEERS_LIST = 'network:triedPeersList';
 const DEFAULT_PEER_SAVE_INTERVAL = 10 * 60 * 1000; // 10min in ms
 
-<<<<<<< HEAD
 const REMOTE_ACTIONS_WHITE_LIST = [
 	'app:getTransactions',
 	'app:getLastBlock',
@@ -56,16 +55,12 @@
 	'app:getHighestCommonBlock',
 ];
 
-interface State {
-	[key: string]: number | string | object | boolean;
-=======
 interface NodeInfoOptions {
 	[key: string]: unknown;
 	readonly lastBlockID: Buffer;
 	readonly height: number;
 	readonly maxHeightPrevoted: number;
 	readonly blockVersion: number;
->>>>>>> 03b650ed
 }
 
 interface NetworkConstructor {
