/*
 * Copyright © 2019 Lisk Foundation
 *
 * See the LICENSE file at the top-level directory of this distribution
 * for licensing information.
 *
 * Unless otherwise agreed in a custom licensing agreement with the Lisk Foundation,
 * no part of this software, including this file, may be copied, modified,
 * propagated, or distributed except according to the terms contained in the
 * LICENSE file.
 *
 * Removal or modification of this copyright notice is prohibited.
 */

import * as fs from 'fs-extra';
import * as path from 'path';
import * as psList from 'ps-list';
import * as assert from 'assert';
import * as childProcess from 'child_process';
import { Block } from '@liskhq/lisk-chain';
import { Database, StateDB } from '@liskhq/lisk-db';
import { validator } from '@liskhq/lisk-validator';
import { objects, jobHandlers } from '@liskhq/lisk-utils';
import { APP_EVENT_SHUTDOWN, APP_EVENT_READY } from './constants';
import {
	ApplicationConfig,
	PluginConfig,
	PartialApplicationConfig,
	EndpointHandlers,
	PluginEndpointContext,
} from './types';

import { BasePlugin } from './plugins/base_plugin';
import { systemDirs } from './system_dirs';
import { Controller, InMemoryChannel } from './controller';
import { applicationConfigSchema } from './schema';
import { Logger, createLogger } from './logger';

import { DuplicateAppInstanceError } from './errors';
import { BaseModule, ModuleMetadataJSON } from './modules/base_module';
import { getEndpointHandlers, mergeEndpointHandlers } from './endpoint';
import { ValidatorsMethod, ValidatorsModule } from './modules/validators';
import { TokenModule, TokenMethod } from './modules/token';
import { AuthModule, AuthMethod } from './modules/auth';
import { FeeModule, FeeMethod } from './modules/fee';
import { RandomModule, RandomMethod } from './modules/random';
import { PoSModule, PoSMethod } from './modules/pos';
import { generateGenesisBlock, GenesisBlockGenerateInput } from './genesis_block';
import { StateMachine } from './state_machine';
import { ABIHandler, EVENT_ENGINE_READY } from './abi_handler/abi_handler';
import { ABIServer } from './abi_handler/abi_server';
import {
	SidechainInteroperabilityModule,
	MainchainInteroperabilityModule,
	SidechainInteroperabilityMethod,
	MainchainInteroperabilityMethod,
} from './modules/interoperability';
import { DynamicRewardMethod, DynamicRewardModule } from './modules/dynamic_rewards';

const isPidRunning = async (pid: number): Promise<boolean> =>
	psList().then(list => list.some(x => x.pid === pid));

const registerProcessHooks = (app: Application): void => {
	const handleShutdown = async (code: number, message: string) => {
		await app.shutdown(code, message);
	};

	process.on('uncaughtException', err => {
		// Handle error safely
		app.logger.error(
			{
				err,
			},
			'System error: uncaughtException',
		);

		handleShutdown(1, err.message).catch((error: Error) => app.logger.error({ error }));
	});

	process.on('unhandledRejection', err => {
		// Handle error safely
		app.logger.fatal(
			{
				err,
			},
			'System error: unhandledRejection',
		);

		handleShutdown(1, (err as Error).message).catch((error: Error) => app.logger.error({ error }));
	});

	process.once('SIGTERM', () => {
		handleShutdown(0, 'SIGTERM').catch((error: Error) => app.logger.error({ error }));
	});

	process.once('SIGINT', () => {
		handleShutdown(0, 'SIGINT').catch((error: Error) => app.logger.error({ error }));
	});

	// eslint-disable-next-line @typescript-eslint/no-explicit-any
	process.once('exit' as any, (code: number) => {
		handleShutdown(code, 'process.exit').catch((error: Error) => app.logger.error({ error }));
	});
};

interface DefaultApplication {
	app: Application;
	method: {
		validator: ValidatorsMethod;
		auth: AuthMethod;
		token: TokenMethod;
		fee: FeeMethod;
		random: RandomMethod;
		reward: DynamicRewardMethod;
		pos: PoSMethod;
		interoperability: SidechainInteroperabilityMethod | MainchainInteroperabilityMethod;
	};
}

export class Application {
	public config: ApplicationConfig;
	public logger!: Logger;

	private readonly _controller: Controller;
	private readonly _registeredModules: BaseModule[] = [];
	private readonly _stateMachine: StateMachine;

	private _abiServer!: ABIServer;
	private _stateDB!: StateDB;
	private _moduleDB!: Database;
	private _abiHandler!: ABIHandler;
	private _engineProcess!: childProcess.ChildProcess;

	private readonly _mutex = new jobHandlers.Mutex();

	public constructor(config: PartialApplicationConfig = {}) {
		const appConfig = objects.cloneDeep(applicationConfigSchema.default);

		const mergedConfig = objects.mergeDeep({}, appConfig, config);
		validator.validate<ApplicationConfig>(applicationConfigSchema, mergedConfig);

		this.config = mergedConfig;

		const { plugins, ...rootConfigs } = this.config;
		this._controller = new Controller({
			appConfig: rootConfigs,
			pluginConfigs: plugins,
			chainID: Buffer.from(this.config.genesis.chainID, 'hex'),
		});
		this._stateMachine = new StateMachine();
	}

	public get channel(): InMemoryChannel {
		if (!this._controller.channel) {
			throw new Error('Controller is not initialized yet.');
		}
		return this._controller.channel;
	}

	public static defaultApplication(
		config: PartialApplicationConfig = {},
		mainchain = false,
	): DefaultApplication {
		const application = new Application(config);
		// create module instances
		const authModule = new AuthModule();
		const tokenModule = new TokenModule();
		const feeModule = new FeeModule();
		const rewardModule = new DynamicRewardModule();
		const randomModule = new RandomModule();
		const validatorModule = new ValidatorsModule();
<<<<<<< HEAD
		const dposModule = new DPoSModule();
=======
		const posModule = new PoSModule();
>>>>>>> f4916ec8
		let interoperabilityModule;
		if (mainchain) {
			interoperabilityModule = new MainchainInteroperabilityModule();
			interoperabilityModule.addDependencies(tokenModule.method);
		} else {
			interoperabilityModule = new SidechainInteroperabilityModule();
			interoperabilityModule.addDependencies(validatorModule.method);
		}

		// resolve dependencies
		feeModule.addDependencies(tokenModule.method);
		rewardModule.addDependencies(
			tokenModule.method,
			randomModule.method,
			validatorModule.method,
			posModule.method,
		);
		posModule.addDependencies(randomModule.method, validatorModule.method, tokenModule.method);
		tokenModule.addDependencies(interoperabilityModule.method);

		// resolve interoperability dependencies
		interoperabilityModule.registerInteroperableModule(tokenModule);

		// register modules
		application._registerModule(authModule);
		application._registerModule(validatorModule);
		application._registerModule(tokenModule);
		application._registerModule(feeModule);
		application._registerModule(rewardModule);
		application._registerModule(randomModule);
		application._registerModule(posModule);
		application._registerModule(interoperabilityModule);

		return {
			app: application,
			method: {
				validator: validatorModule.method,
				token: tokenModule.method,
				auth: authModule.method,
				fee: feeModule.method,
				pos: posModule.method,
				random: randomModule.method,
				reward: rewardModule.method,
				interoperability: interoperabilityModule.method,
			},
		};
	}

	public registerPlugin(
		// eslint-disable-next-line @typescript-eslint/no-explicit-any
		plugin: BasePlugin<any>,
		options: PluginConfig = { loadAsChildProcess: false },
	): void {
		this._controller.registerPlugin(plugin, options);
	}

	public registerModule(Module: BaseModule): void {
		this._registerModule(Module);
	}

	public getRegisteredModules(): BaseModule[] {
		return this._registeredModules;
	}

	public getMetadata(): ModuleMetadataJSON[] {
		const modules = this._registeredModules.map(mod => {
			const meta = mod.metadata();
			return {
				...meta,
				name: mod.name,
			};
		});
		modules.sort((a, b) => a.name.localeCompare(b.name, 'en'));

		return modules;
	}

	public async run(): Promise<void> {
		Object.freeze(this.config);

		registerProcessHooks(this);

		// Initialize directories
		await this._setupDirectories();

		// Initialize logger
		this.logger = this._initLogger();
		this.logger.info(`Starting the app at ${this.config.system.dataPath}`);
		this.logger.info(
			'If you experience any type of error, please open an issue on Lisk GitHub: https://github.com/LiskHQ/lisk-sdk/issues',
		);
		this.logger.info(
			'Contribution guidelines can be found at Lisk-sdk: https://github.com/LiskHQ/lisk-sdk/blob/development/docs/CONTRIBUTING.md',
		);
		this.logger.info('Booting the application with Lisk Framework');

		// Validate the instance
		await this._validatePidFile();

		// Initialize database instances
		const { data: dbFolder, config, sockets: socketsPath } = systemDirs(
			this.config.system.dataPath,
		);
		this.logger.debug({ dbFolder }, 'Create module.db database instance.');
		this._moduleDB = new Database(path.join(dbFolder, 'module.db'));
		this.logger.debug({ dbFolder }, 'Create state.db database instance.');
		this._stateDB = new StateDB(path.join(dbFolder, 'state.db'));

		await this._mutex.runExclusive<void>(async () => {
			// Initialize all objects
			this._controller.init({
				logger: this.logger,
				stateDB: this._stateDB,
				moduleDB: this._moduleDB,
				endpoints: this._rootEndpoints(),
				events: [APP_EVENT_READY.replace('app_', ''), APP_EVENT_SHUTDOWN.replace('app_', '')],
			});
			await this._stateMachine.init(this.logger, this.config.genesis, this.config.modules);
			this._abiHandler = new ABIHandler({
				channel: this._controller.channel,
				config: this.config,
				logger: this.logger,
				moduleDB: this._moduleDB,
				modules: this._registeredModules,
				stateDB: this._stateDB,
				stateMachine: this._stateMachine,
				chainID: Buffer.from(this.config.genesis.chainID, 'hex'),
			});
			await this._abiHandler.cacheGenesisState();
			const abiSocketPath = `ipc://${path.join(socketsPath, 'abi.ipc')}`;

			this._abiServer = new ABIServer(this.logger, abiSocketPath, this._abiHandler);
			this._abiHandler.event.on(EVENT_ENGINE_READY, () => {
				this._controller
					.start()
					.then(() => {
						for (const method of this._controller.getEndpoints()) {
							this.logger.info({ method }, `Registered endpoint`);
						}
						this.channel.publish(APP_EVENT_READY);
					})
					.catch(err => {
						this.logger.error({ err: err as Error }, 'Fail to start controller');
					});
			});
			await this._abiServer.start();
			const program = path.resolve(__dirname, 'engine_igniter');
			const engineConfigPath = path.join(config, 'engine_config.json');
			fs.writeFileSync(engineConfigPath, JSON.stringify(this.config, undefined, '  '));
			const parameters = [abiSocketPath, '--config', engineConfigPath];
			this._engineProcess = childProcess.fork(program, parameters);
			this._engineProcess.on('exit', (code, signal) => {
				// If child process exited with error
				if (code !== null && code !== undefined && code !== 0) {
					this.logger.error({ code, signal: signal ?? '' }, 'Engine exited unexpectedly');
				}
				process.exit(code ?? 0);
			});
			this._engineProcess.on('error', error => {
				this.logger.error({ err: error }, `Engine signaled error.`);
			});
		});
	}

	public async shutdown(errorCode = 0, message = ''): Promise<void> {
		this.logger.info({ errorCode, message }, 'Application shutdown started');
		// See if we can acquire mutex meant app is still loading or not
		const release = await this._mutex.acquire();

		try {
			this.channel.publish(APP_EVENT_SHUTDOWN);
			this._engineProcess.kill(0);
			await this._controller.stop(errorCode, message);
			this._stateDB.close();
			this._moduleDB.close();
			await this._emptySocketsDirectory();
			this._clearControllerPidFile();
			this.logger.info({ errorCode, message }, 'Application shutdown completed');
		} catch (error) {
			this.logger.fatal({ err: error as Error }, 'Application shutdown failed');
		} finally {
			// Unfreeze the configuration
			this.config = objects.mergeDeep({}, this.config) as ApplicationConfig;
			release();

			// To avoid redundant shutdown call
			process.removeAllListeners('exit');
			process.exit(errorCode);
		}
	}

	public async generateGenesisBlock(input: GenesisBlockGenerateInput): Promise<Block> {
		if (!this.logger) {
			this.logger = this._initLogger();
		}
		await this._stateMachine.init(this.logger, this.config.genesis, this.config.modules);
		return generateGenesisBlock(this._stateMachine, this.logger, input);
	}

	// --------------------------------------
	// Private
	// --------------------------------------

	private _registerModule(mod: BaseModule): void {
		assert(mod, 'Module implementation is required');
		this._registeredModules.push(mod);
		this._stateMachine.registerModule(mod);
		this._controller.registerEndpoint(mod.name, getEndpointHandlers(mod.endpoint));
	}

	private _initLogger(): Logger {
		return createLogger({
			logLevel: this.config?.system.logLevel ?? 'none',
			name: 'application',
		});
	}

	private _rootEndpoints(): EndpointHandlers {
		const applicationEndpoint: EndpointHandlers = {
			// eslint-disable-next-line @typescript-eslint/require-await
			getRegisteredActions: async (_: PluginEndpointContext) => this._controller.getEndpoints(),
			// eslint-disable-next-line @typescript-eslint/require-await
			getRegisteredEvents: async (_: PluginEndpointContext) => this._controller.getEvents(),
		};
		return mergeEndpointHandlers(applicationEndpoint, {});
	}

	private async _setupDirectories(): Promise<void> {
		const dirs = systemDirs(this.config.system.dataPath);
		await Promise.all(Array.from(Object.values(dirs)).map(async dirPath => fs.ensureDir(dirPath)));
	}

	private async _emptySocketsDirectory(): Promise<void> {
		const { sockets } = systemDirs(this.config.system.dataPath);
		const socketFiles = fs.readdirSync(sockets);

		await Promise.all(
			socketFiles.map(async aSocketFile => fs.unlink(path.join(sockets, aSocketFile))),
		);
	}

	private async _validatePidFile(): Promise<void> {
		const dirs = systemDirs(this.config.system.dataPath);
		const pidPath = path.join(dirs.pids, 'controller.pid');
		const pidExists = await fs.pathExists(pidPath);
		if (pidExists) {
			const pid = parseInt((await fs.readFile(pidPath)).toString(), 10);
			const pidRunning = await isPidRunning(pid);

			this.logger.info({ pid }, 'Previous Lisk PID');
			this.logger.info({ pid: process.pid }, 'Current Lisk PID');

			if (pidRunning && pid !== process.pid) {
				this.logger.error(
					{ dataPath: this.config.system.dataPath },
					'An instance of application is already running, please change the application label to run another instance',
				);
				throw new DuplicateAppInstanceError(this.config.system.dataPath, pidPath);
			}
		}
		await fs.writeFile(pidPath, process.pid.toString());
	}

	private _clearControllerPidFile() {
		const dirs = systemDirs(this.config.system.dataPath);
		fs.unlinkSync(path.join(dirs.pids, 'controller.pid'));
	}
}<|MERGE_RESOLUTION|>--- conflicted
+++ resolved
@@ -169,11 +169,7 @@
 		const rewardModule = new DynamicRewardModule();
 		const randomModule = new RandomModule();
 		const validatorModule = new ValidatorsModule();
-<<<<<<< HEAD
-		const dposModule = new DPoSModule();
-=======
 		const posModule = new PoSModule();
->>>>>>> f4916ec8
 		let interoperabilityModule;
 		if (mainchain) {
 			interoperabilityModule = new MainchainInteroperabilityModule();
