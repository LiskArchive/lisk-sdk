--- conflicted
+++ resolved
@@ -278,16 +278,7 @@
 				endpoints: this._rootEndpoints(),
 				events: [APP_EVENT_READY.replace('app_', ''), APP_EVENT_SHUTDOWN.replace('app_', '')],
 			});
-<<<<<<< HEAD
-			await this._stateMachine.init(this.config.genesis, this.config.genesis.modules);
-=======
-			await this._stateMachine.init(
-				this.logger,
-				this.config.genesis,
-				this.config.generation.modules,
-				this.config.genesis.modules,
-			);
->>>>>>> ada063dc
+			await this._stateMachine.init(this.logger, this.config.genesis, this.config.genesis.modules);
 			this._abiHandler = new ABIHandler({
 				channel: this._controller.channel,
 				config: this.config,
@@ -364,16 +355,7 @@
 		if (!this.logger) {
 			this.logger = this._initLogger();
 		}
-<<<<<<< HEAD
-		await this._stateMachine.init(this.config.genesis, this.config.genesis.modules);
-=======
-		await this._stateMachine.init(
-			this.logger,
-			this.config.genesis,
-			this.config.generation.modules,
-			this.config.genesis.modules,
-		);
->>>>>>> ada063dc
+		await this._stateMachine.init(this.logger, this.config.genesis, this.config.genesis.modules);
 		return generateGenesisBlock(this._stateMachine, this.logger, input);
 	}
 
