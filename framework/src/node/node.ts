--- conflicted
+++ resolved
@@ -11,54 +11,10 @@
  *
  * Removal or modification of this copyright notice is prohibited.
  */
-<<<<<<< HEAD
 
 import { Chain, Block } from '@liskhq/lisk-chain';
 import { getNetworkIdentifier } from '@liskhq/lisk-cryptography';
 import { KVStore } from '@liskhq/lisk-db';
-=======
-import * as path from 'path';
-import * as fs from 'fs-extra';
-import {
-	Chain,
-	events as chainEvents,
-	GenesisBlock,
-	Block,
-	blockSchema,
-	blockHeaderSchema,
-	Account,
-	AccountSchema,
-	readGenesisBlockJSON,
-	Transaction,
-	transactionSchema,
-	getAccountSchemaWithDefault,
-	getRegisteredBlockAssetSchema,
-	AccountDefaultProps,
-	RawBlockHeader,
-} from '@liskhq/lisk-chain';
-import { EVENT_BFT_BLOCK_FINALIZED, BFT } from '@liskhq/lisk-bft';
-import { getNetworkIdentifier, hash } from '@liskhq/lisk-cryptography';
-import { TransactionPool, events as txPoolEvents } from '@liskhq/lisk-transaction-pool';
-import { KVStore, NotFoundError } from '@liskhq/lisk-db';
-import { jobHandlers } from '@liskhq/lisk-utils';
-import { codec } from '@liskhq/lisk-codec';
-import {
-	APP_EVENT_BLOCK_DELETE,
-	APP_EVENT_BLOCK_NEW,
-	APP_EVENT_CHAIN_VALIDATORS_CHANGE,
-	APP_EVENT_NETWORK_EVENT,
-	APP_EVENT_NETWORK_READY,
-} from '../constants';
-
-import { Forger } from './forger';
-import { Transport, handlePostTransactionReturn } from './transport';
-import {
-	Synchronizer,
-	BlockSynchronizationMechanism,
-	FastChainSwitchingMechanism,
-} from './synchronizer';
-import { Processor } from './processor';
->>>>>>> 98e2a5c5
 import { Logger } from '../logger';
 import { ModuleEndpointContext, RegisteredModule, RegisteredSchema } from '../types';
 import { NodeOptions } from './types';
@@ -96,7 +52,6 @@
 export class Node {
 	private readonly _options: NodeOptions;
 	private readonly _registeredModules: BaseModule[] = [];
-<<<<<<< HEAD
 	private readonly _stateMachine: StateMachine;
 	private readonly _consensus: Consensus;
 	private readonly _generator: Generator;
@@ -105,16 +60,12 @@
 	private readonly _endpoint: Endpoint;
 	private readonly _validatorModule: ValidatorModule;
 	private readonly _liskBFTModule: LiskBFTModule;
-=======
-	private _bus!: Bus;
->>>>>>> 98e2a5c5
 	private _channel!: InMemoryChannel;
 	private _logger!: Logger;
 	private _nodeDB!: KVStore;
 	private _forgerDB!: KVStore;
 	private _blockchainDB!: KVStore;
 	private _networkIdentifier!: Buffer;
-<<<<<<< HEAD
 
 	public constructor({ options }: NodeConstructor) {
 		this._options = options;
@@ -160,26 +111,6 @@
 		this._stateMachine.registerSystemModule(this._liskBFTModule);
 		this._generator.registerModule(this._validatorModule);
 		this._generator.registerModule(this._liskBFTModule);
-=======
-	private _registeredAccountSchemas: { [moduleName: string]: AccountSchema } = {};
-	private _networkModule!: Network;
-	private _chain!: Chain;
-	private _bft!: BFT;
-	private _processor!: Processor;
-	private _synchronizer!: Synchronizer;
-	private _transactionPool!: TransactionPool;
-	private _transport!: Transport;
-	private _forger!: Forger;
-	private _forgingJob!: jobHandlers.Scheduler<void>;
-
-	public constructor({ options }: NodeConstructor) {
-		this._options = options;
-		if (this._options.forging.waitThreshold >= this._options.genesisConfig.blockTime) {
-			throw Error(
-				`forging.waitThreshold=${this._options.forging.waitThreshold} is greater or equal to genesisConfig.blockTime=${this._options.genesisConfig.blockTime}. It impacts the forging and propagation of blocks. Please use a smaller value for forging.waitThreshold`,
-			);
-		}
->>>>>>> 98e2a5c5
 	}
 
 	public getEndpoints(): Record<string, (ctx: ModuleEndpointContext) => Promise<unknown>> {
@@ -267,12 +198,6 @@
 	}
 
 	public async init({
-<<<<<<< HEAD
-=======
-		genesisBlockJSON,
-		dataPath: configPath,
-		bus,
->>>>>>> 98e2a5c5
 		channel,
 		genesisBlock,
 		blockchainDB,
@@ -285,367 +210,19 @@
 		this._blockchainDB = blockchainDB;
 		this._forgerDB = forgerDB;
 		this._nodeDB = nodeDB;
-<<<<<<< HEAD
-=======
-		this._bus = bus;
-
-		// read from compiled genesis block if exist
-		const genesisBlock = this._readGenesisBlock(genesisBlockJSON, configPath);
->>>>>>> 98e2a5c5
 
 		this._networkIdentifier = getNetworkIdentifier(
 			genesisBlock.header.id,
 			this._options.genesisConfig.communityIdentifier,
 		);
-<<<<<<< HEAD
 		this._chain.init({
 			db: this._blockchainDB,
-=======
-
-		this._initModules(genesisBlock);
-
-		for (const customModule of this._registeredModules) {
-			this._processor.register(customModule);
-
-			const customModuleChannel = new InMemoryChannel(
-				customModule.name,
-				customModule.events,
-				(customModule.actions as unknown) as ActionsDefinition,
-			);
-			await customModuleChannel.registerToBus(this._bus);
-			// Give limited access of channel to custom module to publish events
-			customModule.init({
-				channel: {
-					publish: (name: string, data?: Record<string, unknown>) =>
-						customModuleChannel.publish(name, data),
-				},
-				dataAccess: {
-					getChainState: async (key: string) => this._chain.dataAccess.getChainState(key),
-					getAccountByAddress: async <T = AccountDefaultProps>(address: Buffer) =>
-						this._chain.dataAccess.getAccountByAddress<T>(address),
-					getLastBlockHeader: async () => this._chain.dataAccess.getLastBlockHeader(),
-				},
-				logger: this._logger,
-			});
-		}
-		// Initialize callable P2P endpoints
-		this._networkModule.registerEndpoint('getTransactions', async ({ data, peerId }) =>
-			this._transport.handleRPCGetTransactions(data, peerId),
-		);
-		this._networkModule.registerEndpoint('getLastBlock', ({ peerId }) =>
-			this._transport.handleRPCGetLastBlock(peerId),
-		);
-		this._networkModule.registerEndpoint('getBlocksFromId', async ({ data, peerId }) =>
-			this._transport.handleRPCGetBlocksFromId(data, peerId),
-		);
-		this._networkModule.registerEndpoint('getHighestCommonBlock', async ({ data, peerId }) =>
-			this._transport.handleRPCGetHighestCommonBlockID(data, peerId),
-		);
-
-		// Network needs to be initialized first to call events
-		await this._networkModule.bootstrap(this.networkIdentifier);
-
-		// Start subscribing to events, so that genesis block will also be included in event
-		this._subscribeToEvents();
-		// After binding, it should immediately load blockchain
-		await this._processor.init(genesisBlock);
-		// Check if blocks are left in temp_blocks table
-		await this._synchronizer.init();
-
-		this._networkModule.applyNodeInfo({
-			height: this._chain.lastBlock.header.height,
-			lastBlockID: this._chain.lastBlock.header.id,
-			// eslint-disable-next-line @typescript-eslint/no-unsafe-assignment,@typescript-eslint/no-unsafe-member-access
-			maxHeightPrevoted:
-				// eslint-disable-next-line @typescript-eslint/no-unsafe-member-access
-				this._chain.lastBlock.header.asset.maxHeightPrevoted ?? 0,
-			blockVersion: this._chain.lastBlock.header.version,
-		});
-
-		await this._transactionPool.start();
-		await this._startForging();
-
-		this._logger.info('Node ready and launched');
-
-		this._networkModule.events.on(
-			APP_EVENT_NETWORK_READY,
-			// eslint-disable-next-line @typescript-eslint/no-misused-promises
-			async () => {
-				await this._startLoader();
-			},
-		);
-
-		// Avoid receiving blocks/transactions from the network during snapshotting process
-		this._networkModule.events.on(
-			APP_EVENT_NETWORK_EVENT,
-			// eslint-disable-next-line @typescript-eslint/no-misused-promises
-			async (eventData?: Record<string, unknown>) => {
-				const { event, data, peerId } = eventData as {
-					event: string;
-					data: Buffer | undefined;
-					peerId: string;
-				};
-
-				try {
-					if (event === 'postTransactionsAnnouncement') {
-						await this._transport.handleEventPostTransactionsAnnouncement(data, peerId);
-						return;
-					}
-					if (event === 'postBlock') {
-						await this._transport.handleEventPostBlock(data, peerId);
-						return;
-					}
-				} catch (err) {
-					this._logger.warn(
-						// eslint-disable-next-line @typescript-eslint/no-unsafe-assignment
-						{ err, event },
-						'Received invalid event message',
-					);
-				}
-			},
-		);
-	}
-
-	public get networkIdentifier(): Buffer {
-		return this._networkIdentifier;
-	}
-
-	// eslint-disable-next-line @typescript-eslint/explicit-module-boundary-types,@typescript-eslint/explicit-function-return-type
-	public get actions() {
-		return {
-			getValidators: async (): Promise<
-				ReadonlyArray<{
-					address: string;
-					nextForgingTime: number;
-					minActiveHeight: number;
-					isConsensusParticipant: boolean;
-				}>
-			> => {
-				const validators = await this._chain.getValidators();
-				const slot = this._chain.slots.getSlotNumber();
-				const startTime = this._chain.slots.getSlotTime(slot);
-
-				let nextForgingTime = startTime;
-				const slotInRound = slot % this._chain.numberOfValidators;
-				const blockTime = this._chain.slots.blockTime();
-				const forgersInfo = [];
-				for (let i = slotInRound; i < slotInRound + this._chain.numberOfValidators; i += 1) {
-					const validator = validators[i % validators.length];
-					forgersInfo.push({
-						...validator,
-						address: validator.address.toString('hex'),
-						nextForgingTime,
-					});
-					nextForgingTime += blockTime;
-				}
-
-				return forgersInfo;
-			},
-			updateForgingStatus: async (
-				params: UpdateForgingStatusInput,
-			): Promise<ForgingStatusResponse> => {
-				const result = await this._forger.updateForgingStatus(
-					Buffer.from(params.address, 'hex'),
-					params.password,
-					params.forging,
-					params.height,
-					params.maxHeightPreviouslyForged,
-					params.maxHeightPrevoted,
-					params.overwrite,
-				);
-
-				return {
-					address: result.address.toString('hex'),
-					forging: result.forging,
-				};
-			},
-			getAccount: async (params: { address: string }): Promise<string> => {
-				const account = await this._chain.dataAccess.getAccountByAddress(
-					Buffer.from(params.address, 'hex'),
-				);
-				return this._chain.dataAccess.encodeAccount(account).toString('hex');
-			},
-			getAccounts: async (params: { address: readonly string[] }): Promise<readonly string[]> => {
-				const accounts = await this._chain.dataAccess.getAccountsByAddress(
-					params.address.map(address => Buffer.from(address, 'hex')),
-				);
-				return accounts.map(account =>
-					this._chain.dataAccess.encodeAccount(account).toString('hex'),
-				);
-			},
-			getBlockByID: async (params: { id: string }): Promise<string | undefined> => {
-				const block = await this._chain.dataAccess.getBlockByID(Buffer.from(params.id, 'hex'));
-				return this._chain.dataAccess.encode(block).toString('hex');
-			},
-			getBlocksByIDs: async (params: { ids: readonly string[] }): Promise<readonly string[]> => {
-				const blocks = [];
-				try {
-					for (const id of params.ids) {
-						const block = await this._chain.dataAccess.getBlockByID(Buffer.from(id, 'hex'));
-						blocks.push(block);
-					}
-				} catch (error) {
-					if (!(error instanceof NotFoundError)) {
-						throw error;
-					}
-				}
-				return blocks.map(block => this._chain.dataAccess.encode(block).toString('hex'));
-			},
-			getBlockByHeight: async (params: { height: number }): Promise<string | undefined> => {
-				const block = await this._chain.dataAccess.getBlockByHeight(params.height);
-				return this._chain.dataAccess.encode(block).toString('hex');
-			},
-			getBlocksByHeightBetween: async (params: {
-				from: number;
-				to: number;
-			}): Promise<readonly string[]> => {
-				const blocks = await this._chain.dataAccess.getBlocksByHeightBetween(
-					params.from,
-					params.to,
-				);
-
-				return blocks.map(b => this._chain.dataAccess.encode(b).toString('hex'));
-			},
-			getTransactionByID: async (params: { id: string }): Promise<string> => {
-				const transaction = await this._chain.dataAccess.getTransactionByID(
-					Buffer.from(params.id, 'hex'),
-				);
-
-				// eslint-disable-next-line @typescript-eslint/no-unnecessary-condition
-				return transaction.getBytes().toString('hex');
-			},
-			getTransactionsByIDs: async (params: { ids: readonly string[] }): Promise<string[]> => {
-				const transactions = [];
-				try {
-					for (const id of params.ids) {
-						const transaction = await this._chain.dataAccess.getTransactionByID(
-							Buffer.from(id, 'hex'),
-						);
-						transactions.push(transaction);
-					}
-				} catch (error) {
-					if (!(error instanceof NotFoundError)) {
-						throw error;
-					}
-				}
-				return transactions.map(tx => tx.getBytes().toString('hex'));
-			},
-			getForgingStatus: async (): Promise<ForgingStatusResponse[] | undefined> => {
-				const forgingStatus = await this._forger.getForgingStatusOfAllDelegates();
-				if (forgingStatus) {
-					return forgingStatus.map(({ address, ...forgingStatusWithoutAddress }) => ({
-						address: address.toString('hex'),
-						...forgingStatusWithoutAddress,
-					}));
-				}
-				return undefined;
-			},
-			getTransactionsFromPool: (): string[] =>
-				this._transactionPool.getAll().map(tx => tx.getBytes().toString('hex')),
-			postTransaction: async (
-				params: EventPostTransactionData,
-			): Promise<handlePostTransactionReturn> => this._transport.handleEventPostTransaction(params),
-			// eslint-disable-next-line @typescript-eslint/require-await
-			getLastBlock: (): string =>
-				this._chain.dataAccess.encode(this._chain.lastBlock).toString('hex'),
-			getSchema: () => this.getSchema(),
-			getRegisteredModules: () => this.getRegisteredModules(),
-			getNodeInfo: () => ({
-				version: this._options.version,
-				networkVersion: this._options.networkVersion,
-				networkIdentifier: this._networkIdentifier.toString('hex'),
-				lastBlockID: this._chain.lastBlock.header.id.toString('hex'),
-				height: this._chain.lastBlock.header.height,
-				genesisHeight: this._chain.genesisHeight,
-				finalizedHeight: this._bft.finalityManager.finalizedHeight,
-				syncing: this._synchronizer.isActive,
-				unconfirmedTransactions: this._transactionPool.getAll().length,
-				genesisConfig: {
-					...this._options.genesisConfig,
-				},
-				registeredModules: this.getRegisteredModules(),
-				network: {
-					port: this._options.network.port,
-					hostIp: this._options.network.hostIp,
-					seedPeers: this._options.network.seedPeers,
-					blacklistedIPs: this._options.network.blacklistedIPs,
-					fixedPeers: this._options.network.fixedPeers,
-					whitelistedPeers: this._options.network.whitelistedPeers,
-				},
-			}),
-			getConnectedPeers: () => this._networkModule.getConnectedPeers(),
-			getDisconnectedPeers: () => this._networkModule.getDisconnectedPeers(),
-			getNetworkStats: () => this._networkModule.getNetworkStats(),
-		};
-	}
-
-	// eslint-disable-next-line @typescript-eslint/require-await
-	public async cleanup(): Promise<void> {
-		this._logger.info('Node cleanup started');
-		this._transactionPool.stop();
-		this._unsubscribeToEvents();
-		if (this._forgingJob) {
-			this._forgingJob.stop();
-		}
-		await this._synchronizer.stop();
-		await this._processor.stop();
-		this._logger.info('Node cleanup completed');
-		await this._networkModule.cleanup();
-	}
-
-	private _initModules(genesisBlock: GenesisBlock): void {
-		this._networkModule = new Network({
-			networkVersion: this._options.networkVersion,
-			options: this._options.network,
-			logger: this._logger,
-			channel: this._channel,
-			nodeDB: this._nodeDB,
-		});
-
-		this._chain = new Chain({
-			db: this._blockchainDB,
-			genesisBlock,
->>>>>>> 98e2a5c5
 			networkIdentifier: this._networkIdentifier,
 			genesisBlock,
 		});
 
-<<<<<<< HEAD
 		await this._network.init({
 			nodeDB: this._nodeDB,
-=======
-		this._bft = new BFT({
-			chain: this._chain,
-			threshold: this._options.genesisConfig.bftThreshold,
-			genesisHeight: genesisBlock.header.height,
-		});
-
-		this._processor = new Processor({
-			channel: this._channel,
-			logger: this._logger,
-			chainModule: this._chain,
-			bftModule: this._bft,
-		});
-
-		this._transactionPool = new TransactionPool({
-			baseFees: this._options.genesisConfig.baseFees.map(fees => ({
-				...fees,
-				baseFee: BigInt(fees.baseFee),
-			})),
-			minFeePerByte: this._options.genesisConfig.minFeePerByte,
-			applyTransactions: async (transactions: Transaction[]) => {
-				const stateStore = await this._chain.newStateStore();
-				return this._processor.verifyTransactions(transactions, stateStore);
-			},
-			...this._options.transactionPool,
-			minEntranceFeePriority: BigInt(this._options.transactionPool.minEntranceFeePriority),
-			minReplacementFeeDifference: BigInt(
-				this._options.transactionPool.minReplacementFeeDifference,
-			),
-		});
-
-		const blockSyncMechanism = new BlockSynchronizationMechanism({
->>>>>>> 98e2a5c5
 			logger: this._logger,
 			networkIdentifier: this._networkIdentifier,
 		});
