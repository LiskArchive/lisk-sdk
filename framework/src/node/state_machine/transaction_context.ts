/*
 * Copyright © 2021 Lisk Foundation
 *
 * See the LICENSE file at the top-level directory of this distribution
 * for licensing information.
 *
 * Unless otherwise agreed in a custom licensing agreement with the Lisk Foundation,
 * no part of this software, including this file, may be copied, modified,
 * propagated, or distributed except according to the terms contained in the
 * LICENSE file.
 *
 * Removal or modification of this copyright notice is prohibited.
 */

import { Transaction, StateStore } from '@liskhq/lisk-chain';
import { codec, Schema } from '@liskhq/lisk-codec';
import { Logger } from '../../logger';
import { createAPIContext, createImmutableAPIContext, wrapEventQueue } from './api_context';
import { EventQueue } from './event_queue';
import {
	CommandExecuteContext,
	CommandVerifyContext,
	TransactionExecuteContext,
	TransactionVerifyContext,
	BlockHeader,
	BlockAssets,
} from './types';

interface ContextParams {
	networkIdentifier: Buffer;
	stateStore: StateStore;
	logger: Logger;
	eventQueue: EventQueue;
	transaction: Transaction;
	header?: BlockHeader;
	assets?: BlockAssets;
}

export class TransactionContext {
	private readonly _stateStore: StateStore;
	private readonly _networkIdentifier: Buffer;
	private readonly _logger: Logger;
	private readonly _eventQueue: EventQueue;
	private readonly _transaction: Transaction;
	private readonly _header?: BlockHeader;
	private readonly _assets?: BlockAssets;

	public constructor(params: ContextParams) {
		this._stateStore = params.stateStore;
		this._logger = params.logger;
		this._header = params.header;
		this._eventQueue = params.eventQueue;
		this._networkIdentifier = params.networkIdentifier;
		this._transaction = params.transaction;
		this._assets = params.assets;
	}

	public createTransactionVerifyContext(): TransactionVerifyContext {
		return {
			logger: this._logger,
			networkIdentifier: this._networkIdentifier,
			getAPIContext: () => createImmutableAPIContext(this._stateStore),
			getStore: (moduleID: number, storePrefix: number) =>
				this._stateStore.getStore(moduleID, storePrefix),
			transaction: this._transaction,
		};
	}

	public createTransactionExecuteContext(): TransactionExecuteContext {
		if (!this._header) {
			throw new Error('Transaction Execution requires block header in the context.');
		}
		if (!this._assets) {
			throw new Error('Transaction Execution requires block assets in the context.');
		}
		const wrappedEventQueue = wrapEventQueue(this._eventQueue, this._transaction.id);
		return {
			logger: this._logger,
			networkIdentifier: this._networkIdentifier,
			eventQueue: wrappedEventQueue,
			getAPIContext: () =>
				createAPIContext({ stateStore: this._stateStore, eventQueue: wrappedEventQueue }),
			getStore: (moduleID: number, storePrefix: number) =>
				this._stateStore.getStore(moduleID, storePrefix),
			header: this._header,
			transaction: this._transaction,
			assets: this._assets,
		};
	}

	public createCommandVerifyContext<T = undefined>(paramsSchema?: Schema): CommandVerifyContext<T> {
		return {
			logger: this._logger,
			networkIdentifier: this._networkIdentifier,
			getAPIContext: () =>
				createAPIContext({ stateStore: this._stateStore, eventQueue: this._eventQueue }),
			getStore: (moduleID: number, storePrefix: number) =>
				this._stateStore.getStore(moduleID, storePrefix),
			transaction: this._transaction,
			params: (paramsSchema
				? codec.decode(paramsSchema, this._transaction.params)
				: undefined) as T,
		};
	}

	public createCommandExecuteContext<T = undefined>(
		paramsSchema?: Schema,
	): CommandExecuteContext<T> {
		if (!this._header) {
			throw new Error('Transaction Execution requires block header in the context.');
		}
		if (!this._assets) {
			throw new Error('Transaction Execution requires block assets in the context.');
		}
		const wrappedEventQueue = wrapEventQueue(this._eventQueue, this._transaction.id);
		return {
			logger: this._logger,
			networkIdentifier: this._networkIdentifier,
<<<<<<< HEAD
			eventQueue: this._eventQueue,
=======
			eventQueue: wrappedEventQueue,
>>>>>>> 8d35930d
			getAPIContext: () =>
				createAPIContext({ stateStore: this._stateStore, eventQueue: wrappedEventQueue }),
			getStore: (moduleID: number, storePrefix: number) =>
				this._stateStore.getStore(moduleID, storePrefix),
			header: this._header,
			transaction: this._transaction,
			assets: this._assets,
			params: (paramsSchema
				? codec.decode(paramsSchema, this._transaction.params)
				: undefined) as T,
		};
	}

	public get transaction(): Transaction {
		return this._transaction;
	}

	public get eventQueue(): EventQueue {
		return this._eventQueue;
	}
}<|MERGE_RESOLUTION|>--- conflicted
+++ resolved
@@ -116,11 +116,7 @@
 		return {
 			logger: this._logger,
 			networkIdentifier: this._networkIdentifier,
-<<<<<<< HEAD
-			eventQueue: this._eventQueue,
-=======
 			eventQueue: wrappedEventQueue,
->>>>>>> 8d35930d
 			getAPIContext: () =>
 				createAPIContext({ stateStore: this._stateStore, eventQueue: wrappedEventQueue }),
 			getStore: (moduleID: number, storePrefix: number) =>
