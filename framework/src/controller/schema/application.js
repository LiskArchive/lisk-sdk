--- conflicted
+++ resolved
@@ -272,59 +272,11 @@
 			modules: {
 				type: 'object',
 				properties: {
-<<<<<<< HEAD
-					nethash: {
-						type: 'string',
-						format: 'hex',
-						minLength: 64,
-						maxLength: 64,
-					},
-					version: {
-						type: 'string',
-						example: 'v0.8.0',
-						format: 'version',
-						description: 'The version of Lisk Core that the peer node runs on.',
-					},
-					wsPort: {
-						type: 'integer',
-						example: 8001,
-						minimum: 1,
-						maximum: 65535,
-						description:
-							'The port the peer node uses for Websocket Connections, e.g. P2P broadcasts.',
-					},
-					httpPort: {
-						type: 'integer',
-						example: 8000,
-						minimum: 1,
-						maximum: 65535,
-						description:
-							'The port the peer node uses for HTTP requests, e.g. API calls.',
-					},
-					minVersion: {
-						type: 'string',
-						format: 'version',
-					},
-					protocolVersion: {
-						type: 'string',
-						example: 1,
-						format: 'protocolVersion',
-						description:
-							'The protocol version of Lisk Core that the peer node runs on.',
-					},
-					nonce: {
-						type: 'string',
-						example: 'sYHEDBKcScaAAAYg',
-						minLength: 16,
-						maxLength: 16,
-						description: 'Unique Identifier for the peer.\nRandom string.',
-=======
 					chain: {
 						type: 'object',
 					},
 					http_api: {
 						type: 'object',
->>>>>>> c75591a5
 					},
 				},
 			},
