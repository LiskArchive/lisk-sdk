--- conflicted
+++ resolved
@@ -291,12 +291,7 @@
 	// eslint-disable-next-line class-methods-use-this
 	async _rejectWhenTimeout(timeInMillis) {
 		return new Promise((_, reject) => {
-<<<<<<< HEAD
-			setTimeout(async () => {
-=======
 			setTimeout(() => {
-				// TODO: Review if logger.error might be useful.
->>>>>>> 89375dad
 				reject(new Error('Bus sockets setup timeout'));
 			}, timeInMillis);
 		});
