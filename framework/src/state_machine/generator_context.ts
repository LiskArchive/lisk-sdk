/*
 * Copyright © 2021 Lisk Foundation
 *
 * See the LICENSE file at the top-level directory of this distribution
 * for licensing information.
 *
 * Unless otherwise agreed in a custom licensing agreement with the Lisk Foundation,
 * no part of this software, including this file, may be copied, modified,
 * propagated, or distributed except according to the terms contained in the
 * LICENSE file.
 *
 * Removal or modification of this copyright notice is prohibited.
 */

import { BlockAssets, BlockHeader, StateStore } from '@liskhq/lisk-chain';
import { Logger } from '../logger';
import { createAPIContext } from './api_context';
import { EventQueue } from './event_queue';
import { PrefixedStateReadWriter } from './prefixed_state_read_writer';
import { InsertAssetContext } from './types';

interface GenerationContextArgs {
	logger: Logger;
	stateStore: PrefixedStateReadWriter;
	header: BlockHeader;
	generatorStore: StateStore;
	networkIdentifier: Buffer;
	finalizedHeight: number;
}

export class GenerationContext {
	private readonly _logger: Logger;
	private readonly _networkIdentifier: Buffer;
	private readonly _stateStore: PrefixedStateReadWriter;
	private readonly _header: BlockHeader;
	private readonly _assets: BlockAssets;
	private readonly _generatorStore: StateStore;
	private readonly _finalizedHeight: number;

	public constructor(args: GenerationContextArgs) {
		this._logger = args.logger;
		this._networkIdentifier = args.networkIdentifier;
		this._header = args.header;
		this._stateStore = args.stateStore;
		this._generatorStore = args.generatorStore;
		this._assets = new BlockAssets();
		this._finalizedHeight = args.finalizedHeight;
	}

	public get blockHeader(): BlockHeader {
		return this._header;
	}

	public getInsertAssetContext(): InsertAssetContext {
		return {
			logger: this._logger,
			getAPIContext: () =>
				createAPIContext({ stateStore: this._stateStore, eventQueue: new EventQueue() }),
			getStore: (moduleID: Buffer, storePrefix: Buffer) =>
				this._stateStore.getStore(moduleID, storePrefix),
<<<<<<< HEAD
			getOffchainStore: (moduleID: Buffer, storePrefix?: number) =>
				this._generatorStore.getStore(moduleID, storePrefix ?? 0),
=======
			getGeneratorStore: (moduleID: Buffer, subStorePrefix?: Buffer) =>
				this._generatorStore.getStore(moduleID, subStorePrefix?.readUInt16BE(0) ?? 0),
			getOffchainStore: (moduleID: Buffer, subStorePrefix: Buffer) =>
				this._generatorStore.getStore(moduleID, subStorePrefix.readUInt16BE(0)),
>>>>>>> 3af5365c
			header: this._header,
			assets: this._assets,
			networkIdentifier: this._networkIdentifier,
			getFinalizedHeight: () => this._finalizedHeight,
		};
	}

	public get assets(): BlockAssets {
		return this._assets;
	}
}<|MERGE_RESOLUTION|>--- conflicted
+++ resolved
@@ -58,15 +58,10 @@
 				createAPIContext({ stateStore: this._stateStore, eventQueue: new EventQueue() }),
 			getStore: (moduleID: Buffer, storePrefix: Buffer) =>
 				this._stateStore.getStore(moduleID, storePrefix),
-<<<<<<< HEAD
-			getOffchainStore: (moduleID: Buffer, storePrefix?: number) =>
-				this._generatorStore.getStore(moduleID, storePrefix ?? 0),
-=======
 			getGeneratorStore: (moduleID: Buffer, subStorePrefix?: Buffer) =>
 				this._generatorStore.getStore(moduleID, subStorePrefix?.readUInt16BE(0) ?? 0),
 			getOffchainStore: (moduleID: Buffer, subStorePrefix: Buffer) =>
 				this._generatorStore.getStore(moduleID, subStorePrefix.readUInt16BE(0)),
->>>>>>> 3af5365c
 			header: this._header,
 			assets: this._assets,
 			networkIdentifier: this._networkIdentifier,
