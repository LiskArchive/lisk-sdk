--- conflicted
+++ resolved
@@ -164,13 +164,9 @@
 			});
 		});
 
-<<<<<<< HEAD
-		describe('#_computeBestPeer', () => {
-=======
 		// TODO: Include tests related to private methods inside tests for `run` public interface and remove them
 
 		describe.skip('#_computeBestPeer', () => {
->>>>>>> 26346835
 			beforeEach(() => {
 				processorModuleMock.forkStatus.mockResolvedValue(
 					ForkChoiceRule.FORK_STATUS_DIFFERENT_CHAIN,
