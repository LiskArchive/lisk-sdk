--- conflicted
+++ resolved
@@ -115,11 +115,6 @@
 			break;
 	}
 
-<<<<<<< HEAD
-	mochaArguments.push('--opts', './framework/test/mocha.opts');
-
-=======
->>>>>>> 126bccf3
 	return mochaArguments;
 };
 
