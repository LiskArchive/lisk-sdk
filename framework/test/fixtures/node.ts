/*
 * Copyright © 2020 Lisk Foundation
 *
 * See the LICENSE file at the top-level directory of this distribution
 * for licensing information.
 *
 * Unless otherwise agreed in a custom licensing agreement with the Lisk Foundation,
 * no part of this software, including this file, may be copied, modified,
 * propagated, or distributed except according to the terms contained in the
 * LICENSE file.
 *
 * Removal or modification of this copyright notice is prohibited.
 */

import { NodeOptions } from '../../src/node/types';

export const cacheConfig = 'aCacheConfig';

export const nodeOptions = ({
	version: '1.0.0',
	networkVersion: '1.0',
	rootPath: '~/.lisk',
	label: 'default',
<<<<<<< HEAD
	system: {
		keepEventsForHeights: 300,
=======
	rpc: {
		modes: [],
		ws: {
			port: 8080,
			host: '127.0.0.1',
			path: '/ws',
		},
		http: {
			port: 8000,
			host: '127.0.0.1',
		},
>>>>>>> ae3fffbe
	},
	network: {
		maxInboundConnections: 0,
		seedPeers: [{ ip: '127.0.0.1', port: 5000 }],
	},
	generation: {
		waitThreshold: 2,
		delegates: [],
		modules: {},
	},
	genesis: {
		blockTime: 10, // 10 seconds
		communityIdentifier: 'Lisk',
		maxTransactionsSize: 15 * 1024, // 15kb
		bftThreshold: 68, // Two third of active delegates Math.ceil(activeDelegates * 2 / 3)
		baseFees: [
			{
				moduleID: 5,
				assetID: 0,
				baseFee: '1000000000',
			},
		],
		minFeePerByte: 1000, // 10k beddows or 0.00001 LSK
		rewards: {
			milestones: [
				'500000000', // Initial Reward
				'400000000', // Milestone 1
				'300000000', // Milestone 2
				'200000000', // Milestone 3
				'100000000', // Milestone 4
			],
			offset: 2160, // Start rewards at first block of the second round
			distance: 3000000, // Distance between each milestone
		},
		minRemainingBalance: '5000000',
		activeDelegates: 101,
		standbyDelegates: 2,
		delegateListRoundOffset: 2,
		modules: {
			validators: {
				blockTime: 10,
			},
			bft: {
				batchSize: 103,
			},
		},
	},
	genesisConfig: {
		blockTime: 10, // 10 seconds
		communityIdentifier: 'Lisk',
		maxTransactionsSize: 15 * 1024, // 15kb
		bftThreshold: 68, // Two third of active delegates Math.ceil(activeDelegates * 2 / 3)
		baseFees: [
			{
				moduleID: 5,
				assetID: 0,
				baseFee: '1000000000',
			},
		],
		minFeePerByte: 1000, // 10k beddows or 0.00001 LSK
		rewards: {
			milestones: [
				'500000000', // Initial Reward
				'400000000', // Milestone 1
				'300000000', // Milestone 2
				'200000000', // Milestone 3
				'100000000', // Milestone 4
			],
			offset: 2160, // Start rewards at first block of the second round
			distance: 3000000, // Distance between each milestone
		},
		minRemainingBalance: '5000000',
		activeDelegates: 101,
		standbyDelegates: 2,
		delegateListRoundOffset: 2,
	},
	transactionPool: {
		maxTransactions: 4096,
		maxTransactionsPerAccount: 64,
		transactionExpiryTime: 3 * 60 * 60 * 1000,
		minEntranceFeePriority: '0',
		minReplacementFeeDifference: '10',
	},
} as unknown) as NodeOptions;<|MERGE_RESOLUTION|>--- conflicted
+++ resolved
@@ -21,10 +21,9 @@
 	networkVersion: '1.0',
 	rootPath: '~/.lisk',
 	label: 'default',
-<<<<<<< HEAD
 	system: {
 		keepEventsForHeights: 300,
-=======
+	},
 	rpc: {
 		modes: [],
 		ws: {
@@ -36,7 +35,6 @@
 			port: 8000,
 			host: '127.0.0.1',
 		},
->>>>>>> ae3fffbe
 	},
 	network: {
 		maxInboundConnections: 0,
