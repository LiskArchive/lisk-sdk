--- conflicted
+++ resolved
@@ -17,12 +17,8 @@
 const rewire = require('rewire');
 const chai = require('chai');
 const randomstring = require('randomstring');
-<<<<<<< HEAD
-const { transfer } = require('@liskhq/lisk-transactions');
 const { Status: TransactionStatus } = require('@liskhq/lisk-transactions');
-=======
 const { transfer, TransactionError } = require('@liskhq/lisk-transactions');
->>>>>>> e66a6317
 
 const accountFixtures = require('../../../../fixtures/accounts');
 const Bignum = require('../../../../../../src/modules/chain/helpers/bignum');
@@ -521,7 +517,9 @@
 					let processSignatureError;
 
 					beforeEach(done => {
-						processSignatureError = new TransactionError('Transaction not found');
+						processSignatureError = new TransactionError(
+							'Transaction not found'
+						);
 						modules.multisignatures.getTransactionAndProcessSignature = sinonSandbox
 							.stub()
 							.callsArgWith(1, [processSignatureError]);
@@ -556,9 +554,7 @@
 				});
 
 				it('should call callback with error = "Invalid signature body"', async () =>
-					expect(error[0].message).to.equal(
-						`${validateErr.message}`
-					));
+					expect(error[0].message).to.equal(`${validateErr.message}`));
 			});
 		});
 
@@ -803,21 +799,12 @@
 					);
 				});
 
-<<<<<<< HEAD
-				it('should call the callback with error message', async () => {
-					const expected = initTransaction
-						.fromJson(invalidTransaction)
-						.validate();
-					const expectedError = expected.errors[0].toString();
-					expect(errorResult).to.equal(expectedError);
-=======
 				it('should call the call back with error message', async () => {
-					initTransaction.jsonRead(invalidTransaction).validate();
+					initTransaction.fromJson(invalidTransaction).validate();
 					expect(errorResult).to.be.an('array');
 					errorResult.forEach(anError => {
 						expect(anError).to.be.instanceOf(TransactionError);
 					});
->>>>>>> e66a6317
 				});
 			});
 
@@ -2004,7 +1991,9 @@
 				});
 
 				describe('when __private.receiveSignature fails', () => {
-					const receiveSignatureError = new TransactionError('Invalid signature body');
+					const receiveSignatureError = new TransactionError(
+						'Invalid signature body'
+					);
 
 					beforeEach(done => {
 						query = {
