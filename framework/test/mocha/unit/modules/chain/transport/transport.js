--- conflicted
+++ resolved
@@ -760,87 +760,7 @@
 
 			describe('Transport.prototype.shared', () => {
 				let result;
-<<<<<<< HEAD
 				let query = { ids: ['1', '2', '3'] };
-=======
-				let query;
-
-				describe('blocksCommon', () => {
-					let validateErr;
-
-					describe('when query is undefined', () => {
-						it('should send back error due to schema validation failure', () => {
-							query = undefined;
-							validateErr = new Error('Query did not match schema');
-							validateErr.code = 'INVALID_FORMAT';
-							validator.validate = sinonSandbox.stub().returns([validateErr]);
-
-							return expect(
-								transportModule.blocksCommon(query),
-							).to.be.rejectedWith('Query did not match schema: undefined');
-						});
-					});
-
-					describe('when query is specified', () => {
-						it('should call validator.validate with query and schema.commonBlock', async () => {
-							query = { ids: '"1","2","3"' };
-
-							try {
-								await transportModule.blocksCommon(query);
-							} catch (err) {
-								// This err is expected
-							}
-
-							expect(validator.validate.calledOnce).to.be.true;
-							return expect(
-								validator.validate.calledWith(
-									definitions.WSBlocksCommonRequest,
-									query,
-								),
-							).to.be.true;
-						});
-
-						describe('when validator.validate fails', () => {
-							it('should call transportModule.logger.debug with "Common block request validation failed" and {err: err.toString(), req: query}', async () => {
-								validateErr = new Error('Query did not match schema');
-								validateErr.code = 'INVALID_FORMAT';
-								validator.validate = sinonSandbox.stub().returns([validateErr]);
-
-								expect(transportModule.blocksCommon(query)).to.be.rejectedWith(
-									'Query did not match schema',
-								);
-								expect(transportModule.logger.debug.calledOnce).to.be.true;
-								return expect(
-									transportModule.logger.debug.calledWith(
-										'Common block request validation failed',
-										{ err: `${validateErr.message}: undefined`, req: query },
-									),
-								).to.be.true;
-							});
-						});
-
-						describe('when validator.validate succeeds', () => {
-							describe('when escapedIds.length = 0', () => {
-								it('should call transportModule.logger.debug with "Common block request validation failed" and {err: "ESCAPE", req: query.ids}', async () => {
-									query = { ids: '"abc","def","ghi"' };
-									validator.validate = sinonSandbox.stub().returns([]);
-
-									expect(
-										transportModule.blocksCommon(query),
-									).to.be.rejectedWith('Invalid block id sequence');
-									expect(transportModule.logger.debug.calledOnce).to.be.true;
-									return expect(
-										transportModule.logger.debug.calledWith(
-											'Common block request validation failed',
-											{ err: 'ESCAPE', req: query.ids },
-										),
-									).to.be.true;
-								});
-							});
-						});
-					});
-				});
->>>>>>> a800c321
 
 				describe('blocks', () => {
 					describe('when query is undefined', () => {
