--- conflicted
+++ resolved
@@ -97,14 +97,9 @@
 		common.invalidAssets('dapp', badTransactions);
 
 		describe('category', () => {
-<<<<<<< HEAD
 			// eslint-disable-next-line mocha/no-skipped-tests
 			it.skip('[1.7-transactions-changes-revisit] without should fail', async () => {
-				transaction = lisk.transaction.createDapp({
-=======
-			it('without should fail', async () => {
-				transaction = createDapp({
->>>>>>> a576e533
+				transaction = createDapp({
 					passphrase: account.passphrase,
 					options: randomUtil.application(),
 				});
@@ -121,14 +116,9 @@
 				});
 			});
 
-<<<<<<< HEAD
 			// eslint-disable-next-line mocha/no-skipped-tests
 			it.skip('[1.7-transactions-changes-revisit] with string should fail', async () => {
-				transaction = lisk.transaction.createDapp({
-=======
-			it('with string should fail', async () => {
-				transaction = createDapp({
->>>>>>> a576e533
+				transaction = createDapp({
 					passphrase: account.passphrase,
 					options: randomUtil.application(),
 				});
@@ -145,14 +135,9 @@
 				});
 			});
 
-<<<<<<< HEAD
 			// eslint-disable-next-line mocha/no-skipped-tests
 			it.skip('[1.7-transactions-changes-revisit] with integer less than minimum should fail', async () => {
-				transaction = lisk.transaction.createDapp({
-=======
-			it('with integer less than minimum should fail', async () => {
-				transaction = createDapp({
->>>>>>> a576e533
+				transaction = createDapp({
 					passphrase: account.passphrase,
 					options: randomUtil.application(),
 				});
@@ -167,14 +152,9 @@
 				});
 			});
 
-<<<<<<< HEAD
 			// eslint-disable-next-line mocha/no-skipped-tests
 			it.skip('[1.7-transactions-changes-revisit] with integer greater than maximum should fail', async () => {
-				transaction = lisk.transaction.createDapp({
-=======
-			it('with integer greater than maximum should fail', async () => {
-				transaction = createDapp({
->>>>>>> a576e533
+				transaction = createDapp({
 					passphrase: account.passphrase,
 					options: randomUtil.application(),
 				});
@@ -220,14 +200,9 @@
 				});
 			});
 
-<<<<<<< HEAD
 			// eslint-disable-next-line mocha/no-skipped-tests
 			it.skip('[1.7-transactions-changes-revisit] with integer should fail', async () => {
-				transaction = lisk.transaction.createDapp({
-=======
-			it('with integer should fail', async () => {
-				transaction = createDapp({
->>>>>>> a576e533
+				transaction = createDapp({
 					passphrase: account.passphrase,
 					options: randomUtil.application(),
 				});
@@ -397,14 +372,9 @@
 				});
 			});
 
-<<<<<<< HEAD
 			// eslint-disable-next-line mocha/no-skipped-tests
 			it.skip('[1.7-transactions-changes-revisit] with integer should fail', async () => {
-				transaction = lisk.transaction.createDapp({
-=======
-			it('with integer should fail', async () => {
-				transaction = createDapp({
->>>>>>> a576e533
+				transaction = createDapp({
 					passphrase: account.passphrase,
 					options: randomUtil.application(),
 				});
@@ -482,14 +452,9 @@
 				});
 			});
 
-<<<<<<< HEAD
 			// eslint-disable-next-line mocha/no-skipped-tests
 			it.skip('[1.7-transactions-changes-revisit] with integer should fail', async () => {
-				transaction = lisk.transaction.createDapp({
-=======
-			it('with integer should fail', async () => {
-				transaction = createDapp({
->>>>>>> a576e533
+				transaction = createDapp({
 					passphrase: account.passphrase,
 					options: randomUtil.application(),
 				});
@@ -527,14 +492,9 @@
 		});
 
 		describe('name', () => {
-<<<<<<< HEAD
 			// eslint-disable-next-line mocha/no-skipped-tests
 			it.skip('[1.7-transactions-changes-revisit] without should fail', async () => {
-				transaction = lisk.transaction.createDapp({
-=======
-			it('without should fail', async () => {
-				transaction = createDapp({
->>>>>>> a576e533
+				transaction = createDapp({
 					passphrase: account.passphrase,
 					options: randomUtil.application(),
 				});
@@ -549,14 +509,9 @@
 				});
 			});
 
-<<<<<<< HEAD
 			// eslint-disable-next-line mocha/no-skipped-tests
 			it.skip('[1.7-transactions-changes-revisit] with integer should fail', async () => {
-				transaction = lisk.transaction.createDapp({
-=======
-			it('with integer should fail', async () => {
-				transaction = createDapp({
->>>>>>> a576e533
+				transaction = createDapp({
 					passphrase: account.passphrase,
 					options: randomUtil.application(),
 				});
@@ -573,14 +528,9 @@
 				});
 			});
 
-<<<<<<< HEAD
 			// eslint-disable-next-line mocha/no-skipped-tests
 			it.skip('[1.7-transactions-changes-revisit] with empty string should fail', async () => {
-				transaction = lisk.transaction.createDapp({
-=======
-			it('with empty string should fail', async () => {
-				transaction = createDapp({
->>>>>>> a576e533
+				transaction = createDapp({
 					passphrase: account.passphrase,
 					options: randomUtil.application(),
 				});
@@ -736,14 +686,9 @@
 				});
 			});
 
-<<<<<<< HEAD
 			// eslint-disable-next-line mocha/no-skipped-tests
 			it.skip('[1.7-transactions-changes-revisit] with integer should fail', async () => {
-				transaction = lisk.transaction.createDapp({
-=======
-			it('with integer should fail', async () => {
-				transaction = createDapp({
->>>>>>> a576e533
+				transaction = createDapp({
 					passphrase: account.passphrase,
 					options: randomUtil.application(),
 				});
@@ -936,14 +881,9 @@
 		});
 
 		describe('type', () => {
-<<<<<<< HEAD
 			// eslint-disable-next-line mocha/no-skipped-tests
 			it.skip('[1.7-transactions-changes-revisit] without should fail', async () => {
-				transaction = lisk.transaction.createDapp({
-=======
-			it('without should fail', async () => {
-				transaction = createDapp({
->>>>>>> a576e533
+				transaction = createDapp({
 					passphrase: account.passphrase,
 					options: randomUtil.application(),
 				});
@@ -958,14 +898,9 @@
 				});
 			});
 
-<<<<<<< HEAD
 			// eslint-disable-next-line mocha/no-skipped-tests
 			it.skip('[1.7-transactions-changes-revisit] with negative integer should fail', async () => {
-				transaction = lisk.transaction.createDapp({
-=======
-			it('with negative integer should fail', async () => {
-				transaction = createDapp({
->>>>>>> a576e533
+				transaction = createDapp({
 					passphrase: account.passphrase,
 					options: randomUtil.application(),
 				});
@@ -980,14 +915,9 @@
 				});
 			});
 
-<<<<<<< HEAD
 			// eslint-disable-next-line mocha/no-skipped-tests
 			it.skip('[1.7-transactions-changes-revisit] with integer smaller than minimum should fail', async () => {
-				transaction = lisk.transaction.createDapp({
-=======
-			it('with integer smaller than minimum should fail', async () => {
-				transaction = createDapp({
->>>>>>> a576e533
+				transaction = createDapp({
 					passphrase: account.passphrase,
 					options: randomUtil.application(),
 				});
