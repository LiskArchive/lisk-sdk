--- conflicted
+++ resolved
@@ -100,13 +100,8 @@
 			});
 		});
 
-<<<<<<< HEAD
 		// eslint-disable-next-line mocha/no-skipped-tests
 		it.skip('[1.7-transactions-changes-revisit] using zero amount should fail', async () => {
-			transaction = lisk.transaction.transfer({
-				amount: new Bignum(0),
-=======
-		it('using zero amount should fail', async () => {
 			// TODO: Remove signRawTransaction on lisk-transactions 3.0.0
 			transaction = transactionUtils.signRawTransaction({
 				transaction: {
@@ -116,7 +111,6 @@
 					fee: new Bignum(10000000).toString(),
 					asset: {},
 				},
->>>>>>> a576e533
 				passphrase: accountFixtures.genesis.passphrase,
 			});
 
