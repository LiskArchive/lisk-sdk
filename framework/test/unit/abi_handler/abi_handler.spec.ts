--- conflicted
+++ resolved
@@ -64,15 +64,11 @@
 			},
 		});
 		abiHandler['_chainID'] = utils.getRandomBytes(32);
-<<<<<<< HEAD
 		await stateMachine.init(loggerMock, {
 			...applicationConfigSchema.default.genesis,
 			chainID: '00000000',
 		});
-=======
-		await stateMachine.init(loggerMock, {} as any);
 		root = utils.getRandomBytes(32);
->>>>>>> 84bbfd16
 	});
 
 	describe('init', () => {
