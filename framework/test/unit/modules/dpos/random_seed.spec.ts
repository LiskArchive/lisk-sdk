/*
 * Copyright © 2020 Lisk Foundation
 *
 * See the LICENSE file at the top-level directory of this distribution
 * for licensing information.
 *
 * Unless otherwise agreed in a custom licensing agreement with the Lisk Foundation,
 * no part of this software, including this file, may be copied, modified,
 * propagated, or distributed except according to the terms contained in the
 * LICENSE file.
 *
 * Removal or modification of this copyright notice is prohibited.
 */

import { BlockHeader } from '@liskhq/lisk-chain';
import * as randomSeedFirstRound from '../../../fixtures/dpos_random_seed_generation/dpos_random_seed_generation_first_round.json';
import * as randomSeedsMultipleRounds from '../../../fixtures/dpos_random_seed_generation/dpos_random_seed_generation_other_rounds.json';
import * as randomSeedsInvalidSeedReveal from '../../../fixtures/dpos_random_seed_generation/dpos_random_seed_generation_invalid_seed_reveal.json';
import * as randomSeedsNotForgedEarlier from '../../../fixtures/dpos_random_seed_generation/dpos_random_seed_generation_not_forged_earlier.json';

import { generateRandomSeeds } from '../../../../src/modules/dpos/random_seed';
import { Rounds } from '../../../../src/modules/dpos/rounds';

const generateHeadersFromTest = (blocks: any): BlockHeader[] =>
	blocks
		.map((block: any) => ({
			...block,
			generatorPublicKey: Buffer.from(block.generatorPublicKey, 'hex'),
			id: Buffer.from(''),
			reward: BigInt(0),
			timestamp: 0,
			asset: {
				seedReveal: Buffer.from(block.asset.seedReveal, 'hex'),
			},
		}))
		.reverse();

describe('random_seed', () => {
	let rounds: Rounds;
	let randomSeeds: Buffer[];
	let logger: any;

	const testCases = [
		...randomSeedFirstRound.testCases,
		...randomSeedsMultipleRounds.testCases,
		...randomSeedsInvalidSeedReveal.testCases,
		...randomSeedsNotForgedEarlier.testCases,
	];

	beforeEach(() => {
		logger = { debug: jest.fn() };
	});

	describe('generateRandomSeeds', () => {
<<<<<<< HEAD
		it('should throw error if called before middle of the round', () => {
			// Arrange
			const { config, input } = randomSeedNotPassedMiddle.testCases[0] as any;
			rounds = new Rounds({
				blocksPerRound: config.blocksPerRound,
			});
			const round = rounds.calcRound(input.blocks[input.blocks.length - 1].height);
			const headers = generateHeadersFromTest(input.blocks);

			// Act & Assert
			expect(() => generateRandomSeeds({ round, rounds, headers, logger })).toThrow(
				// eslint-disable-next-line @typescript-eslint/restrict-template-expressions
				`Random seed can't be calculated earlier in a round. Wait till you pass middle of round. Current height: ${input.blocks.length}`,
			);
		});

=======
>>>>>>> 3a1be1e6
		describe.each(testCases.map(testCase => [testCase.description, testCase]))(
			'%s',
			(_description, testCase) => {
				it('should generate correct random seeds', () => {
					const { config, input, output } = testCase as any;
					// Arrange
					rounds = new Rounds({
						blocksPerRound: config.blocksPerRound,
					});

					const round = rounds.calcRound(input.blocks[input.blocks.length - 1].height);
					const headers = generateHeadersFromTest(input.blocks);

					// Act
					randomSeeds = generateRandomSeeds({ round, rounds, headers, logger });

					// Assert
					expect(randomSeeds[0].toString('hex')).toEqual(output.randomSeed1);
					expect(randomSeeds[1].toString('hex')).toEqual(output.randomSeed2);
				});
			},
		);
	});
});<|MERGE_RESOLUTION|>--- conflicted
+++ resolved
@@ -52,25 +52,6 @@
 	});
 
 	describe('generateRandomSeeds', () => {
-<<<<<<< HEAD
-		it('should throw error if called before middle of the round', () => {
-			// Arrange
-			const { config, input } = randomSeedNotPassedMiddle.testCases[0] as any;
-			rounds = new Rounds({
-				blocksPerRound: config.blocksPerRound,
-			});
-			const round = rounds.calcRound(input.blocks[input.blocks.length - 1].height);
-			const headers = generateHeadersFromTest(input.blocks);
-
-			// Act & Assert
-			expect(() => generateRandomSeeds({ round, rounds, headers, logger })).toThrow(
-				// eslint-disable-next-line @typescript-eslint/restrict-template-expressions
-				`Random seed can't be calculated earlier in a round. Wait till you pass middle of round. Current height: ${input.blocks.length}`,
-			);
-		});
-
-=======
->>>>>>> 3a1be1e6
 		describe.each(testCases.map(testCase => [testCase.description, testCase]))(
 			'%s',
 			(_description, testCase) => {
