/*
 * Copyright © 2022 Lisk Foundation
 *
 * See the LICENSE file at the top-level directory of this distribution
 * for licensing information.
 *
 * Unless otherwise agreed in a custom licensing agreement with the Lisk Foundation,
 * no part of this software, including this file, may be copied, modified,
 * propagated, or distributed except according to the terms contained in the
 * LICENSE file.
 *
 * Removal or modification of this copyright notice is prohibited.
 */

import { utils as cryptoUtils } from '@liskhq/lisk-cryptography';
import { regularMerkleTree } from '@liskhq/lisk-tree';
import { codec } from '@liskhq/lisk-codec';
import {
	BLS_PUBLIC_KEY_LENGTH,
	EMPTY_BYTES,
	HASH_LENGTH,
	MAINCHAIN_ID,
	MAINCHAIN_ID_BUFFER,
} from '../../../../src/modules/interoperability/constants';
import { MainchainInteroperabilityInternalMethod } from '../../../../src/modules/interoperability/mainchain/store';
<<<<<<< HEAD
import * as utils from '../../../../src/modules/interoperability/utils';
=======
import { getIDAsKeyForStore } from '../../../../src/modules/interoperability/utils';
>>>>>>> dd0fbed9
import { MainchainInteroperabilityModule, testing } from '../../../../src';
import { PrefixedStateReadWriter } from '../../../../src/state_machine/prefixed_state_read_writer';
import { InMemoryPrefixedStateDB } from '../../../../src/testing/in_memory_prefixed_state';
import { ChannelDataStore } from '../../../../src/modules/interoperability/stores/channel_data';
import { OutboxRootStore } from '../../../../src/modules/interoperability/stores/outbox_root';
import {
	TerminatedOutboxAccount,
	TerminatedOutboxStore,
} from '../../../../src/modules/interoperability/stores/terminated_outbox';
import { ChainAccountStore } from '../../../../src/modules/interoperability/stores/chain_account';
import { TerminatedStateStore } from '../../../../src/modules/interoperability/stores/terminated_state';
import { createStoreGetter } from '../../../../src/testing/utils';
import { StoreGetter } from '../../../../src/modules/base_store';
import { EventQueue, MethodContext } from '../../../../src/state_machine';
import { ChainAccountUpdatedEvent } from '../../../../src/modules/interoperability/events/chain_account_updated';
import { TerminatedStateCreatedEvent } from '../../../../src/modules/interoperability/events/terminated_state_created';
import { createTransientMethodContext } from '../../../../src/testing';
import { ChainValidatorsStore } from '../../../../src/modules/interoperability/stores/chain_validators';
import * as chainValidators from '../../../../src/modules/interoperability/stores/chain_validators';
import { certificateSchema } from '../../../../src/engine/consensus/certificate_generation/schema';
import { OwnChainAccountStore } from '../../../../src/modules/interoperability/stores/own_chain_account';

describe('Base interoperability internal method', () => {
	const interopMod = new MainchainInteroperabilityModule();
	const chainID = Buffer.from('01', 'hex');
	const appendData = Buffer.from(
		'0c4c839c0fd8155fd0d52efc7dd29d2a71919dee517d50967cd26f4db2e0d1c5b',
		'hex',
	);
	const CCM = {
		nonce: BigInt(0),
		module: 'token',
		crossChainCommand: 'crossChainTransfer',
		sendingChainID: cryptoUtils.intToBuffer(2, 4),
		receivingChainID: cryptoUtils.intToBuffer(3, 4),
		fee: BigInt(1),
		status: 1,
		params: Buffer.alloc(0),
	};
	const inboxTree = {
		root: Buffer.from('7f9d96a09a3fd17f3478eb7bef3a8bda00e1238b', 'hex'),
		appendPath: [
			Buffer.from('6d391e95b7cb484862aa577320dbb4999971569e0b7c21fc02e9fda4d1d8485c', 'hex'),
		],
		size: 1,
	};
	const updatedInboxTree = {
		root: Buffer.from('888d96a09a3fd17f3478eb7bef3a8bda00e1238b', 'hex'),
		appendPath: [
			Buffer.from('aaaa1e95b7cb484862aa577320dbb4999971569e0b7c21fc02e9fda4d1d8485c', 'hex'),
		],
		size: 2,
	};
	const outboxTree = {
		root: Buffer.from('7f9d96a09a3fd17f3478eb7bef3a8bda00e1238b', 'hex'),
		appendPath: [
			Buffer.from('6d391e95b7cb484862aa577320dbb4999971569e0b7c21fc02e9fda4d1d8485c', 'hex'),
		],
		size: 1,
	};
	const updatedOutboxTree = {
		root: Buffer.from('888d96a09a3fd17f3478eb7bef3a8bda00e1238b', 'hex'),
		appendPath: [
			Buffer.from('aaaa1e95b7cb484862aa577320dbb4999971569e0b7c21fc02e9fda4d1d8485c', 'hex'),
		],
		size: 2,
	};
	const channelData = {
		inbox: inboxTree,
		outbox: outboxTree,
		partnerChainOutboxRoot: Buffer.alloc(0),
		messageFeeTokenID: Buffer.from('0000000000000011', 'hex'),
	};
	const chainAccount = {
		name: 'account1',
		lastCertificate: {
			height: 567467,
			timestamp: 2592000,
			stateRoot: Buffer.alloc(0),
			validatorsHash: Buffer.alloc(0),
		},
		status: 2739,
	};
	const ccuParams = {
		activeValidatorsUpdate: [],
		certificate: Buffer.alloc(0),
		inboxUpdate: {
			crossChainMessages: [],
			messageWitnessHashes: [],
			outboxRootWitness: {
				bitmap: Buffer.alloc(0),
				siblingHashes: [],
			},
		},
		newCertificateThreshold: BigInt(99),
		sendingChainID: cryptoUtils.getRandomBytes(4),
	};
	let mainchainInteroperabilityInternalMethod: MainchainInteroperabilityInternalMethod;
	let channelDataSubstore: ChannelDataStore;
	let outboxRootSubstore: OutboxRootStore;
	let terminatedOutboxSubstore: TerminatedOutboxStore;
	let stateStore: PrefixedStateReadWriter;
	let chainDataSubstore: ChainAccountStore;
	let terminatedStateSubstore: TerminatedStateStore;
	let context: StoreGetter;
	let methodContext: MethodContext;

	beforeEach(async () => {
		stateStore = new PrefixedStateReadWriter(new InMemoryPrefixedStateDB());
		context = createStoreGetter(stateStore);
		regularMerkleTree.calculateMerkleRoot = jest.fn().mockReturnValue(updatedOutboxTree);
		channelDataSubstore = interopMod.stores.get(ChannelDataStore);
		await channelDataSubstore.set(context, chainID, channelData);
		jest.spyOn(channelDataSubstore, 'set');
		outboxRootSubstore = interopMod.stores.get(OutboxRootStore);
		jest.spyOn(outboxRootSubstore, 'set');
		terminatedOutboxSubstore = interopMod.stores.get(TerminatedOutboxStore);
		jest.spyOn(terminatedOutboxSubstore, 'set');
		chainDataSubstore = interopMod.stores.get(ChainAccountStore);
		terminatedStateSubstore = interopMod.stores.get(TerminatedStateStore);

		mainchainInteroperabilityInternalMethod = new MainchainInteroperabilityInternalMethod(
			interopMod.stores,
			interopMod.events,
			context,
			new Map(),
		);
		methodContext = createTransientMethodContext({ stateStore });
	});

	describe('appendToInboxTree', () => {
		it('should update the channel store with the new inbox tree info', async () => {
			// Act
			await mainchainInteroperabilityInternalMethod.appendToInboxTree(chainID, appendData);

			// Assert
			expect(channelDataSubstore.set).toHaveBeenCalledWith(expect.anything(), chainID, {
				...channelData,
				inbox: updatedInboxTree,
			});
		});
	});

	describe('appendToOutboxTree', () => {
		it('should update the channel store with the new outbox tree info', async () => {
			// Act
			await mainchainInteroperabilityInternalMethod.appendToOutboxTree(chainID, appendData);

			// Assert
			expect(channelDataSubstore.set).toHaveBeenCalledWith(expect.anything(), chainID, {
				...channelData,
				outbox: updatedOutboxTree,
			});
		});
	});

	describe('addToOutbox', () => {
		it('should update the outbox tree root store with the new outbox root', async () => {
			// Act
			await mainchainInteroperabilityInternalMethod.addToOutbox(chainID, CCM);

			// Assert
			expect(outboxRootSubstore.set).toHaveBeenCalledWith(
				expect.anything(),
				chainID,
				updatedOutboxTree,
			);
		});
	});

	describe('createTerminatedOutboxAccount', () => {
		it('should initialise terminated outbox account in store', async () => {
			const partnerChainInboxSize = 2;

			// Act
			await mainchainInteroperabilityInternalMethod.createTerminatedOutboxAccount(
				chainID,
				outboxTree.root,
				outboxTree.size,
				partnerChainInboxSize,
			);

			// Assert
			expect(terminatedOutboxSubstore.set).toHaveBeenCalledWith(expect.anything(), chainID, {
				outboxRoot: outboxTree.root,
				outboxSize: outboxTree.size,
				partnerChainInboxSize,
			});
		});
	});

	describe('createTerminatedStateAccount', () => {
		const chainId = cryptoUtils.intToBuffer(5, 4);
		const stateRoot = Buffer.from('888d96a09a3fd17f3478eb7bef3a8bda00e1238b', 'hex');
		const ownChainAccountMainchain = {
			name: 'mainchain',
			chainID: MAINCHAIN_ID_BUFFER,
			nonce: BigInt('0'),
		};

		const ownChainAccount1 = {
			name: 'chain1',
			chainID: cryptoUtils.intToBuffer(7, 4),
			nonce: BigInt('0'),
		};

		const createTerminatedStateAccountContext = {
			eventQueue: new EventQueue(0),
		};
		let chainAccountUpdatedEvent: ChainAccountUpdatedEvent;
		let terminatedStateCreatedEvent: TerminatedStateCreatedEvent;

		beforeEach(() => {
			chainAccountUpdatedEvent = interopMod.events.get(ChainAccountUpdatedEvent);
			terminatedStateCreatedEvent = interopMod.events.get(TerminatedStateCreatedEvent);
			jest.spyOn(chainAccountUpdatedEvent, 'log');
			jest.spyOn(terminatedStateCreatedEvent, 'log');
		});

		it('should set appropriate terminated state for chain id in the terminatedState sub store if chain account exists for the id and state root is provided', async () => {
			jest.spyOn(chainDataSubstore, 'get').mockResolvedValue(chainAccount);
			jest.spyOn(chainDataSubstore, 'has').mockResolvedValue(true);
			await mainchainInteroperabilityInternalMethod.createTerminatedStateAccount(
				createTerminatedStateAccountContext,
				chainId,
				stateRoot,
			);

			await expect(terminatedStateSubstore.get(context, chainId)).resolves.toStrictEqual({
				stateRoot,
				mainchainStateRoot: EMPTY_BYTES,
				initialized: true,
			});
			expect(chainAccountUpdatedEvent.log).toHaveBeenCalledWith(
				{ eventQueue: createTerminatedStateAccountContext.eventQueue },
				chainId,
				chainAccount,
			);
			expect(terminatedStateCreatedEvent.log).toHaveBeenCalledWith(
				{ eventQueue: createTerminatedStateAccountContext.eventQueue },
				chainId,
				{
					stateRoot,
					mainchainStateRoot: EMPTY_BYTES,
					initialized: true,
				},
			);
		});

		it('should set appropriate terminated state for chain id in the terminatedState sub store if chain account exists for the id but state root is not provided', async () => {
			jest.spyOn(chainDataSubstore, 'get').mockResolvedValue(chainAccount);
			jest.spyOn(chainDataSubstore, 'has').mockResolvedValue(true);
			await mainchainInteroperabilityInternalMethod.createTerminatedStateAccount(
				createTerminatedStateAccountContext,
				chainId,
			);

			await expect(terminatedStateSubstore.get(context, chainId)).resolves.toStrictEqual({
				stateRoot: chainAccount.lastCertificate.stateRoot,
				mainchainStateRoot: EMPTY_BYTES,
				initialized: true,
			});
		});

		it('should throw error if chain account does not exist for the id and ownchain account id is mainchain id', async () => {
			const chainIdNew = cryptoUtils.intToBuffer(9, 4);
			jest
				.spyOn(interopMod.stores.get(OwnChainAccountStore), 'get')
				.mockResolvedValue(ownChainAccountMainchain);
			jest.spyOn(chainDataSubstore, 'has').mockResolvedValue(false);

			await expect(
				mainchainInteroperabilityInternalMethod.createTerminatedStateAccount(
					createTerminatedStateAccountContext,
					chainIdNew,
				),
			).rejects.toThrow('Chain to be terminated is not valid');
		});

		it('should set appropriate terminated state for chain id in the terminatedState sub store if chain account does not exist for the id and ownchain account id is not the same as mainchain id', async () => {
			const chainIdNew = cryptoUtils.intToBuffer(10, 4);
			jest
				.spyOn(interopMod.stores.get(OwnChainAccountStore), 'get')
				.mockResolvedValue(ownChainAccount1);
			await chainDataSubstore.set(context, utils.getIDAsKeyForStore(MAINCHAIN_ID), chainAccount);
			await mainchainInteroperabilityInternalMethod.createTerminatedStateAccount(
				createTerminatedStateAccountContext,
				chainIdNew,
			);

			await expect(terminatedStateSubstore.get(context, chainIdNew)).resolves.toStrictEqual({
				stateRoot: EMPTY_BYTES,
				mainchainStateRoot: chainAccount.lastCertificate.stateRoot,
				initialized: false,
			});
			expect(terminatedStateCreatedEvent.log).toHaveBeenCalledWith(
				{ eventQueue: createTerminatedStateAccountContext.eventQueue },
				chainIdNew,
				{
					stateRoot: chainAccount.lastCertificate.stateRoot,
					mainchainStateRoot: EMPTY_BYTES,
					initialized: false,
				},
			);
		});
	});

	describe('terminateChainInternal', () => {
		const SIDECHAIN_ID = cryptoUtils.intToBuffer(2, 4);
		const ccm = {
			nonce: BigInt(0),
			module: 'token',
			crossChainCommand: 'crossChainTransfer',
			sendingChainID: cryptoUtils.intToBuffer(2, 4),
			receivingChainID: cryptoUtils.intToBuffer(3, 4),
			fee: BigInt(1),
			status: 1,
			params: Buffer.alloc(0),
		};
		const beforeSendCCMContext = testing.createBeforeSendCCMsgMethodContext({
			ccm,
			feeAddress: cryptoUtils.getRandomBytes(32),
		});

		beforeEach(() => {
			mainchainInteroperabilityInternalMethod.sendInternal = jest.fn();
			mainchainInteroperabilityInternalMethod.createTerminatedStateAccount = jest.fn();
		});

		it('should not call sendInternal and createTerminatedStateAccount if terminatedState exists', async () => {
			jest.spyOn(interopMod.stores.get(TerminatedStateStore), 'has').mockResolvedValue(true);
			expect(
				await mainchainInteroperabilityInternalMethod.terminateChainInternal(
					SIDECHAIN_ID,
					beforeSendCCMContext,
				),
			).toBeUndefined();

			expect(mainchainInteroperabilityInternalMethod.sendInternal).not.toHaveBeenCalled();
			expect(
				mainchainInteroperabilityInternalMethod.createTerminatedStateAccount,
			).not.toHaveBeenCalled();
		});

		it('should call sendInternal and createTerminatedStateAccount if terminatedState does not exist', async () => {
			jest.spyOn(interopMod.stores.get(TerminatedStateStore), 'has').mockResolvedValue(false);
			expect(
				await mainchainInteroperabilityInternalMethod.terminateChainInternal(
					SIDECHAIN_ID,
					beforeSendCCMContext,
				),
			).toBeUndefined();

			expect(mainchainInteroperabilityInternalMethod.sendInternal).toHaveBeenCalled();
			expect(
				mainchainInteroperabilityInternalMethod.createTerminatedStateAccount,
			).toHaveBeenCalled();
		});
	});

<<<<<<< HEAD
	describe('apply', () => {
		let mainchainStoreLocal: MainchainInteroperabilityInternalMethod;

		const ccm = {
			nonce: BigInt(0),
			module: MODULE_NAME_INTEROPERABILITY,
			crossChainCommand: CROSS_CHAIN_COMMAND_NAME_REGISTRATION,
			sendingChainID: cryptoUtils.intToBuffer(2, 4),
			receivingChainID: cryptoUtils.intToBuffer(3, 4),
			fee: BigInt(54000),
			status: CCM_STATUS_OK,
			params: Buffer.alloc(0),
		};

		const ccCommands = [
			{
				name: ccm.crossChainCommand,
				execute: jest.fn(),
			},
		];
		const ccCommandsMap = new Map();
		ccCommandsMap.set(MODULE_NAME_INTEROPERABILITY, ccCommands);

		const ccMethodMod1 = {
			beforeSendCCM: jest.fn(),
			beforeApplyCCM: jest.fn(),
		};
		const ccMethodMod2 = {
			beforeSendCCM: jest.fn(),
			beforeApplyCCM: jest.fn(),
		};

		const ccMethodModsMap = new Map();
		ccMethodModsMap.set('cc1', ccMethodMod1);
		ccMethodModsMap.set('cc2', ccMethodMod2);

		const ccu: CCUpdateParams = {
			...ccuParams,
		};

		const beforeSendCCMContext = testing.createBeforeSendCCMsgMethodContext({
			ccm,
			feeAddress: cryptoUtils.getRandomBytes(32),
		});

		const beforeApplyCCMContext = testing.createBeforeApplyCCMsgMethodContext({
			...beforeSendCCMContext,
			ccm,
			ccu,
			payFromAddress: EMPTY_FEE_ADDRESS,
			trsSender: cryptoUtils.getRandomBytes(20),
		});

		const ccmApplyContext: CCMApplyContext = {
			ccm,
			ccu,
			ccmSize: utils.getCCMSize(ccm),
			eventQueue: beforeSendCCMContext.eventQueue,
			getMethodContext: beforeSendCCMContext.getMethodContext,
			getStore: beforeSendCCMContext.getStore,
			logger: beforeSendCCMContext.logger,
			chainID: beforeSendCCMContext.chainID,
			feeAddress: Buffer.alloc(0),
			trsSender: beforeApplyCCMContext.trsSender,
		};

		beforeEach(() => {
			mainchainStoreLocal = new MainchainInteroperabilityInternalMethod(
				interopMod.stores,
				new NamedRegistry(),
				context,
				ccMethodModsMap,
			);
		});

		it('should return immediately if sending chain is terminated', async () => {
			// Arrange
			jest.spyOn(interopMod.stores.get(TerminatedStateStore), 'has').mockResolvedValue(true);

			// Act & Assert
			await expect(
				mainchainStoreLocal.apply(ccmApplyContext, ccCommandsMap),
			).resolves.toBeUndefined();
			expect(ccMethodMod1.beforeApplyCCM).toHaveBeenCalledTimes(0);
		});

		it('should call all the interoperable beforeApplyCCM hooks', async () => {
			// Arrange
			const ccMethodSampleMod = {
				beforeSendCCM: jest.fn(),
				beforeApplyCCM: jest.fn(),
			};
			mainchainStoreLocal = new MainchainInteroperabilityInternalMethod(
				interopMod.stores,
				new NamedRegistry(),
				context,
				new Map().set('mod1', ccMethodSampleMod),
			);
			jest.spyOn(interopMod.stores.get(TerminatedStateStore), 'has').mockResolvedValue(false);
			jest.spyOn(mainchainStoreLocal, 'sendInternal');

			// Act & Assert
			await expect(
				mainchainStoreLocal.apply(ccmApplyContext, ccCommandsMap),
			).resolves.toBeUndefined();
			expect(ccMethodSampleMod.beforeApplyCCM).toHaveBeenCalledTimes(1);
			expect(ccMethodSampleMod.beforeApplyCCM).toHaveBeenCalledWith(
				expect.toContainAllKeys(Object.keys(beforeApplyCCMContext)),
			);
		});

		it('should not execute CCMs and return when module is not supported', async () => {
			// Arrange
			const localCCCommandsMap = new Map().set('mod1', [
				{
					name: 'newMod',
					execute: jest.fn(),
				},
			]);
			mainchainInteroperabilityInternalMethod = new MainchainInteroperabilityInternalMethod(
				interopMod.stores,
				new NamedRegistry(),
				context,
				new Map().set('newMod', ccMethodMod1),
			);
			jest.spyOn(interopMod.stores.get(TerminatedStateStore), 'has').mockResolvedValue(false);

			jest.spyOn(mainchainStoreLocal, 'sendInternal').mockResolvedValue({} as never);

			// Act & Assert
			await expect(
				mainchainStoreLocal.apply(ccmApplyContext, localCCCommandsMap),
			).resolves.toBeUndefined();
			expect(ccMethodMod1.beforeApplyCCM).toHaveBeenCalledTimes(1);
			expect(ccMethodMod1.beforeApplyCCM).toHaveBeenCalledWith(
				expect.toContainAllKeys(Object.keys(beforeApplyCCMContext)),
			);
			expect(mainchainStoreLocal.sendInternal).toHaveBeenCalledTimes(1);
			expect(mainchainStoreLocal.sendInternal).toHaveBeenCalledWith(
				expect.objectContaining({ status: CCM_STATUS_MODULE_NOT_SUPPORTED }),
			);
		});

		it('should not execute CCMs and return when command is not supported', async () => {
			// Arrange
			const localCCCommandsMap = new Map().set(MODULE_NAME_INTEROPERABILITY, [
				{
					name: 'cc1',
					execute: jest.fn(),
				},
			]);
			const ccMethodSampleMod = {
				beforeSendCCM: jest.fn(),
				beforeApplyCCM: jest.fn(),
			};
			mainchainStoreLocal = new MainchainInteroperabilityInternalMethod(
				interopMod.stores,
				new NamedRegistry(),
				context,
				new Map().set('mod1', ccMethodSampleMod),
			);

			jest.spyOn(interopMod.stores.get(TerminatedStateStore), 'has').mockResolvedValue(false);
			jest.spyOn(mainchainStoreLocal, 'sendInternal').mockResolvedValue({} as never);

			// Act & Assert
			await expect(
				mainchainStoreLocal.apply(ccmApplyContext, localCCCommandsMap),
			).resolves.toBeUndefined();
			expect(ccMethodSampleMod.beforeApplyCCM).toHaveBeenCalledTimes(1);
			expect(ccMethodSampleMod.beforeApplyCCM).toHaveBeenCalledWith(
				expect.toContainAllKeys(Object.keys(beforeApplyCCMContext)),
			);
			expect(mainchainStoreLocal.sendInternal).toHaveBeenCalledTimes(1);
			expect(mainchainStoreLocal.sendInternal).toHaveBeenCalledWith(
				expect.objectContaining({ status: CCM_STATUS_CROSS_CHAIN_COMMAND_NOT_SUPPORTED }),
			);
		});

		it('should execute the cross chain command of interoperable module with name interoperability', async () => {
			// Arrange
			const ccMethodSampleMod = {
				beforeSendCCM: jest.fn(),
				beforeApplyCCM: jest.fn(),
			};
			mainchainStoreLocal = new MainchainInteroperabilityInternalMethod(
				interopMod.stores,
				new NamedRegistry(),
				context,
				new Map().set(MODULE_NAME_INTEROPERABILITY, ccMethodSampleMod),
			);
			jest.spyOn(interopMod.stores.get(TerminatedStateStore), 'has').mockResolvedValue(false);
			jest.spyOn(mainchainStoreLocal, 'sendInternal').mockResolvedValue({} as never);

			const executeCCMContext = testing.createExecuteCCMsgMethodContext({
				...beforeSendCCMContext,
			});

			// Act & Assert
			await expect(
				mainchainStoreLocal.apply(ccmApplyContext, ccCommandsMap),
			).resolves.toBeUndefined();
			expect(ccMethodSampleMod.beforeApplyCCM).toHaveBeenCalledTimes(1);
			expect(ccMethodSampleMod.beforeApplyCCM).toHaveBeenCalledWith(
				expect.objectContaining({ ccu: beforeApplyCCMContext.ccu }),
			);
			expect(mainchainStoreLocal.sendInternal).toHaveBeenCalledTimes(0);
			expect(ccCommands[0].execute).toHaveBeenCalledTimes(1);
			expect(ccCommands[0].execute).toHaveBeenCalledWith(
				expect.objectContaining({ ccm: executeCCMContext.ccm }),
			);
		});
	});

=======
>>>>>>> dd0fbed9
	describe('getTerminatedOutboxAccount', () => {
		let terminatedChainID: Buffer;
		let terminatedOutboxAccount: TerminatedOutboxAccount;

		beforeEach(async () => {
			terminatedChainID = cryptoUtils.getRandomBytes(32);

			terminatedOutboxAccount = {
				outboxRoot: Buffer.alloc(32),
				outboxSize: 0,
				partnerChainInboxSize: 1,
			};

			await terminatedOutboxSubstore.set(context, terminatedChainID, terminatedOutboxAccount);
		});

		it('should successfully retrieve the account', async () => {
			const account = await mainchainInteroperabilityInternalMethod.getTerminatedOutboxAccount(
				terminatedChainID,
			);
			expect(account).toEqual(terminatedOutboxAccount);
		});

		it('should throw when terminated outbox account does not exist', async () => {
			await expect(
				mainchainInteroperabilityInternalMethod.getTerminatedOutboxAccount(
					cryptoUtils.getRandomBytes(32),
				),
			).rejects.toThrow();
		});
	});

	describe('setTerminatedOutboxAccount', () => {
		let terminatedChainID: Buffer;
		let terminatedOutboxAccount: TerminatedOutboxAccount;

		beforeEach(async () => {
			terminatedChainID = cryptoUtils.getRandomBytes(32);

			terminatedOutboxAccount = {
				outboxRoot: Buffer.alloc(32),
				outboxSize: 0,
				partnerChainInboxSize: 1,
			};

			await terminatedOutboxSubstore.set(context, terminatedChainID, terminatedOutboxAccount);
		});

		it('should return false when outbox account does not exist', async () => {
			// Assign
			const isValueChanged = await mainchainInteroperabilityInternalMethod.setTerminatedOutboxAccount(
				cryptoUtils.getRandomBytes(32),
				{ outboxRoot: cryptoUtils.getRandomBytes(32) },
			);

			// Assert
			expect(isValueChanged).toBeFalse();
		});

		it('should return false when no params provided', async () => {
			// Assign
			const isValueChanged = await mainchainInteroperabilityInternalMethod.setTerminatedOutboxAccount(
				cryptoUtils.getRandomBytes(32),
				{},
			);

			// Assert
			expect(isValueChanged).toBeFalse();
		});

		describe('when setting a new value with the call', () => {
			const testCases: { title: string; changedValues: Partial<TerminatedOutboxAccount> }[] = [
				{
					title: 'should change outboxRoot',
					changedValues: {
						outboxRoot: cryptoUtils.getRandomBytes(32),
					},
				},
				{
					title: 'should change outboxRoot and outboxSize',
					changedValues: {
						outboxRoot: cryptoUtils.getRandomBytes(32),
						outboxSize: 2,
					},
				},
				{
					title: 'should change outboxRoot, outboxSize and partnerChainInboxSize',
					changedValues: {
						outboxRoot: cryptoUtils.getRandomBytes(32),
						outboxSize: 3,
						partnerChainInboxSize: 3,
					},
				},
			];

			// TODO: I have no idea why `$title` is not working, fix this
			it.each(testCases)('$title', async ({ changedValues }) => {
				// Assign
				const isValueChanged = await mainchainInteroperabilityInternalMethod.setTerminatedOutboxAccount(
					terminatedChainID,
					changedValues,
				);

				const changedAccount = await terminatedOutboxSubstore.get(context, terminatedChainID);

				// Assert
				expect(isValueChanged).toBeTrue();
				expect(changedAccount).toEqual({ ...terminatedOutboxAccount, ...changedValues });
			});
		});
	});

	describe('updateValidators', () => {
		it('should update validators in ChainValidatorsStore', async () => {
			jest.spyOn(interopMod.stores.get(ChainValidatorsStore), 'updateValidators');

			const ccu = {
				...ccuParams,
				activeValidatorsUpdate: new Array(5).fill(0).map(() => ({
					bftWeight: BigInt(1),
					blsKey: cryptoUtils.getRandomBytes(BLS_PUBLIC_KEY_LENGTH),
				})),
			};

			await interopMod.stores.get(ChainValidatorsStore).set(context, ccu.sendingChainID, {
				activeValidators: [],
				certificateThreshold: BigInt(0),
			});

			await mainchainInteroperabilityInternalMethod.updateValidators(methodContext, ccu);

			expect(interopMod.stores.get(ChainValidatorsStore).updateValidators).toHaveBeenCalledWith(
				expect.anything(),
				ccu.sendingChainID,
				{
					activeValidators: ccu.activeValidatorsUpdate,
					certificateThreshold: ccu.newCertificateThreshold,
				},
			);
		});
	});

	describe('updateCertificate', () => {
		it('should update chain account with certificate and log event', async () => {
			jest.spyOn(interopMod.events.get(ChainAccountUpdatedEvent), 'log');
			jest.spyOn(interopMod.stores.get(ChainAccountStore), 'set');

			const certificate = {
				blockID: cryptoUtils.getRandomBytes(HASH_LENGTH),
				height: 120,
				stateRoot: cryptoUtils.getRandomBytes(HASH_LENGTH),
				timestamp: 1212,
				validatorsHash: cryptoUtils.getRandomBytes(HASH_LENGTH),
				aggregationBits: cryptoUtils.getRandomBytes(2),
				signature: cryptoUtils.getRandomBytes(64),
			};

			const ccu = {
				...ccuParams,
				certificate: codec.encode(certificateSchema, certificate),
			};

			await interopMod.stores.get(ChainAccountStore).set(context, ccuParams.sendingChainID, {
				lastCertificate: {
					height: 20,
					stateRoot: cryptoUtils.getRandomBytes(HASH_LENGTH),
					timestamp: 99,
					validatorsHash: cryptoUtils.getRandomBytes(HASH_LENGTH),
				},
				name: 'chain1',
				status: 1,
			});

			await mainchainInteroperabilityInternalMethod.updateCertificate(methodContext, ccu);

			expect(interopMod.stores.get(ChainAccountStore).set).toHaveBeenCalledWith(
				expect.anything(),
				ccu.sendingChainID,
				expect.objectContaining({
					lastCertificate: {
						height: certificate.height,
						stateRoot: certificate.stateRoot,
						timestamp: certificate.timestamp,
						validatorsHash: certificate.validatorsHash,
					},
				}),
			);
			expect(interopMod.events.get(ChainAccountUpdatedEvent).log).toHaveBeenCalledWith(
				expect.anything(),
				ccu.sendingChainID,
				expect.objectContaining({
					lastCertificate: {
						height: certificate.height,
						stateRoot: certificate.stateRoot,
						timestamp: certificate.timestamp,
						validatorsHash: certificate.validatorsHash,
					},
				}),
			);
		});
	});

	describe('updatePartnerChainOutboxRoot', () => {
		it('should update partnerChainOutboxRoot in the channel', async () => {
			jest.spyOn(interopMod.stores.get(ChannelDataStore), 'updatePartnerChainOutboxRoot');

			const ccu = {
				...ccuParams,
				inboxUpdate: {
					...ccuParams.inboxUpdate,
					messageWitnessHashes: [cryptoUtils.getRandomBytes(HASH_LENGTH)],
				},
			};

			await interopMod.stores.get(ChannelDataStore).set(context, ccu.sendingChainID, {
				inbox: {
					appendPath: [cryptoUtils.getRandomBytes(HASH_LENGTH)],
					root: cryptoUtils.getRandomBytes(HASH_LENGTH),
					size: 1,
				},
				messageFeeTokenID: cryptoUtils.getRandomBytes(8),
				outbox: {
					appendPath: [cryptoUtils.getRandomBytes(HASH_LENGTH)],
					root: cryptoUtils.getRandomBytes(32),
					size: 1,
				},
				partnerChainOutboxRoot: cryptoUtils.getRandomBytes(HASH_LENGTH),
			});

			await mainchainInteroperabilityInternalMethod.updatePartnerChainOutboxRoot(
				methodContext,
				ccu,
			);

			expect(
				interopMod.stores.get(ChannelDataStore).updatePartnerChainOutboxRoot,
			).toHaveBeenCalledWith(
				expect.anything(),
				ccu.sendingChainID,
				ccu.inboxUpdate.messageWitnessHashes,
			);
		});
	});

	describe('verifyValidatorsUpdate', () => {
		const certificate = {
			blockID: cryptoUtils.getRandomBytes(32),
			height: 120,
			stateRoot: cryptoUtils.getRandomBytes(32),
			timestamp: 1212,
			validatorsHash: cryptoUtils.getRandomBytes(32),
			aggregationBits: cryptoUtils.getRandomBytes(2),
			signature: cryptoUtils.getRandomBytes(64),
		};

		it('shoud reject if the certificate is empty', async () => {
			const ccu = {
				...ccuParams,
				certificate: Buffer.alloc(0),
			};

			await expect(
				mainchainInteroperabilityInternalMethod.verifyValidatorsUpdate(methodContext, ccu),
			).rejects.toThrow('Certificate must be non-empty if validators have been updated');
		});

		it('shoud reject if BLS keys are not sorted lexicographically', async () => {
			const ccu = {
				...ccuParams,
				certificate: codec.encode(certificateSchema, certificate),
				activeValidatorsUpdate: [
					{ blsKey: Buffer.from([0, 0, 0, 0]), bftWeight: BigInt(5) },
					{ blsKey: Buffer.from([0, 0, 3, 0]), bftWeight: BigInt(5) },
					{ blsKey: Buffer.from([0, 0, 0, 1]), bftWeight: BigInt(5) },
				],
			};

			await expect(
				mainchainInteroperabilityInternalMethod.verifyValidatorsUpdate(methodContext, ccu),
			).rejects.toThrow('Keys are not sorted lexicographic order');
		});

		it('shoud reject if BLS keys are not unique', async () => {
			const ccu = {
				...ccuParams,
				certificate: codec.encode(certificateSchema, certificate),
				activeValidatorsUpdate: [
					{ blsKey: Buffer.from([0, 0, 0, 1]), bftWeight: BigInt(5) },
					{ blsKey: Buffer.from([0, 0, 0, 1]), bftWeight: BigInt(5) },
					{ blsKey: Buffer.from([0, 0, 3, 0]), bftWeight: BigInt(5) },
				],
			};

			await expect(
				mainchainInteroperabilityInternalMethod.verifyValidatorsUpdate(methodContext, ccu),
			).rejects.toThrow('Keys have duplicated entry');
		});

		it('shoud reject new validatorsHash does not match with certificate', async () => {
			const ccu = {
				...ccuParams,
				certificate: codec.encode(certificateSchema, certificate),
				activeValidatorsUpdate: [
					{ blsKey: Buffer.from([0, 0, 0, 1]), bftWeight: BigInt(5) },
					{ blsKey: Buffer.from([0, 0, 0, 2]), bftWeight: BigInt(5) },
					{ blsKey: Buffer.from([0, 0, 3, 0]), bftWeight: BigInt(5) },
				],
			};

			const newValidators = new Array(5).fill(0).map(() => ({
				bftWeight: BigInt(1),
				blsKey: cryptoUtils.getRandomBytes(48),
			}));
			jest.spyOn(chainValidators, 'updateActiveValidators').mockReturnValue(newValidators);
			jest.spyOn(utils, 'computeValidatorsHash');

			await interopMod.stores.get(ChainValidatorsStore).set(context, ccu.sendingChainID, {
				activeValidators: [],
				certificateThreshold: BigInt(0),
			});

			await expect(
				mainchainInteroperabilityInternalMethod.verifyValidatorsUpdate(methodContext, ccu),
			).rejects.toThrow('ValidatorsHash in certificate and the computed values do not match');
			expect(utils.computeValidatorsHash).toHaveBeenCalledWith(
				newValidators,
				ccu.newCertificateThreshold,
			);
		});

		it('shoud resolve if updates are valid', async () => {
			const ccu = {
				...ccuParams,
				certificate: codec.encode(certificateSchema, certificate),
				activeValidatorsUpdate: [
					{ blsKey: Buffer.from([0, 0, 0, 1]), bftWeight: BigInt(5) },
					{ blsKey: Buffer.from([0, 0, 0, 2]), bftWeight: BigInt(5) },
					{ blsKey: Buffer.from([0, 0, 3, 0]), bftWeight: BigInt(5) },
				],
			};

			const newValidators = new Array(5).fill(0).map(() => ({
				bftWeight: BigInt(1),
				blsKey: cryptoUtils.getRandomBytes(48),
			}));
			jest.spyOn(chainValidators, 'updateActiveValidators').mockReturnValue(newValidators);
			jest.spyOn(utils, 'computeValidatorsHash').mockReturnValue(certificate.validatorsHash);

			await interopMod.stores.get(ChainValidatorsStore).set(context, ccu.sendingChainID, {
				activeValidators: [],
				certificateThreshold: BigInt(0),
			});

			await expect(
				mainchainInteroperabilityInternalMethod.verifyValidatorsUpdate(methodContext, ccu),
			).resolves.toBeUndefined();
		});
	});
});<|MERGE_RESOLUTION|>--- conflicted
+++ resolved
@@ -23,11 +23,7 @@
 	MAINCHAIN_ID_BUFFER,
 } from '../../../../src/modules/interoperability/constants';
 import { MainchainInteroperabilityInternalMethod } from '../../../../src/modules/interoperability/mainchain/store';
-<<<<<<< HEAD
 import * as utils from '../../../../src/modules/interoperability/utils';
-=======
-import { getIDAsKeyForStore } from '../../../../src/modules/interoperability/utils';
->>>>>>> dd0fbed9
 import { MainchainInteroperabilityModule, testing } from '../../../../src';
 import { PrefixedStateReadWriter } from '../../../../src/state_machine/prefixed_state_read_writer';
 import { InMemoryPrefixedStateDB } from '../../../../src/testing/in_memory_prefixed_state';
@@ -388,223 +384,6 @@
 		});
 	});
 
-<<<<<<< HEAD
-	describe('apply', () => {
-		let mainchainStoreLocal: MainchainInteroperabilityInternalMethod;
-
-		const ccm = {
-			nonce: BigInt(0),
-			module: MODULE_NAME_INTEROPERABILITY,
-			crossChainCommand: CROSS_CHAIN_COMMAND_NAME_REGISTRATION,
-			sendingChainID: cryptoUtils.intToBuffer(2, 4),
-			receivingChainID: cryptoUtils.intToBuffer(3, 4),
-			fee: BigInt(54000),
-			status: CCM_STATUS_OK,
-			params: Buffer.alloc(0),
-		};
-
-		const ccCommands = [
-			{
-				name: ccm.crossChainCommand,
-				execute: jest.fn(),
-			},
-		];
-		const ccCommandsMap = new Map();
-		ccCommandsMap.set(MODULE_NAME_INTEROPERABILITY, ccCommands);
-
-		const ccMethodMod1 = {
-			beforeSendCCM: jest.fn(),
-			beforeApplyCCM: jest.fn(),
-		};
-		const ccMethodMod2 = {
-			beforeSendCCM: jest.fn(),
-			beforeApplyCCM: jest.fn(),
-		};
-
-		const ccMethodModsMap = new Map();
-		ccMethodModsMap.set('cc1', ccMethodMod1);
-		ccMethodModsMap.set('cc2', ccMethodMod2);
-
-		const ccu: CCUpdateParams = {
-			...ccuParams,
-		};
-
-		const beforeSendCCMContext = testing.createBeforeSendCCMsgMethodContext({
-			ccm,
-			feeAddress: cryptoUtils.getRandomBytes(32),
-		});
-
-		const beforeApplyCCMContext = testing.createBeforeApplyCCMsgMethodContext({
-			...beforeSendCCMContext,
-			ccm,
-			ccu,
-			payFromAddress: EMPTY_FEE_ADDRESS,
-			trsSender: cryptoUtils.getRandomBytes(20),
-		});
-
-		const ccmApplyContext: CCMApplyContext = {
-			ccm,
-			ccu,
-			ccmSize: utils.getCCMSize(ccm),
-			eventQueue: beforeSendCCMContext.eventQueue,
-			getMethodContext: beforeSendCCMContext.getMethodContext,
-			getStore: beforeSendCCMContext.getStore,
-			logger: beforeSendCCMContext.logger,
-			chainID: beforeSendCCMContext.chainID,
-			feeAddress: Buffer.alloc(0),
-			trsSender: beforeApplyCCMContext.trsSender,
-		};
-
-		beforeEach(() => {
-			mainchainStoreLocal = new MainchainInteroperabilityInternalMethod(
-				interopMod.stores,
-				new NamedRegistry(),
-				context,
-				ccMethodModsMap,
-			);
-		});
-
-		it('should return immediately if sending chain is terminated', async () => {
-			// Arrange
-			jest.spyOn(interopMod.stores.get(TerminatedStateStore), 'has').mockResolvedValue(true);
-
-			// Act & Assert
-			await expect(
-				mainchainStoreLocal.apply(ccmApplyContext, ccCommandsMap),
-			).resolves.toBeUndefined();
-			expect(ccMethodMod1.beforeApplyCCM).toHaveBeenCalledTimes(0);
-		});
-
-		it('should call all the interoperable beforeApplyCCM hooks', async () => {
-			// Arrange
-			const ccMethodSampleMod = {
-				beforeSendCCM: jest.fn(),
-				beforeApplyCCM: jest.fn(),
-			};
-			mainchainStoreLocal = new MainchainInteroperabilityInternalMethod(
-				interopMod.stores,
-				new NamedRegistry(),
-				context,
-				new Map().set('mod1', ccMethodSampleMod),
-			);
-			jest.spyOn(interopMod.stores.get(TerminatedStateStore), 'has').mockResolvedValue(false);
-			jest.spyOn(mainchainStoreLocal, 'sendInternal');
-
-			// Act & Assert
-			await expect(
-				mainchainStoreLocal.apply(ccmApplyContext, ccCommandsMap),
-			).resolves.toBeUndefined();
-			expect(ccMethodSampleMod.beforeApplyCCM).toHaveBeenCalledTimes(1);
-			expect(ccMethodSampleMod.beforeApplyCCM).toHaveBeenCalledWith(
-				expect.toContainAllKeys(Object.keys(beforeApplyCCMContext)),
-			);
-		});
-
-		it('should not execute CCMs and return when module is not supported', async () => {
-			// Arrange
-			const localCCCommandsMap = new Map().set('mod1', [
-				{
-					name: 'newMod',
-					execute: jest.fn(),
-				},
-			]);
-			mainchainInteroperabilityInternalMethod = new MainchainInteroperabilityInternalMethod(
-				interopMod.stores,
-				new NamedRegistry(),
-				context,
-				new Map().set('newMod', ccMethodMod1),
-			);
-			jest.spyOn(interopMod.stores.get(TerminatedStateStore), 'has').mockResolvedValue(false);
-
-			jest.spyOn(mainchainStoreLocal, 'sendInternal').mockResolvedValue({} as never);
-
-			// Act & Assert
-			await expect(
-				mainchainStoreLocal.apply(ccmApplyContext, localCCCommandsMap),
-			).resolves.toBeUndefined();
-			expect(ccMethodMod1.beforeApplyCCM).toHaveBeenCalledTimes(1);
-			expect(ccMethodMod1.beforeApplyCCM).toHaveBeenCalledWith(
-				expect.toContainAllKeys(Object.keys(beforeApplyCCMContext)),
-			);
-			expect(mainchainStoreLocal.sendInternal).toHaveBeenCalledTimes(1);
-			expect(mainchainStoreLocal.sendInternal).toHaveBeenCalledWith(
-				expect.objectContaining({ status: CCM_STATUS_MODULE_NOT_SUPPORTED }),
-			);
-		});
-
-		it('should not execute CCMs and return when command is not supported', async () => {
-			// Arrange
-			const localCCCommandsMap = new Map().set(MODULE_NAME_INTEROPERABILITY, [
-				{
-					name: 'cc1',
-					execute: jest.fn(),
-				},
-			]);
-			const ccMethodSampleMod = {
-				beforeSendCCM: jest.fn(),
-				beforeApplyCCM: jest.fn(),
-			};
-			mainchainStoreLocal = new MainchainInteroperabilityInternalMethod(
-				interopMod.stores,
-				new NamedRegistry(),
-				context,
-				new Map().set('mod1', ccMethodSampleMod),
-			);
-
-			jest.spyOn(interopMod.stores.get(TerminatedStateStore), 'has').mockResolvedValue(false);
-			jest.spyOn(mainchainStoreLocal, 'sendInternal').mockResolvedValue({} as never);
-
-			// Act & Assert
-			await expect(
-				mainchainStoreLocal.apply(ccmApplyContext, localCCCommandsMap),
-			).resolves.toBeUndefined();
-			expect(ccMethodSampleMod.beforeApplyCCM).toHaveBeenCalledTimes(1);
-			expect(ccMethodSampleMod.beforeApplyCCM).toHaveBeenCalledWith(
-				expect.toContainAllKeys(Object.keys(beforeApplyCCMContext)),
-			);
-			expect(mainchainStoreLocal.sendInternal).toHaveBeenCalledTimes(1);
-			expect(mainchainStoreLocal.sendInternal).toHaveBeenCalledWith(
-				expect.objectContaining({ status: CCM_STATUS_CROSS_CHAIN_COMMAND_NOT_SUPPORTED }),
-			);
-		});
-
-		it('should execute the cross chain command of interoperable module with name interoperability', async () => {
-			// Arrange
-			const ccMethodSampleMod = {
-				beforeSendCCM: jest.fn(),
-				beforeApplyCCM: jest.fn(),
-			};
-			mainchainStoreLocal = new MainchainInteroperabilityInternalMethod(
-				interopMod.stores,
-				new NamedRegistry(),
-				context,
-				new Map().set(MODULE_NAME_INTEROPERABILITY, ccMethodSampleMod),
-			);
-			jest.spyOn(interopMod.stores.get(TerminatedStateStore), 'has').mockResolvedValue(false);
-			jest.spyOn(mainchainStoreLocal, 'sendInternal').mockResolvedValue({} as never);
-
-			const executeCCMContext = testing.createExecuteCCMsgMethodContext({
-				...beforeSendCCMContext,
-			});
-
-			// Act & Assert
-			await expect(
-				mainchainStoreLocal.apply(ccmApplyContext, ccCommandsMap),
-			).resolves.toBeUndefined();
-			expect(ccMethodSampleMod.beforeApplyCCM).toHaveBeenCalledTimes(1);
-			expect(ccMethodSampleMod.beforeApplyCCM).toHaveBeenCalledWith(
-				expect.objectContaining({ ccu: beforeApplyCCMContext.ccu }),
-			);
-			expect(mainchainStoreLocal.sendInternal).toHaveBeenCalledTimes(0);
-			expect(ccCommands[0].execute).toHaveBeenCalledTimes(1);
-			expect(ccCommands[0].execute).toHaveBeenCalledWith(
-				expect.objectContaining({ ccm: executeCCMContext.ccm }),
-			);
-		});
-	});
-
-=======
->>>>>>> dd0fbed9
 	describe('getTerminatedOutboxAccount', () => {
 		let terminatedChainID: Buffer;
 		let terminatedOutboxAccount: TerminatedOutboxAccount;
