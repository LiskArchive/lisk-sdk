--- conflicted
+++ resolved
@@ -315,13 +315,8 @@
 			const chainIdNew = cryptoUtils.intToBuffer(10, 4);
 			jest
 				.spyOn(interopMod.stores.get(OwnChainAccountStore), 'get')
-<<<<<<< HEAD
-				.mockResolvedValue(ownChainAccount2);
+				.mockResolvedValue(ownChainAccount1);
 			await chainDataSubstore.set(context, utils.getIDAsKeyForStore(MAINCHAIN_ID), chainAccount);
-=======
-				.mockResolvedValue(ownChainAccount1);
-			await chainDataSubstore.set(context, getIDAsKeyForStore(MAINCHAIN_ID), chainAccount);
->>>>>>> 466ffc16
 			await mainchainInteroperabilityInternalMethod.createTerminatedStateAccount(
 				createTerminatedStateAccountContext,
 				chainIdNew,
@@ -731,11 +726,7 @@
 				...ccuParams,
 				activeValidatorsUpdate: new Array(5).fill(0).map(() => ({
 					bftWeight: BigInt(1),
-<<<<<<< HEAD
-					blsKey: cryptoUtils.getRandomBytes(48),
-=======
-					blsKey: utils.getRandomBytes(BLS_PUBLIC_KEY_LENGTH),
->>>>>>> 466ffc16
+					blsKey: cryptoUtils.getRandomBytes(BLS_PUBLIC_KEY_LENGTH),
 				})),
 			};
 
@@ -763,23 +754,13 @@
 			jest.spyOn(interopMod.stores.get(ChainAccountStore), 'set');
 
 			const certificate = {
-<<<<<<< HEAD
-				blockID: cryptoUtils.getRandomBytes(32),
+				blockID: cryptoUtils.getRandomBytes(HASH_LENGTH),
 				height: 120,
-				stateRoot: cryptoUtils.getRandomBytes(32),
+				stateRoot: cryptoUtils.getRandomBytes(HASH_LENGTH),
 				timestamp: 1212,
-				validatorsHash: cryptoUtils.getRandomBytes(32),
+				validatorsHash: cryptoUtils.getRandomBytes(HASH_LENGTH),
 				aggregationBits: cryptoUtils.getRandomBytes(2),
 				signature: cryptoUtils.getRandomBytes(64),
-=======
-				blockID: utils.getRandomBytes(HASH_LENGTH),
-				height: 120,
-				stateRoot: utils.getRandomBytes(HASH_LENGTH),
-				timestamp: 1212,
-				validatorsHash: utils.getRandomBytes(HASH_LENGTH),
-				aggregationBits: utils.getRandomBytes(2),
-				signature: utils.getRandomBytes(64),
->>>>>>> 466ffc16
 			};
 
 			const ccu = {
@@ -790,15 +771,9 @@
 			await interopMod.stores.get(ChainAccountStore).set(context, ccuParams.sendingChainID, {
 				lastCertificate: {
 					height: 20,
-<<<<<<< HEAD
-					stateRoot: cryptoUtils.getRandomBytes(32),
+					stateRoot: cryptoUtils.getRandomBytes(HASH_LENGTH),
 					timestamp: 99,
-					validatorsHash: cryptoUtils.getRandomBytes(32),
-=======
-					stateRoot: utils.getRandomBytes(HASH_LENGTH),
-					timestamp: 99,
-					validatorsHash: utils.getRandomBytes(HASH_LENGTH),
->>>>>>> 466ffc16
+					validatorsHash: cryptoUtils.getRandomBytes(HASH_LENGTH),
 				},
 				name: 'chain1',
 				status: 1,
@@ -841,40 +816,23 @@
 				...ccuParams,
 				inboxUpdate: {
 					...ccuParams.inboxUpdate,
-<<<<<<< HEAD
-					messageWitnessHashes: [cryptoUtils.getRandomBytes(32)],
-=======
-					messageWitnessHashes: [utils.getRandomBytes(HASH_LENGTH)],
->>>>>>> 466ffc16
+					messageWitnessHashes: [cryptoUtils.getRandomBytes(HASH_LENGTH)],
 				},
 			};
 
 			await interopMod.stores.get(ChannelDataStore).set(context, ccu.sendingChainID, {
 				inbox: {
-<<<<<<< HEAD
-					appendPath: [cryptoUtils.getRandomBytes(32)],
-					root: cryptoUtils.getRandomBytes(32),
-=======
-					appendPath: [utils.getRandomBytes(HASH_LENGTH)],
-					root: utils.getRandomBytes(HASH_LENGTH),
->>>>>>> 466ffc16
+					appendPath: [cryptoUtils.getRandomBytes(HASH_LENGTH)],
+					root: cryptoUtils.getRandomBytes(HASH_LENGTH),
 					size: 1,
 				},
 				messageFeeTokenID: cryptoUtils.getRandomBytes(8),
 				outbox: {
-<<<<<<< HEAD
-					appendPath: [cryptoUtils.getRandomBytes(32)],
+					appendPath: [cryptoUtils.getRandomBytes(HASH_LENGTH)],
 					root: cryptoUtils.getRandomBytes(32),
 					size: 1,
 				},
-				partnerChainOutboxRoot: cryptoUtils.getRandomBytes(32),
-=======
-					appendPath: [utils.getRandomBytes(HASH_LENGTH)],
-					root: utils.getRandomBytes(32),
-					size: 1,
-				},
-				partnerChainOutboxRoot: utils.getRandomBytes(HASH_LENGTH),
->>>>>>> 466ffc16
+				partnerChainOutboxRoot: cryptoUtils.getRandomBytes(HASH_LENGTH),
 			});
 
 			await mainchainInteroperabilityInternalMethod.updatePartnerChainOutboxRoot(
@@ -904,7 +862,6 @@
 		};
 
 		it('shoud reject if the certificate is empty', async () => {
-			const methodContext = createTransientMethodContext({ stateStore });
 			const ccu = {
 				...ccuParams,
 				certificate: Buffer.alloc(0),
@@ -916,7 +873,6 @@
 		});
 
 		it('shoud reject if BLS keys are not sorted lexicographically', async () => {
-			const methodContext = createTransientMethodContext({ stateStore });
 			const ccu = {
 				...ccuParams,
 				certificate: codec.encode(certificateSchema, certificate),
@@ -933,7 +889,6 @@
 		});
 
 		it('shoud reject if BLS keys are not unique', async () => {
-			const methodContext = createTransientMethodContext({ stateStore });
 			const ccu = {
 				...ccuParams,
 				certificate: codec.encode(certificateSchema, certificate),
@@ -950,7 +905,6 @@
 		});
 
 		it('shoud reject new validatorsHash does not match with certificate', async () => {
-			const methodContext = createTransientMethodContext({ stateStore });
 			const ccu = {
 				...ccuParams,
 				certificate: codec.encode(certificateSchema, certificate),
@@ -983,7 +937,6 @@
 		});
 
 		it('shoud resolve if updates are valid', async () => {
-			const methodContext = createTransientMethodContext({ stateStore });
 			const ccu = {
 				...ccuParams,
 				certificate: codec.encode(certificateSchema, certificate),
