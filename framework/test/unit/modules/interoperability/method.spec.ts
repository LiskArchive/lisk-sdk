/*
 * Copyright © 2022 Lisk Foundation
 *
 * See the LICENSE file at the top-level directory of this distribution
 * for licensing information.
 *
 * Unless otherwise agreed in a custom licensing agreement with the Lisk Foundation,
 * no part of this software, including this file, may be copied, modified,
 * propagated, or distributed except according to the terms contained in the
 * LICENSE file.
 *
 * Removal or modification of this copyright notice is prohibited.
 */

import { utils } from '@liskhq/lisk-cryptography';
import { codec } from '@liskhq/lisk-codec';
import { MainchainInteroperabilityModule, TokenMethod } from '../../../../src';
import { BaseInteroperabilityMethod } from '../../../../src/modules/interoperability/base_interoperability_method';
import {
	CCMStatusCode,
	CHAIN_ID_MAINCHAIN,
	EMPTY_BYTES,
	HASH_LENGTH,
	MAINCHAIN_ID_BUFFER,
	MAX_CCM_SIZE,
} from '../../../../src/modules/interoperability/constants';
import {
	CCMSentFailedCode,
	CcmSentFailedEvent,
} from '../../../../src/modules/interoperability/events/ccm_send_fail';
import { CcmSendSuccessEvent } from '../../../../src/modules/interoperability/events/ccm_send_success';
import { MainchainInteroperabilityInternalMethod } from '../../../../src/modules/interoperability/mainchain/internal_method';
import { ccmSchema } from '../../../../src/modules/interoperability/schemas';
import {
	ChainAccountStore,
	ChainStatus,
} from '../../../../src/modules/interoperability/stores/chain_account';
import { OwnChainAccountStore } from '../../../../src/modules/interoperability/stores/own_chain_account';
import { EventQueue, MethodContext } from '../../../../src/state_machine';
import { createTransientMethodContext } from '../../../../src/testing';
import { ChannelDataStore } from '../../../../src/modules/interoperability/stores/channel_data';
import { TerminatedStateStore } from '../../../../src/modules/interoperability/stores/terminated_state';
import { TerminatedOutboxStore } from '../../../../src/modules/interoperability/stores/terminated_outbox';
import { TerminateChainContext } from '../../../../src/modules/interoperability/types';
import { CHAIN_ID_LENGTH } from '../../../../src/modules/token/constants';
import { loggerMock } from '../../../../src/testing/mocks';

class SampleInteroperabilityMethod extends BaseInteroperabilityMethod<MainchainInteroperabilityInternalMethod> {
	protected getInteroperabilityInternalMethod = (): MainchainInteroperabilityInternalMethod =>
		new MainchainInteroperabilityInternalMethod(
			this.stores,
			this.events,
			this.interoperableCCMethods,
		);
}

describe('Sample Method', () => {
	const interopMod = new MainchainInteroperabilityModule();
	const chainID = utils.intToBuffer(1, 4);
	const interoperableCCMethods = new Map();
	const chainAccountStoreMock = {
		get: jest.fn(),
		set: jest.fn(),
		has: jest.fn(),
	};
	const channelStoreMock = {
		get: jest.fn(),
		set: jest.fn(),
		has: jest.fn(),
	};
	const ownChainAccountStoreMock = {
		get: jest.fn(),
		set: jest.fn(),
		has: jest.fn(),
	};
	const terminatedStateAccountStoreMock = {
		get: jest.fn(),
		set: jest.fn(),
		has: jest.fn(),
	};
	const terminatedOutboxAccountMock = {
		get: jest.fn(),
		set: jest.fn(),
		has: jest.fn(),
	};
	let sampleInteroperabilityMethod: SampleInteroperabilityMethod;
	let methodContext: MethodContext;
	let terminateChainContext: TerminateChainContext;
	let tokenMethodMock: TokenMethod;
	let ccmSendFailEventMock: CcmSentFailedEvent;
	let ccmSendSuccessEventMock: CcmSendSuccessEvent;

	beforeEach(() => {
		const defaultEventQueue = new EventQueue(0, [], [utils.hash(utils.getRandomBytes(32))]);
		methodContext = createTransientMethodContext({ eventQueue: defaultEventQueue });
		terminateChainContext = {
			...methodContext,
			chainID,
			logger: loggerMock,
			getMethodContext: jest.fn() as any,
		};
		tokenMethodMock = {
			payMessageFee: jest.fn(),
		} as any;
		ccmSendFailEventMock = {
			log: jest.fn(),
		} as any;
		ccmSendSuccessEventMock = {
			log: jest.fn(),
		} as any;
		interopMod.events.register(CcmSentFailedEvent, ccmSendFailEventMock);
		interopMod.events.register(CcmSendSuccessEvent, ccmSendSuccessEventMock);
		interopMod['internalMethod']['_tokenMethod'] = tokenMethodMock as any;
		sampleInteroperabilityMethod = new SampleInteroperabilityMethod(
			interopMod.stores,
			interopMod.events,
			interoperableCCMethods,
			interopMod['internalMethod'],
		);
		sampleInteroperabilityMethod.addDependencies(tokenMethodMock as any);
<<<<<<< HEAD
		mainchainInteroperabilityInternalMethod = new MainchainInteroperabilityInternalMethod(
			interopMod.stores,
			new NamedRegistry(),
			methodContext,
			interoperableCCMethods,
		);
		mainchainInteroperabilityInternalMethod.sendInternal = jest.fn();
		mainchainInteroperabilityInternalMethod.createTerminatedStateAccount = jest.fn();
		jest
			.spyOn(sampleInteroperabilityMethod as any, 'getInteroperabilityInternalMethod')
			.mockReturnValue(mainchainInteroperabilityInternalMethod);
=======
>>>>>>> acab8f95

		interopMod.stores.register(ChainAccountStore, chainAccountStoreMock as never);
		interopMod.stores.register(ChannelDataStore, channelStoreMock as never);
		interopMod.stores.register(OwnChainAccountStore, ownChainAccountStoreMock as never);
		interopMod.stores.register(TerminatedStateStore, terminatedStateAccountStoreMock as never);
		interopMod.stores.register(TerminatedOutboxStore, terminatedOutboxAccountMock as never);
	});

	describe('getChainAccount', () => {
		it('should call getChainAccount', async () => {
			await sampleInteroperabilityMethod.getChainAccount(methodContext, chainID);

			expect(chainAccountStoreMock.get).toHaveBeenCalledWith(expect.anything(), chainID);
		});
	});

	describe('getChannel', () => {
		it('should call getChannel', async () => {
			await sampleInteroperabilityMethod.getChannel(methodContext, chainID);

			expect(channelStoreMock.get).toHaveBeenCalledWith(expect.anything(), chainID);
		});
	});

	describe('getOwnChainAccount', () => {
		it('should call getOwnChainAccount', async () => {
			await sampleInteroperabilityMethod.getOwnChainAccount(methodContext);

			expect(ownChainAccountStoreMock.get).toHaveBeenCalled();
		});
	});

	describe('getTerminatedStateAccount', () => {
		it('should call getTerminatedStateAccount', async () => {
			await sampleInteroperabilityMethod.getTerminatedStateAccount(methodContext, chainID);

			expect(terminatedStateAccountStoreMock.get).toHaveBeenCalled();
		});
	});

	describe('getTerminatedOutboxAccount', () => {
		it('should call getTerminatedStateAccount', async () => {
			await sampleInteroperabilityMethod.getTerminatedOutboxAccount(methodContext, chainID);

			expect(terminatedOutboxAccountMock.get).toHaveBeenCalledWith(expect.anything(), chainID);
		});
	});

	describe('send', () => {
		const sendingAddress = Buffer.from('lskqozpc4ftffaompmqwzd93dfj89g5uezqwhosg9');
		const ownChainAccountSidechain = {
			name: 'mychain',
			chainID: Buffer.from('10001000', 'hex'),
			nonce: BigInt(0),
		};

		const ownChainAccountMainchain = {
			name: 'mychain',
			chainID: CHAIN_ID_MAINCHAIN,
			nonce: BigInt(0),
		};

		const ccm = {
			module: 'token',
			crossChainCommand: 'transfer',
			fee: BigInt(100000),
			nonce: ownChainAccountSidechain.nonce,
			params: utils.getRandomBytes(10),
			receivingChainID: Buffer.from('00000001', 'hex'),
			sendingChainID: ownChainAccountSidechain.chainID,
			status: CCMStatusCode.OK,
		};

		const getReceivingChainAccountByStatus = (code: number) => ({
			name: 'mychain',
			lastCertificate: {
				height: 0,
				timestamp: Date.now(),
				stateRoot: utils.getRandomBytes(32),
				validatorsHash: utils.getRandomBytes(32),
			},
			status: code,
		});

		beforeEach(() => {
			jest
				.spyOn(interopMod.stores.get(OwnChainAccountStore), 'get')
				.mockResolvedValue(ownChainAccountSidechain);
			jest.spyOn(interopMod['internalMethod'], 'isLive').mockResolvedValue(true);
		});

		it('should throw error and emit event when invalid ccm format', async () => {
			// Arrange
			const invalidSizeCCM = { ...ccm, params: utils.getRandomBytes(MAX_CCM_SIZE) };

			// Act & Assert
			await expect(
				sampleInteroperabilityMethod.send(
					methodContext,
					sendingAddress,
					invalidSizeCCM.module,
					invalidSizeCCM.crossChainCommand,
					invalidSizeCCM.receivingChainID,
					invalidSizeCCM.fee,
					invalidSizeCCM.status,
					invalidSizeCCM.params,
					Date.now(),
				),
			).rejects.toThrow('Invalid CCM format.');

			expect(ccmSendFailEventMock.log).toHaveBeenCalledWith(
				expect.anything(),
				{
					ccm: { ...invalidSizeCCM, params: EMPTY_BYTES },
					code: CCMSentFailedCode.INVALID_FORMAT,
				},
				true,
			);
		});

		it('should throw error and emit event when receiving chain is not live', async () => {
			// Arrange
			jest
				.spyOn(interopMod.stores.get(OwnChainAccountStore), 'get')
				.mockResolvedValue(ownChainAccountSidechain);
			jest.spyOn(interopMod['internalMethod'], 'isLive').mockResolvedValue(false);

			// Act & Assert
			await expect(
				sampleInteroperabilityMethod.send(
					methodContext,
					sendingAddress,
					ccm.module,
					ccm.crossChainCommand,
					ccm.receivingChainID,
					ccm.fee,
					ccm.status,
					ccm.params,
					Date.now(),
				),
			).rejects.toThrow('Receiving chain is not live.');

			expect(ccmSendFailEventMock.log).toHaveBeenCalledWith(
				expect.anything(),
				{
					ccm: { ...ccm, params: EMPTY_BYTES },
					code: CCMSentFailedCode.CHANNEL_UNAVAILABLE,
				},
				true,
			);
		});

		it('should throw error when processing on mainchain and receiving chain is not active', async () => {
			// Arrange
			const ccmOnMainchain = {
				...ccm,
				nonce: ownChainAccountMainchain.nonce,
				sendingChainID: ownChainAccountMainchain.chainID,
			};

			const receivingChainAccount = getReceivingChainAccountByStatus(ChainStatus.TERMINATED);
			jest
				.spyOn(interopMod.stores.get(OwnChainAccountStore), 'get')
				.mockResolvedValue(ownChainAccountMainchain);
			jest
				.spyOn(interopMod.stores.get(ChainAccountStore), 'get')
				.mockResolvedValue(receivingChainAccount);
			// Act & Assert
			await expect(
				sampleInteroperabilityMethod.send(
					methodContext,
					sendingAddress,
					ccmOnMainchain.module,
					ccmOnMainchain.crossChainCommand,
					ccmOnMainchain.receivingChainID,
					ccmOnMainchain.fee,
					ccmOnMainchain.status,
					ccmOnMainchain.params,
					Date.now(),
				),
			).rejects.toThrow('Receiving chain is not active.');

			expect(ccmSendFailEventMock.log).toHaveBeenCalledWith(
				expect.anything(),
				{
					ccm: { ...ccmOnMainchain, params: EMPTY_BYTES },
					code: CCMSentFailedCode.CHANNEL_UNAVAILABLE,
				},
				true,
			);
		});

		it('should throw error when processing on sidechain and receiving chain is not active', async () => {
			// Arrange
			const receivingChainAccount = getReceivingChainAccountByStatus(ChainStatus.TERMINATED);

			jest
				.spyOn(interopMod.stores.get(OwnChainAccountStore), 'get')
				.mockResolvedValue(ownChainAccountSidechain);
			jest
				.spyOn(interopMod.stores.get(ChainAccountStore), 'get')
				.mockResolvedValue(receivingChainAccount);
			// Act & Assert
			await expect(
				sampleInteroperabilityMethod.send(
					methodContext,
					sendingAddress,
					ccm.module,
					ccm.crossChainCommand,
					ccm.receivingChainID,
					ccm.fee,
					ccm.status,
					ccm.params,
					Date.now(),
				),
			).rejects.toThrow('Receiving chain is not active.');

			expect(ccmSendFailEventMock.log).toHaveBeenCalledWith(
				expect.anything(),
				{
					ccm: { ...ccm, params: EMPTY_BYTES },
					code: CCMSentFailedCode.CHANNEL_UNAVAILABLE,
				},
				true,
			);
		});

		it('should throw error when payMessageFee and log event when tokenMethod.payMessageFee fails', async () => {
			// Arrange
			const receivingChainAccount = getReceivingChainAccountByStatus(ChainStatus.ACTIVE);

			jest
				.spyOn(interopMod.stores.get(OwnChainAccountStore), 'get')
				.mockResolvedValue(ownChainAccountSidechain);
			jest
				.spyOn(interopMod.stores.get(ChainAccountStore), 'get')
				.mockResolvedValue(receivingChainAccount);

			(tokenMethodMock as any).payMessageFee.mockRejectedValue(new Error('payMessageFee error'));
			// jest
			// 	.spyOn(tokenMethodMock, 'payMessageFee')
			// 	.mockRejectedValue(new Error('payMessageFee error'));
			// Act & Assert
			await expect(
				sampleInteroperabilityMethod.send(
					methodContext,
					sendingAddress,
					ccm.module,
					ccm.crossChainCommand,
					ccm.receivingChainID,
					ccm.fee,
					ccm.status,
					ccm.params,
					Date.now(),
				),
			).rejects.toThrow('Failed to pay message fee.');

			expect(ccmSendFailEventMock.log).toHaveBeenCalledWith(
				expect.anything(),
				{
					ccm: { ...ccm, params: EMPTY_BYTES },
					code: CCMSentFailedCode.MESSAGE_FEE_EXCEPTION,
				},
				true,
			);
		});

		it('should process ccm successfully by calling addToOutbox and log success event', async () => {
			// Arrange
			const ccmOnMainchain = {
				...ccm,
				nonce: ownChainAccountMainchain.nonce,
				sendingChainID: ownChainAccountMainchain.chainID,
			};

			const receivingChainAccount = getReceivingChainAccountByStatus(ChainStatus.ACTIVE);

			(tokenMethodMock as any).payMessageFee.mockResolvedValue();
			jest
				.spyOn(interopMod.stores.get(OwnChainAccountStore), 'get')
				.mockResolvedValue(ownChainAccountMainchain);
			jest.spyOn(interopMod['internalMethod'], 'addToOutbox').mockResolvedValue();
			jest
				.spyOn(interopMod.stores.get(ChainAccountStore), 'get')
				.mockResolvedValue(receivingChainAccount);

			interopMod.stores.get(OwnChainAccountStore).set = ownChainAccountStoreMock.set;
			const ccmID = utils.hash(codec.encode(ccmSchema, ccmOnMainchain));

			// Act & Assert
			await expect(
				sampleInteroperabilityMethod.send(
					methodContext,
					sendingAddress,
					ccmOnMainchain.module,
					ccmOnMainchain.crossChainCommand,
					ccmOnMainchain.receivingChainID,
					ccmOnMainchain.fee,
					ccmOnMainchain.status,
					ccmOnMainchain.params,
					Date.now(),
				),
			).resolves.toBeUndefined();

			expect(ownChainAccountStoreMock.set).toHaveBeenCalledWith(
				expect.anything(),
				EMPTY_BYTES,
				ownChainAccountMainchain,
			);
			expect(ccmSendSuccessEventMock.log).toHaveBeenCalledWith(
				expect.anything(),
				ccmOnMainchain.sendingChainID,
				ccmOnMainchain.receivingChainID,
				ccmID,
				{ ccmID },
			);
		});
	});

	describe('getMessageFeeTokenID', () => {
		const newChainID = Buffer.from('1234', 'hex');
		beforeEach(() => {
			jest.spyOn(channelStoreMock, 'get').mockResolvedValue({
				messageFeeTokenID: {
					localID: Buffer.from('10000000', 'hex'),
				},
			} as never);
		});

		it('should assign chainID as MAINCHAIN_ID_BUFFER if chainAccount not found', async () => {
			await sampleInteroperabilityMethod.getMessageFeeTokenID(methodContext, newChainID);
			expect(channelStoreMock.get).toHaveBeenCalledWith(expect.anything(), MAINCHAIN_ID_BUFFER);
		});

		it('should process with input chainID', async () => {
			jest.spyOn(chainAccountStoreMock, 'has').mockResolvedValue(true);

			await sampleInteroperabilityMethod.getMessageFeeTokenID(methodContext, newChainID);
			expect(channelStoreMock.get).toHaveBeenCalledWith(expect.anything(), newChainID);
		});
	});

	describe('terminateChain', () => {
		const sidechainChainAccount = {
			name: 'sidechain1',
			chainID: Buffer.alloc(CHAIN_ID_LENGTH),
			lastCertificate: {
				height: 10,
				stateRoot: utils.getRandomBytes(32),
				timestamp: 100,
				validatorsHash: utils.getRandomBytes(32),
			},
			status: ChainStatus.TERMINATED,
		};
		beforeEach(() => {});
		it('should do nothing if chain was already terminated', async () => {
			jest
				.spyOn(sampleInteroperabilityMethod as any, 'getTerminatedStateAccount')
				.mockResolvedValue({
					stateRoot: sidechainChainAccount.lastCertificate.stateRoot,
					mainchainStateRoot: Buffer.alloc(HASH_LENGTH),
					initialized: true,
				});
			await sampleInteroperabilityMethod.terminateChain(terminateChainContext, chainID);

			expect(mainchainInteroperabilityInternalMethod.sendInternal).not.toHaveBeenCalled();
		});

		it('should process with input chainID', async () => {
			jest
				.spyOn(sampleInteroperabilityMethod as any, 'getTerminatedStateAccount')
				.mockResolvedValue(null);

			await sampleInteroperabilityMethod.terminateChain(terminateChainContext, chainID);
			expect(mainchainInteroperabilityInternalMethod.sendInternal).toHaveBeenCalledTimes(1);
		});
	});
});<|MERGE_RESOLUTION|>--- conflicted
+++ resolved
@@ -12,7 +12,7 @@
  * Removal or modification of this copyright notice is prohibited.
  */
 
-import { utils } from '@liskhq/lisk-cryptography';
+import {address, utils} from '@liskhq/lisk-cryptography';
 import { codec } from '@liskhq/lisk-codec';
 import { MainchainInteroperabilityModule, TokenMethod } from '../../../../src';
 import { BaseInteroperabilityMethod } from '../../../../src/modules/interoperability/base_interoperability_method';
@@ -44,6 +44,7 @@
 import { TerminateChainContext } from '../../../../src/modules/interoperability/types';
 import { CHAIN_ID_LENGTH } from '../../../../src/modules/token/constants';
 import { loggerMock } from '../../../../src/testing/mocks';
+import {PrefixedStateReadWriter} from "../../../../src/state_machine/prefixed_state_read_writer";
 
 class SampleInteroperabilityMethod extends BaseInteroperabilityMethod<MainchainInteroperabilityInternalMethod> {
 	protected getInteroperabilityInternalMethod = (): MainchainInteroperabilityInternalMethod =>
@@ -56,6 +57,11 @@
 
 describe('Sample Method', () => {
 	const interopMod = new MainchainInteroperabilityModule();
+	const defaultPublicKey = Buffer.from(
+		'5d036a858ce89f844491762eb89e2bfbd50a4a0a0da658e4b2628b25b117ae09',
+		'hex',
+	);
+	const defaultAddress = address.getAddressFromPublicKey(defaultPublicKey);
 	const chainID = utils.intToBuffer(1, 4);
 	const interoperableCCMethods = new Map();
 	const chainAccountStoreMock = {
@@ -83,6 +89,7 @@
 		set: jest.fn(),
 		has: jest.fn(),
 	};
+	let stateStore: PrefixedStateReadWriter;
 	let sampleInteroperabilityMethod: SampleInteroperabilityMethod;
 	let methodContext: MethodContext;
 	let terminateChainContext: TerminateChainContext;
@@ -98,6 +105,15 @@
 			chainID,
 			logger: loggerMock,
 			getMethodContext: jest.fn() as any,
+			transaction: {
+				senderAddress: defaultAddress,
+				fee: BigInt(0),
+			},
+			header: {
+				height: 0,
+				timestamp: 0,
+			},
+			stateStore,
 		};
 		tokenMethodMock = {
 			payMessageFee: jest.fn(),
@@ -118,20 +134,6 @@
 			interopMod['internalMethod'],
 		);
 		sampleInteroperabilityMethod.addDependencies(tokenMethodMock as any);
-<<<<<<< HEAD
-		mainchainInteroperabilityInternalMethod = new MainchainInteroperabilityInternalMethod(
-			interopMod.stores,
-			new NamedRegistry(),
-			methodContext,
-			interoperableCCMethods,
-		);
-		mainchainInteroperabilityInternalMethod.sendInternal = jest.fn();
-		mainchainInteroperabilityInternalMethod.createTerminatedStateAccount = jest.fn();
-		jest
-			.spyOn(sampleInteroperabilityMethod as any, 'getInteroperabilityInternalMethod')
-			.mockReturnValue(mainchainInteroperabilityInternalMethod);
-=======
->>>>>>> acab8f95
 
 		interopMod.stores.register(ChainAccountStore, chainAccountStoreMock as never);
 		interopMod.stores.register(ChannelDataStore, channelStoreMock as never);
@@ -486,7 +488,12 @@
 			},
 			status: ChainStatus.TERMINATED,
 		};
-		beforeEach(() => {});
+		const sendInternalMock = jest.fn();
+		interopMod['internalMethod'].sendInternal = sendInternalMock;
+
+		beforeEach(() => {
+
+		});
 		it('should do nothing if chain was already terminated', async () => {
 			jest
 				.spyOn(sampleInteroperabilityMethod as any, 'getTerminatedStateAccount')
@@ -497,7 +504,7 @@
 				});
 			await sampleInteroperabilityMethod.terminateChain(terminateChainContext, chainID);
 
-			expect(mainchainInteroperabilityInternalMethod.sendInternal).not.toHaveBeenCalled();
+			expect(sendInternalMock).not.toHaveBeenCalled();
 		});
 
 		it('should process with input chainID', async () => {
@@ -506,7 +513,7 @@
 				.mockResolvedValue(null);
 
 			await sampleInteroperabilityMethod.terminateChain(terminateChainContext, chainID);
-			expect(mainchainInteroperabilityInternalMethod.sendInternal).toHaveBeenCalledTimes(1);
+			expect(sendInternalMock).toHaveBeenCalledTimes(1);
 		});
 	});
 });