--- conflicted
+++ resolved
@@ -1,5 +1,4 @@
-<<<<<<< HEAD
-=======
+import { utils } from '@liskhq/lisk-cryptography';
 /*
  * Copyright © 2023 Lisk Foundation
  *
@@ -14,9 +13,6 @@
  * Removal or modification of this copyright notice is prohibited.
  */
 
-import { MAX_UINT64 } from '@liskhq/lisk-validator';
->>>>>>> 0122cb28
-import { utils } from '@liskhq/lisk-cryptography';
 import { codec } from '@liskhq/lisk-codec';
 import { BlockAssets } from '@liskhq/lisk-chain';
 import { PrefixedStateReadWriter } from '../../../../../src/state_machine/prefixed_state_read_writer';
@@ -31,16 +27,10 @@
 	MainchainInteroperabilityModule,
 	GenesisBlockExecuteContext,
 } from '../../../../../src';
-<<<<<<< HEAD
-import { GenesisInteroperability } from '../../../../../src/modules/interoperability/types';
-=======
-import { TerminatedStateAccount } from '../../../../../src/modules/interoperability/stores/terminated_state';
-import { TerminatedOutboxAccount } from '../../../../../src/modules/interoperability/stores/terminated_outbox';
 import {
 	ChainInfo,
 	GenesisInteroperability,
 } from '../../../../../src/modules/interoperability/types';
->>>>>>> 0122cb28
 import {
 	InMemoryPrefixedStateDB,
 	createGenesisBlockContext,
@@ -216,11 +206,7 @@
 				params,
 			);
 			await expect(interopMod.initGenesisState(context)).rejects.toThrow(
-<<<<<<< HEAD
 				`chainID must be not equal to ${getMainchainID(chainID).toString('hex')}.`,
-=======
-				'chainID must not be equal to getMainchainID().',
->>>>>>> 0122cb28
 			);
 		});
 
@@ -322,356 +308,14 @@
 					].join(', ')}`,
 				);
 			});
-<<<<<<< HEAD
-=======
-
-			it(`should throw error if channelData.messageFeeTokenID is not equal to Token.getTokenIDLSK()`, async () => {
-				const context = createInitGenesisStateContext(
-					{
-						...genesisInteroperability,
-						chainInfos: [
-							{
-								...chainInfo,
-								channelData: {
-									...genesisInteroperability.chainInfos[0].channelData,
-									messageFeeTokenID: Buffer.from('12345678'),
-								},
-							},
-						],
-					},
-					{
-						...params,
-						header: {
-							timestamp: Date.now(),
-						} as any,
-					},
-				);
-				await expect(interopMod.initGenesisState(context)).rejects.toThrow(
-					`channelData.messageFeeTokenID is not equal to Token.getTokenIDLSK().`,
-				);
-			});
-
-			it(`should throw error if channelData.minReturnFeePerByte is not equal to MIN_RETURN_FEE_PER_BYTE_BEDDOWS`, async () => {
-				const context = createInitGenesisStateContext(
-					{
-						...genesisInteroperability,
-						chainInfos: [
-							{
-								...chainInfo,
-								channelData: {
-									...channelData,
-									minReturnFeePerByte: MIN_RETURN_FEE_PER_BYTE_BEDDOWS + BigInt(1),
-								},
-							},
-						],
-					},
-					params,
-				);
-				await expect(interopMod.initGenesisState(context)).rejects.toThrow(
-					`channelData.minReturnFeePerByte is not equal to MIN_RETURN_FEE_PER_BYTE_BEDDOWS.`,
-				);
-			});
-		});
-
-		describe('chainInfo.chainValidators', () => {
-			describe('chainValidators.activeValidators', () => {
-				it(`should throw error if activeValidators have 0 elements`, async () => {
-					const context = createInitGenesisStateContext(
-						{
-							...genesisInteroperability,
-							chainInfos: [
-								{
-									...chainInfo,
-									chainValidators: {
-										...chainValidators,
-										activeValidators: [],
-									},
-								},
-							],
-						},
-						params,
-					);
-					await expect(interopMod.initGenesisState(context)).rejects.toThrow(
-						'Lisk validator found 1 error[s]:\nmust NOT have fewer than 1 items',
-					);
-				});
-
-				it(`should throw error if activeValidators have more than MAX_NUM_VALIDATORS elements`, async () => {
-					const activeValidatorsTemp: ActiveValidator[] = [];
-					const max = MAX_NUM_VALIDATORS + 10;
-					for (let i = 1; i < max; i += 1) {
-						activeValidatorsTemp.push({
-							blsKey: Buffer.from(i.toString(), 'hex'),
-							bftWeight: BigInt(i + 10),
-						});
-					}
-
-					const context = createInitGenesisStateContext(
-						{
-							...genesisInteroperability,
-							chainInfos: [
-								{
-									...chainInfo,
-									chainValidators: {
-										...chainValidators,
-										activeValidators: activeValidatorsTemp,
-									},
-								},
-							],
-						},
-						params,
-					);
-
-					await expect(interopMod.initGenesisState(context)).rejects.toThrow(
-						`Lisk validator found ${max} error[s]:
-must NOT have more than ${MAX_NUM_VALIDATORS} items`,
-					);
-				});
-
-				it(`should throw error if activeValidators are not ordered lexicographically by blsKey property`, async () => {
-					const context = createInitGenesisStateContext(
-						{
-							...genesisInteroperability,
-							chainInfos: [
-								{
-									...chainInfo,
-									chainValidators: {
-										...chainValidators,
-										activeValidators: [
-											{
-												// utils.getRandomBytes(BLS_PUBLIC_KEY_LENGTH).toString('hex')
-												blsKey: Buffer.from(
-													'c1d3c7919a4ea7e3b5d5b0068513c2cd7fe047a632e13d9238a51fcd6a4afd7ee16906978992a702bccf1f0149fa5d39',
-													'hex',
-												),
-												bftWeight: BigInt(10),
-											},
-											{
-												blsKey: Buffer.from(
-													'901550cf1fde7dde29218ee82c5196754efea99813af079bb2809a7fad8a053f93726d1e61ccf427118dcc27b0c07d9a',
-													'hex',
-												),
-												bftWeight: BigInt(10),
-											},
-										],
-									},
-								},
-							],
-						},
-						params,
-					);
-
-					await expect(interopMod.initGenesisState(context)).rejects.toThrow(
-						`activeValidators must be ordered lexicographically by blsKey property.`,
-					);
-				});
-
-				it(`should throw error if not all blsKey are pairwise distinct`, async () => {
-					const context = createInitGenesisStateContext(
-						{
-							...genesisInteroperability,
-							chainInfos: [
-								{
-									...chainInfo,
-									chainValidators: {
-										...chainValidators,
-										activeValidators: [
-											{
-												// utils.getRandomBytes(BLS_PUBLIC_KEY_LENGTH).toString('hex')
-												blsKey: Buffer.from(
-													'c1d3c7919a4ea7e3b5d5b0068513c2cd7fe047a632e13d9238a51fcd6a4afd7ee16906978992a702bccf1f0149fa5d39',
-													'hex',
-												),
-												bftWeight: BigInt(10),
-											},
-											{
-												blsKey: Buffer.from(
-													'c1d3c7919a4ea7e3b5d5b0068513c2cd7fe047a632e13d9238a51fcd6a4afd7ee16906978992a702bccf1f0149fa5d39',
-													'hex',
-												),
-												bftWeight: BigInt(10),
-											},
-										],
-									},
-								},
-							],
-						},
-						params,
-					);
-
-					await expect(interopMod.initGenesisState(context)).rejects.toThrow(
-						`All blsKey properties must be pairwise distinct.`,
-					);
-				});
-
-				it(`should throw error if each validator in activeValidators have bftWeight <=0`, async () => {
-					const context = createInitGenesisStateContext(
-						{
-							...genesisInteroperability,
-							chainInfos: [
-								{
-									...chainInfo,
-									chainValidators: {
-										...chainValidators,
-										activeValidators: [
-											{
-												...activeValidator,
-												bftWeight: BigInt(0),
-											},
-										],
-									},
-								},
-							],
-						},
-						params,
-					);
-
-					await expect(interopMod.initGenesisState(context)).rejects.toThrow(
-						`validator.bftWeight must be > 0.`,
-					);
-				});
-
-				it(`should throw error if activeValidators total bftWeight > MAX_UINT64`, async () => {
-					const bftWeight = MAX_UINT64 - BigInt(100);
-					const context = createInitGenesisStateContext(
-						{
-							...genesisInteroperability,
-							chainInfos: [
-								{
-									...chainInfo,
-									chainValidators: {
-										...chainValidators,
-										activeValidators: [
-											{
-												blsKey: Buffer.from(
-													'901550cf1fde7dde29218ee82c5196754efea99813af079bb2809a7fad8a053f93726d1e61ccf427118dcc27b0c07d9a',
-													'hex',
-												),
-												bftWeight,
-											},
-											{
-												// utils.getRandomBytes(BLS_PUBLIC_KEY_LENGTH).toString('hex')
-												blsKey: Buffer.from(
-													'c1d3c7919a4ea7e3b5d5b0068513c2cd7fe047a632e13d9238a51fcd6a4afd7ee16906978992a702bccf1f0149fa5d39',
-													'hex',
-												),
-												bftWeight,
-											},
-										],
-									},
-								},
-							],
-						},
-						params,
-					);
-
-					await expect(interopMod.initGenesisState(context)).rejects.toThrow(
-						`totalWeight has to be less than or equal to MAX_UINT64.`,
-					);
-				});
-			});
-
-			describe('activeValidators.certificateThreshold', () => {
-				it(`should throw error if 'totalWeight / BigInt(3) + BigInt(1) > certificateThreshold'`, async () => {
-					const context = createInitGenesisStateContext(
-						{
-							...genesisInteroperability,
-							chainInfos: [
-								{
-									...chainInfo,
-									chainValidators: {
-										activeValidators: [
-											{
-												blsKey: Buffer.from(
-													'901550cf1fde7dde29218ee82c5196754efea99813af079bb2809a7fad8a053f93726d1e61ccf427118dcc27b0c07d9a',
-													'hex',
-												),
-												bftWeight: BigInt(100),
-											},
-											{
-												// utils.getRandomBytes(BLS_PUBLIC_KEY_LENGTH).toString('hex')
-												blsKey: Buffer.from(
-													'c1d3c7919a4ea7e3b5d5b0068513c2cd7fe047a632e13d9238a51fcd6a4afd7ee16906978992a702bccf1f0149fa5d39',
-													'hex',
-												),
-												bftWeight: BigInt(200),
-											},
-										],
-										// totalWeight / BigInt(3) + BigInt(1) = (100 + 200)/3 + 1 = 101
-										// totalWeight / BigInt(3) + BigInt(1) > certificateThreshold
-										certificateThreshold: BigInt(10), // 101 > 10
-									},
-								},
-							],
-						},
-						params,
-					);
-
-					await expect(interopMod.initGenesisState(context)).rejects.toThrow(
-						`Invalid certificateThreshold input.`,
-					);
-				});
-
-				it(`should throw error if certificateThreshold > totalWeight`, async () => {
-					const context = createInitGenesisStateContext(
-						{
-							...genesisInteroperability,
-							chainInfos: [
-								{
-									...chainInfo,
-									chainValidators: {
-										activeValidators: [
-											{
-												blsKey: Buffer.from(
-													'901550cf1fde7dde29218ee82c5196754efea99813af079bb2809a7fad8a053f93726d1e61ccf427118dcc27b0c07d9a',
-													'hex',
-												),
-												bftWeight: BigInt(10),
-											},
-										],
-										certificateThreshold: BigInt(20),
-									},
-								},
-							],
-						},
-						params,
-					);
-
-					await expect(interopMod.initGenesisState(context)).rejects.toThrow(
-						`Invalid certificateThreshold input.`,
-					);
-				});
-			});
-		});
-
-		// it is defined here, since it applies to both chainData & chainValidators
-		describe('validatorsHash', () => {
-			it(`should throw error if invalid validatorsHash provided`, async () => {
-				const context = createInitGenesisStateContext(
-					{
-						...genesisInteroperability,
-						chainInfos: [
-							{
-								...chainInfo,
-								chainValidators: {
-									activeValidators,
-									certificateThreshold: BigInt(10),
-								},
-							},
-						],
-					},
-					params,
-				);
-				await expect(interopMod.initGenesisState(context)).rejects.toThrow(
-					'Invalid validatorsHash from chainData.lastCertificate.',
-				);
-			});
-
-			it(`should not throw error if valid validatorsHash provided`, async () => {
-				certificateThreshold = BigInt(10);
-				const context = createInitGenesisStateContext(
-					{
-						...genesisInteroperability,
+		});
+
+		describe('terminatedStateAccounts', () => {
+			it('should not throw error if length of terminatedStateAccounts is zero', async () => {
+				const context = createInitGenesisStateContext(
+					{
+						...genesisInteroperability,
+						// this is needed to verify `validatorsHash` related tests (above)
 						chainInfos: [
 							{
 								...chainInfo,
@@ -688,17 +332,15 @@
 								},
 							},
 						],
-					},
-					params,
-				);
-
-				await expect(interopMod.initGenesisState(context)).resolves.toBeUndefined();
-			});
->>>>>>> 0122cb28
-		});
-
-		describe('terminatedStateAccounts', () => {
-			it('should not throw error if length of terminatedStateAccounts is zero', async () => {
+						terminatedStateAccounts: [],
+					},
+					params,
+				);
+
+				await expect(interopMod.initGenesisState(context)).resolves.not.toThrow();
+			});
+
+			it('should throw error if chainInfo.chainID exists in terminatedStateAccounts & chainInfo.chainData.status !== CHAIN_STATUS_TERMINATED', async () => {
 				const context = createInitGenesisStateContext(
 					{
 						...genesisInteroperability,
@@ -719,35 +361,6 @@
 								},
 							},
 						],
-						terminatedStateAccounts: [],
-					},
-					params,
-				);
-
-				await expect(interopMod.initGenesisState(context)).resolves.not.toThrow();
-			});
-
-			it('should throw error if chainInfo.chainID exists in terminatedStateAccounts & chainInfo.chainData.status !== CHAIN_STATUS_TERMINATED', async () => {
-				const context = createInitGenesisStateContext(
-					{
-						...genesisInteroperability,
-						// this is needed to verify `validatorsHash` related tests (above)
-						chainInfos: [
-							{
-								...chainInfo,
-								chainData: {
-									...chainData,
-									lastCertificate: {
-										...lastCertificate,
-										validatorsHash: computeValidatorsHash(activeValidators, certificateThreshold),
-									},
-								},
-								chainValidators: {
-									activeValidators,
-									certificateThreshold,
-								},
-							},
-						],
 						terminatedStateAccounts: [
 							{
 								chainID: chainInfo.chainID,
@@ -763,95 +376,6 @@
 				);
 			});
 
-<<<<<<< HEAD
-=======
-			it('should throw error if chainInfo.chainID does not exist and terminatedStateAccounts exists', async () => {
-				const context = createInitGenesisStateContext(
-					{
-						...genesisInteroperability,
-						// this is needed to verify `validatorsHash` related tests (above)
-						chainInfos: [
-							{
-								...chainInfo,
-								chainData: {
-									...chainData,
-									lastCertificate: {
-										...lastCertificate,
-										validatorsHash: computeValidatorsHash(activeValidators, certificateThreshold),
-									},
-								},
-								chainValidators: {
-									activeValidators,
-									certificateThreshold,
-								},
-							},
-						],
-						terminatedStateAccounts: [
-							{
-								chainID: Buffer.from([0, 0, 0, 2]),
-								terminatedStateAccount,
-							},
-						],
-					},
-					params,
-				);
-
-				await expect(interopMod.initGenesisState(context)).rejects.toThrow(
-					'there can not be a terminated account if there is no chain account',
-				);
-			});
-
-			it("should throw error if terminatedStateAccounts don't hold unique chainID", async () => {
-				const context = createInitGenesisStateContext(
-					{
-						...genesisInteroperability,
-						// this is needed to verify `validatorsHash` related tests (above)
-						chainInfos: validChainInfos,
-						terminatedStateAccounts: [
-							{
-								chainID: chainInfo.chainID,
-								terminatedStateAccount,
-							},
-							{
-								chainID: chainInfo.chainID,
-								terminatedStateAccount,
-							},
-						],
-					},
-					params,
-				);
-
-				await expect(interopMod.initGenesisState(context)).rejects.toThrow(
-					"terminatedStateAccounts don't hold unique chainID",
-				);
-			});
-
-			it('should throw error if terminatedStateAccounts is not ordered lexicographically by chainID', async () => {
-				const context = createInitGenesisStateContext(
-					{
-						...genesisInteroperability,
-						// this is needed to verify `validatorsHash` related tests (above)
-						chainInfos: validChainInfos,
-						terminatedStateAccounts: [
-							{
-								chainID: Buffer.from([0, 0, 0, 2]),
-								terminatedStateAccount,
-							},
-							{
-								chainID: Buffer.from([0, 0, 0, 1]),
-								terminatedStateAccount,
-							},
-						],
-					},
-					params,
-				);
-
-				await expect(interopMod.initGenesisState(context)).rejects.toThrow(
-					'terminatedStateAccounts must be ordered lexicographically by chainID.',
-				);
-			});
-
->>>>>>> 0122cb28
 			it('should throw error if some stateAccount in terminatedStateAccounts have stateRoot not equal to chainData.lastCertificate.stateRoot', async () => {
 				const context = createInitGenesisStateContext(
 					{
