--- conflicted
+++ resolved
@@ -188,30 +188,27 @@
 	});
 
 	describe('if chainInfos is not empty', () => {
-<<<<<<< HEAD
-		certificateThreshold = BigInt(10);
-		const validChainInfos = [
-			{
-				...chainInfo,
-				chainData: {
-					...chainData,
-					status: ChainStatus.TERMINATED,
-					lastCertificate: {
-						...lastCertificate,
-						validatorsHash: computeValidatorsHash(activeValidators, certificateThreshold),
-					},
-				},
-				chainValidators: {
-					activeValidators,
-					certificateThreshold,
-				},
-			},
-		];
-=======
+		let validChainInfos;
 		beforeEach(() => {
 			certificateThreshold = BigInt(10);
-		});
->>>>>>> 85c26f58
+			validChainInfos = [
+				{
+					...chainInfo,
+					chainData: {
+						...chainData,
+						status: ChainStatus.TERMINATED,
+						lastCertificate: {
+							...lastCertificate,
+							validatorsHash: computeValidatorsHash(activeValidators, certificateThreshold),
+						},
+					},
+					chainValidators: {
+						activeValidators,
+						certificateThreshold,
+					},
+				},
+			];
+		});
 
 		it('should throw error if ownChainNonce <= 0', async () => {
 			const context = createInitGenesisStateContext(
