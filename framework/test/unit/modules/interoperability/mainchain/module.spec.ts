--- conflicted
+++ resolved
@@ -322,10 +322,6 @@
 					].join(', ')}`,
 				);
 			});
-<<<<<<< HEAD
-
-			it('should throw if chainInfo.chainData.status === TERMINATED exists but no terminateStateAccount', async () => {
-=======
 
 			it('should throw if chainInfo.chainData.status === TERMINATED exists but no terminateStateAccount', async () => {
 				const context = createInitGenesisStateContext(
@@ -393,7 +389,6 @@
 			it('should call _verifyTerminatedStateAccountsIDs', async () => {
 				jest.spyOn(interopMod, '_verifyTerminatedStateAccountsIDs' as any);
 
->>>>>>> 905e6afa
 				const context = createInitGenesisStateContext(
 					{
 						...genesisInteroperability,
@@ -427,12 +422,7 @@
 				await expect(interopMod.initGenesisState(context)).resolves.toBeUndefined();
 				expect(interopMod['_verifyTerminatedStateAccountsIDs']).toHaveBeenCalledTimes(1);
 			});
-		});
-
-<<<<<<< HEAD
-		it('should check that _verifyChannelData is called from _verifyChainInfos', async () => {
-			jest.spyOn(interopMod, '_verifyChannelData' as any);
-=======
+
 			it('should throw error if chainInfo.chainID exists in terminatedStateAccounts & chainInfo.chainData.status is ACTIVE', async () => {
 				const context = createInitGenesisStateContext(
 					{
@@ -463,14 +453,165 @@
 					},
 					params,
 				);
->>>>>>> 905e6afa
+
+				await expect(interopMod.initGenesisState(context)).rejects.toThrow(
+					`For each terminatedStateAccount there should be a corresponding chainInfo at TERMINATED state`,
+				);
+			});
+
+			it('should throw error if chainInfo.chainID exists in terminatedStateAccounts & chainInfo.chainData.status is REGISTERED', async () => {
+				const context = createInitGenesisStateContext(
+					{
+						...genesisInteroperability,
+						// this is needed to verify `validatorsHash` related tests (above)
+						chainInfos: [
+							{
+								...chainInfo,
+								chainData: {
+									...chainData,
+									lastCertificate: {
+										...lastCertificate,
+										validatorsHash: computeValidatorsHash(activeValidators, certificateThreshold),
+									},
+								},
+								chainValidators: {
+									activeValidators,
+									certificateThreshold,
+								},
+							},
+						],
+						terminatedStateAccounts: [
+							{
+								chainID: chainInfo.chainID,
+								terminatedStateAccount,
+							},
+						],
+					},
+					params,
+				);
+
+				await expect(interopMod.initGenesisState(context)).rejects.toThrow(
+					`For each terminatedStateAccount there should be a corresponding chainInfo at TERMINATED state`,
+				);
+			});
+
+			it('should throw error if chainID in terminatedStateAccounts does not exist in chainInfo', async () => {
+				const context = createInitGenesisStateContext(
+					{
+						...genesisInteroperability,
+						// this is needed to verify `validatorsHash` related tests (above)
+						chainInfos: [
+							{
+								...chainInfo,
+								chainData: {
+									...chainData,
+									lastCertificate: {
+										...lastCertificate,
+										validatorsHash: computeValidatorsHash(activeValidators, certificateThreshold),
+									},
+								},
+								chainValidators: {
+									activeValidators,
+									certificateThreshold,
+								},
+							},
+						],
+						terminatedStateAccounts: [
+							{
+								chainID: Buffer.from([0, 0, 0, 2]),
+								terminatedStateAccount,
+							},
+						],
+					},
+					params,
+				);
+
+				await expect(interopMod.initGenesisState(context)).rejects.toThrow(
+					'For each terminatedStateAccount there should be a corresponding chainInfo at TERMINATED state',
+				);
+			});
+
+			it('should throw error if some stateAccount in terminatedStateAccounts have stateRoot not equal to chainData.lastCertificate.stateRoot', async () => {
+				const context = createInitGenesisStateContext(
+					{
+						...genesisInteroperability,
+						// this is needed to verify `validatorsHash` related tests (above)
+						chainInfos: validChainInfos,
+						terminatedStateAccounts: [
+							{
+								chainID: Buffer.from([0, 0, 0, 1]),
+								terminatedStateAccount: {
+									...terminatedStateAccount,
+									stateRoot: Buffer.from(utils.getRandomBytes(HASH_LENGTH)),
+								},
+							},
+						],
+					},
+					params,
+				);
+
+				await expect(interopMod.initGenesisState(context)).rejects.toThrow(
+					"stateAccount.stateRoot doesn't match chainInfo.chainData.lastCertificate.stateRoot.",
+				);
+			});
+
+			it('should throw error if some stateAccount in terminatedStateAccounts have mainchainStateRoot not equal to EMPTY_HASH', async () => {
+				const context = createInitGenesisStateContext(
+					{
+						...genesisInteroperability,
+						// this is needed to verify `validatorsHash` related tests (above)
+						chainInfos: validChainInfos,
+						terminatedStateAccounts: [
+							{
+								chainID: Buffer.from([0, 0, 0, 1]),
+								terminatedStateAccount: {
+									...terminatedStateAccount,
+									mainchainStateRoot: Buffer.from(utils.getRandomBytes(HASH_LENGTH)),
+								},
+							},
+						],
+					},
+					params,
+				);
+
+				await expect(interopMod.initGenesisState(context)).rejects.toThrow(
+					`stateAccount.mainchainStateRoot is not equal to ${EMPTY_HASH.toString('hex')}.`,
+				);
+			});
+
+			it('should throw error if some stateAccount in terminatedStateAccounts is not initialized', async () => {
+				const context = createInitGenesisStateContext(
+					{
+						...genesisInteroperability,
+						// this is needed to verify `validatorsHash` related tests (above)
+						chainInfos: validChainInfos,
+						terminatedStateAccounts: [
+							{
+								chainID: Buffer.from([0, 0, 0, 1]),
+								terminatedStateAccount: {
+									...terminatedStateAccount,
+									initialized: false,
+								},
+							},
+						],
+					},
+					params,
+				);
+
+				await expect(interopMod.initGenesisState(context)).rejects.toThrow(
+					'stateAccount is not initialized.',
+				);
+			});
+		});
+
+		it('should check that _verifyChannelData is called from _verifyChainInfos', async () => {
+			jest.spyOn(interopMod, '_verifyChannelData' as any);
 
 			await expect(
 				interopMod.initGenesisState(contextWithValidValidatorsHash),
 			).resolves.toBeUndefined();
 		});
 
-<<<<<<< HEAD
 		it('should call _verifyTerminatedStateAccountsIDs', async () => {
 			jest.spyOn(interopMod, '_verifyTerminatedStateAccountsIDs' as any);
 
@@ -486,26 +627,6 @@
 								lastCertificate: {
 									...lastCertificate,
 									validatorsHash: computeValidatorsHash(activeValidators, certificateThreshold),
-=======
-			it('should throw error if chainInfo.chainID exists in terminatedStateAccounts & chainInfo.chainData.status is REGISTERED', async () => {
-				const context = createInitGenesisStateContext(
-					{
-						...genesisInteroperability,
-						// this is needed to verify `validatorsHash` related tests (above)
-						chainInfos: [
-							{
-								...chainInfo,
-								chainData: {
-									...chainData,
-									lastCertificate: {
-										...lastCertificate,
-										validatorsHash: computeValidatorsHash(activeValidators, certificateThreshold),
-									},
-								},
-								chainValidators: {
-									activeValidators,
-									certificateThreshold,
->>>>>>> 905e6afa
 								},
 							},
 							chainValidators: {
@@ -528,7 +649,6 @@
 			expect(interopMod['_verifyTerminatedStateAccountsIDs']).toHaveBeenCalledTimes(1);
 		});
 
-<<<<<<< HEAD
 		it('should throw error if chainInfo.chainID exists in terminatedStateAccounts & chainInfo.chainData.status is ACTIVE', async () => {
 			const context = createInitGenesisStateContext(
 				{
@@ -542,26 +662,6 @@
 								lastCertificate: {
 									...lastCertificate,
 									validatorsHash: computeValidatorsHash(activeValidators, certificateThreshold),
-=======
-			it('should throw error if chainID in terminatedStateAccounts does not exist in chainInfo', async () => {
-				const context = createInitGenesisStateContext(
-					{
-						...genesisInteroperability,
-						// this is needed to verify `validatorsHash` related tests (above)
-						chainInfos: [
-							{
-								...chainInfo,
-								chainData: {
-									...chainData,
-									lastCertificate: {
-										...lastCertificate,
-										validatorsHash: computeValidatorsHash(activeValidators, certificateThreshold),
-									},
-								},
-								chainValidators: {
-									activeValidators,
-									certificateThreshold,
->>>>>>> 905e6afa
 								},
 							},
 							chainValidators: {
