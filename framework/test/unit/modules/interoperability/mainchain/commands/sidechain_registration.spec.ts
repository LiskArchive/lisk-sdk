--- conflicted
+++ resolved
@@ -607,12 +607,7 @@
 		it(`should emit ${EVENT_NAME_CCM_SEND_SUCCESS} event`, async () => {
 			const encodedParams = codec.encode(registrationCCMParamsSchema, {
 				name: transactionParams.name,
-<<<<<<< HEAD
-				messageFeeTokenID: TOKEN_ID_LSK_MAINCHAIN,
-=======
-				chainID: transactionParams.chainID,
 				messageFeeTokenID: getMainchainTokenID(chainID),
->>>>>>> 28a78ac8
 			});
 			const ccm = {
 				nonce: BigInt(0),
