/*
 * Copyright © 2022 Lisk Foundation
 *
 * See the LICENSE file at the top-level directory of this distribution
 * for licensing information.
 *
 * Unless otherwise agreed in a custom licensing agreement with the Lisk Foundation,
 * no part of this software, including this file, may be copied, modified,
 * propagated, or distributed except according to the terms contained in the
 * LICENSE file.
 *
 * Removal or modification of this copyright notice is prohibited.
 */
/* eslint-disable max-classes-per-file */

import { utils } from '@liskhq/lisk-cryptography';
import * as cryptography from '@liskhq/lisk-cryptography';
import { BlockAssets } from '@liskhq/lisk-chain';
import { codec } from '@liskhq/lisk-codec';
import {
	CommandExecuteContext,
	CommandVerifyContext,
	testing,
	VerifyStatus,
	MainchainCCUpdateCommand,
	MainchainInteroperabilityModule,
} from '../../../../../../src';
import {
	ActiveValidator,
	CCMsg,
	ChainAccount,
	ChainValidators,
	ChannelData,
	CrossChainMessageContext,
	CrossChainUpdateTransactionParams,
} from '../../../../../../src/modules/interoperability/types';

import { Certificate } from '../../../../../../src/engine/consensus/certificate_generation/types';
import { certificateSchema } from '../../../../../../src/engine/consensus/certificate_generation/schema';
import * as interopUtils from '../../../../../../src/modules/interoperability/utils';
import {
	ccmSchema,
	sidechainTerminatedCCMParamsSchema,
} from '../../../../../../src/modules/interoperability/schemas';
import {
	CCM_PROCESSED_CODE_CHANNEL_UNAVAILABLE,
	CCM_PROCESSED_CODE_INVALID_CCM_BEFORE_CCC_FORWARDING_EXCEPTION,
	CCM_PROCESSED_CODE_INVALID_CCM_VERIFY_CCM_EXCEPTION,
	CCM_PROCESSED_CODE_SUCCESS,
	CCM_PROCESSED_RESULT_DISCARDED,
	CCM_PROCESSED_RESULT_FORWARDED,
	CCM_STATUS_CODE_CHANNEL_UNAVAILABLE,
	CCM_STATUS_OK,
	CHAIN_ACTIVE,
	CHAIN_REGISTERED,
	CHAIN_TERMINATED,
	CROSS_CHAIN_COMMAND_NAME_REGISTRATION,
	CROSS_CHAIN_COMMAND_NAME_SIDECHAIN_TERMINATED,
	EMPTY_BYTES,
<<<<<<< HEAD
	EMPTY_FEE_ADDRESS,
=======
	HASH_LENGTH,
>>>>>>> 7d8c1726
	LIVENESS_LIMIT,
	MAINCHAIN_ID_BUFFER,
	MAX_CCM_SIZE,
	MODULE_NAME_INTEROPERABILITY,
} from '../../../../../../src/modules/interoperability/constants';
import { MainchainInteroperabilityInternalMethod } from '../../../../../../src/modules/interoperability/mainchain/store';
import { BlockHeader, EventQueue } from '../../../../../../src/state_machine';
import { computeValidatorsHash } from '../../../../../../src/modules/interoperability/utils';
import { CROSS_CHAIN_COMMAND_NAME_FORWARD } from '../../../../../../src/modules/token/constants';
import { ChainAccountStore } from '../../../../../../src/modules/interoperability/stores/chain_account';
import { ChannelDataStore } from '../../../../../../src/modules/interoperability/stores/channel_data';
import { ChainValidatorsStore } from '../../../../../../src/modules/interoperability/stores/chain_validators';
import { PrefixedStateReadWriter } from '../../../../../../src/state_machine/prefixed_state_read_writer';
import { InMemoryPrefixedStateDB } from '../../../../../../src/testing/in_memory_prefixed_state';
import { createStoreGetter } from '../../../../../../src/testing/utils';
import {
	createCrossChainMessageContext,
	createTransientMethodContext,
} from '../../../../../../src/testing';
import { BaseInteroperableMethod } from '../../../../../../src/modules/interoperability/base_interoperable_method';
import { BaseCCCommand } from '../../../../../../src/modules/interoperability/base_cc_command';
import { BaseInteroperabilityInternalMethod } from '../../../../../../src/modules/interoperability/base_interoperability_internal_methods';
import { CcmProcessedEvent } from '../../../../../../src/modules/interoperability/events/ccm_processed';

jest.mock('@liskhq/lisk-cryptography', () => ({
	...jest.requireActual('@liskhq/lisk-cryptography'),
}));

describe('CrossChainUpdateCommand', () => {
	const interopMod = new MainchainInteroperabilityModule();

	const chainID = cryptography.utils.getRandomBytes(32);
	const defaultCertificateValues: Certificate = {
		blockID: cryptography.utils.getRandomBytes(20),
		height: 21,
		timestamp: Math.floor(Date.now() / 1000),
		stateRoot: cryptography.utils.getRandomBytes(HASH_LENGTH),
		validatorsHash: cryptography.utils.getRandomBytes(48),
		aggregationBits: cryptography.utils.getRandomBytes(38),
		signature: cryptography.utils.getRandomBytes(32),
	};

	const defaultNewCertificateThreshold = BigInt(20);
	const defaultSendingChainID = 20;
	const defaultSendingChainIDBuffer = cryptography.utils.intToBuffer(defaultSendingChainID, 4);
	const defaultCCMs: CCMsg[] = [
		{
			crossChainCommand: CROSS_CHAIN_COMMAND_NAME_REGISTRATION,
			fee: BigInt(0),
			module: MODULE_NAME_INTEROPERABILITY,
			nonce: BigInt(1),
			params: Buffer.alloc(2),
			receivingChainID: utils.intToBuffer(2, 4),
			sendingChainID: defaultSendingChainIDBuffer,
			status: CCM_STATUS_OK,
		},
		{
			crossChainCommand: CROSS_CHAIN_COMMAND_NAME_SIDECHAIN_TERMINATED,
			fee: BigInt(0),
			module: MODULE_NAME_INTEROPERABILITY,
			nonce: BigInt(1),
			params: Buffer.alloc(2),
			receivingChainID: utils.intToBuffer(3, 4),
			sendingChainID: defaultSendingChainIDBuffer,
			status: CCM_STATUS_OK,
		},
		{
			crossChainCommand: CROSS_CHAIN_COMMAND_NAME_FORWARD,
			fee: BigInt(0),
			module: MODULE_NAME_INTEROPERABILITY,
			nonce: BigInt(1),
			params: Buffer.alloc(2),
			receivingChainID: utils.intToBuffer(4, 4),
			sendingChainID: defaultSendingChainIDBuffer,
			status: CCM_STATUS_OK,
		},
	];
	const defaultCCMsEncoded = defaultCCMs.map(ccm => codec.encode(ccmSchema, ccm));
	const defaultInboxUpdateValue = {
		crossChainMessages: defaultCCMsEncoded,
		messageWitnessHashes: [Buffer.alloc(32)],
		outboxRootWitness: {
			bitmap: Buffer.alloc(1),
			siblingHashes: [Buffer.alloc(32)],
		},
	};
	const defaultTransaction = { module: MODULE_NAME_INTEROPERABILITY };

	let stateStore: PrefixedStateReadWriter;
	let encodedDefaultCertificate: Buffer;
	let partnerChainAccount: ChainAccount;
	let partnerChannelAccount: ChannelData;
	let verifyContext: CommandVerifyContext<CrossChainUpdateTransactionParams>;
	let executeContext: CommandExecuteContext<CrossChainUpdateTransactionParams>;
	let mainchainCCUUpdateCommand: MainchainCCUpdateCommand;
	let params: CrossChainUpdateTransactionParams;
	let activeValidatorsUpdate: ActiveValidator[];
	let sortedActiveValidatorsUpdate: ActiveValidator[];
	let partnerChainStore: ChainAccountStore;
	let partnerChannelStore: ChannelDataStore;
	let partnerValidatorStore: ChainValidatorsStore;

	beforeEach(async () => {
		mainchainCCUUpdateCommand = new MainchainCCUpdateCommand(
			interopMod.stores,
			interopMod.events,
			new Map(),
			new Map(),
		);
		stateStore = new PrefixedStateReadWriter(new InMemoryPrefixedStateDB());
		activeValidatorsUpdate = [
			{ blsKey: cryptography.utils.getRandomBytes(48), bftWeight: BigInt(1) },
			{ blsKey: cryptography.utils.getRandomBytes(48), bftWeight: BigInt(3) },
			{ blsKey: cryptography.utils.getRandomBytes(48), bftWeight: BigInt(4) },
			{ blsKey: cryptography.utils.getRandomBytes(48), bftWeight: BigInt(3) },
		].sort((v1, v2) => v2.blsKey.compare(v1.blsKey)); // unsorted list

		const partnerValidators: any = {
			certificateThreshold: BigInt(10),
			activeValidators: activeValidatorsUpdate.map(v => ({
				blsKey: v.blsKey,
				bftWeight: v.bftWeight + BigInt(1),
			})),
		};
		const partnerValidatorsData = {
			activeValidators: [...activeValidatorsUpdate],
			certificateThreshold: BigInt(10),
		};
		const validatorsHash = computeValidatorsHash(
			activeValidatorsUpdate,
			partnerValidators.certificateThreshold,
		);
		encodedDefaultCertificate = codec.encode(certificateSchema, {
			...defaultCertificateValues,
			validatorsHash,
		});

		sortedActiveValidatorsUpdate = [...activeValidatorsUpdate].sort((v1, v2) =>
			v1.blsKey.compare(v2.blsKey),
		);
		partnerChainAccount = {
			lastCertificate: {
				height: 10,
				stateRoot: cryptography.utils.getRandomBytes(38),
				timestamp: Math.floor(Date.now() / 1000),
				validatorsHash: cryptography.utils.getRandomBytes(48),
			},
			name: 'sidechain1',
			status: CHAIN_ACTIVE,
		};
		partnerChannelAccount = {
			inbox: {
				appendPath: [Buffer.alloc(1), Buffer.alloc(1)],
				root: cryptography.utils.getRandomBytes(38),
				size: 18,
			},
			messageFeeTokenID: Buffer.from('0000000000000011', 'hex'),
			outbox: {
				appendPath: [Buffer.alloc(1), Buffer.alloc(1)],
				root: cryptography.utils.getRandomBytes(38),
				size: 18,
			},
			partnerChainOutboxRoot: cryptography.utils.getRandomBytes(38),
		};

		params = {
			activeValidatorsUpdate: sortedActiveValidatorsUpdate,
			certificate: encodedDefaultCertificate,
			inboxUpdate: { ...defaultInboxUpdateValue },
			newCertificateThreshold: defaultNewCertificateThreshold,
			sendingChainID: defaultSendingChainIDBuffer,
		};

		partnerChainStore = interopMod.stores.get(ChainAccountStore);
		await partnerChainStore.set(
			createStoreGetter(stateStore),
			defaultSendingChainIDBuffer,
			partnerChainAccount,
		);

		partnerChannelStore = interopMod.stores.get(ChannelDataStore);
		await partnerChannelStore.set(
			createStoreGetter(stateStore),
			defaultSendingChainIDBuffer,
			partnerChannelAccount,
		);

		partnerValidatorStore = interopMod.stores.get(ChainValidatorsStore);
		await partnerValidatorStore.set(
			createStoreGetter(stateStore),
			defaultSendingChainIDBuffer,
			partnerValidatorsData,
		);

		jest
			.spyOn(interopUtils, 'checkInboxUpdateValidity')
			.mockReturnValue({ status: VerifyStatus.OK });

		jest.spyOn(MainchainInteroperabilityInternalMethod.prototype, 'isLive').mockResolvedValue(true);
		jest.spyOn(interopUtils, 'computeValidatorsHash').mockReturnValue(validatorsHash);
		jest.spyOn(cryptography.bls, 'verifyWeightedAggSig').mockReturnValue(true);
	});

	describe('verify', () => {
		beforeEach(() => {
			verifyContext = {
				getMethodContext: () => createTransientMethodContext({ stateStore }),
				getStore: createStoreGetter(stateStore).getStore,
				stateStore,
				logger: testing.mocks.loggerMock,
				chainID,
				params,
				transaction: defaultTransaction as any,
			};
			jest
				.spyOn(MainchainInteroperabilityInternalMethod.prototype, 'isLive')
				.mockResolvedValue(true);
			mainchainCCUUpdateCommand = new MainchainCCUpdateCommand(
				interopMod.stores,
				interopMod.events,
				new Map(),
				new Map(),
			);
		});

		it('should return error when ccu params validation fails', async () => {
			const { status, error } = await mainchainCCUUpdateCommand.verify({
				...verifyContext,
				params: { ...params, sendingChainID: 2 } as any,
			});

			expect(status).toEqual(VerifyStatus.FAIL);
			expect(error?.message).toContain('.sendingChainID');
		});

		it('should return error when chain has terminated status', async () => {
			await partnerChainStore.set(createStoreGetter(stateStore), defaultSendingChainIDBuffer, {
				...partnerChainAccount,
				status: CHAIN_TERMINATED,
			});

			const { status, error } = await mainchainCCUUpdateCommand.verify(verifyContext);

			expect(status).toEqual(VerifyStatus.FAIL);
			expect(error?.message).toContain('Sending partner chain 20 is terminated.');
		});

		it('should return error when chain is active but not live', async () => {
			jest
				.spyOn(MainchainInteroperabilityInternalMethod.prototype, 'isLive')
				.mockResolvedValue(false);
			const { status, error } = await mainchainCCUUpdateCommand.verify(verifyContext);

			expect(status).toEqual(VerifyStatus.FAIL);
			expect(error?.message).toContain('Sending partner chain 20 is not live');
		});

		it('should return error checkLivenessRequirementFirstCCU fails', async () => {
			await partnerChainStore.set(createStoreGetter(stateStore), defaultSendingChainIDBuffer, {
				...partnerChainAccount,
				status: CHAIN_REGISTERED,
			});

			const { status, error } = await mainchainCCUUpdateCommand.verify({
				...verifyContext,
				params: { ...params, certificate: EMPTY_BYTES },
			});
			expect(status).toEqual(VerifyStatus.FAIL);
			expect(error?.message).toContain(
				`Sending partner chain ${defaultSendingChainIDBuffer.readInt32BE(
					0,
				)} has a registered status so certificate cannot be empty.`,
			);
		});

		it('should return error checkCertificateValidity fails when certificate height is less than lastCertificateHeight', async () => {
			const encodedDefaultCertificateWithLowerheight = codec.encode(certificateSchema, {
				...defaultCertificateValues,
				height: 9,
			});

			const { status, error } = await mainchainCCUUpdateCommand.verify({
				...verifyContext,
				params: { ...params, certificate: encodedDefaultCertificateWithLowerheight },
			});
			expect(status).toEqual(VerifyStatus.FAIL);
			expect(error?.message).toContain(
				'Certificate height should be greater than last certificate height.',
			);
		});

		it('should return VerifyStatus.FAIL when checkValidatorsHashWithCertificate() throws error', async () => {
			const certificateWithIncorrectValidatorHash = codec.encode(certificateSchema, {
				...defaultCertificateValues,
				validatorsHash: cryptography.utils.getRandomBytes(48),
			});

			const { status, error } = await mainchainCCUUpdateCommand.verify({
				...verifyContext,
				params: { ...params, certificate: certificateWithIncorrectValidatorHash },
			});
			expect(status).toEqual(VerifyStatus.FAIL);
			expect(error?.message).toContain('Validators hash given in the certificate is incorrect.');
		});

		it('should return error verifyValidatorsUpdate fails when Validators blsKeys are not unique and lexicographically ordered', async () => {
			await expect(
				mainchainCCUUpdateCommand.verify({
					...verifyContext,
					params: { ...params, activeValidatorsUpdate },
				}),
			).rejects.toThrow('Keys are not sorted lexicographic order.');
		});

		it('should return VerifyStatus.FAIL when verifyCertificateSignature fails', async () => {
			jest.spyOn(interopUtils, 'verifyCertificateSignature').mockReturnValue({
				status: VerifyStatus.FAIL,
				error: new Error('Certificate is invalid due to invalid signature.'),
			});

			const { status, error } = await mainchainCCUUpdateCommand.verify(verifyContext);

			expect(status).toEqual(VerifyStatus.FAIL);
			expect(error?.message).toContain('Certificate is invalid due to invalid signature.');
		});

		it('should return error checkInboxUpdateValidity fails', async () => {
			jest.spyOn(interopUtils, 'checkInboxUpdateValidity').mockReturnValue({
				status: VerifyStatus.FAIL,
				error: new Error(
					'Failed at verifying state root when messageWitnessHashes is non-empty and certificate is empty.',
				),
			});

			const { status, error } = await mainchainCCUUpdateCommand.verify(verifyContext);

			expect(status).toEqual(VerifyStatus.FAIL);
			expect(error?.message).toContain(
				'Failed at verifying state root when messageWitnessHashes is non-empty and certificate is empty.',
			);
		});

		it('should return Verify.OK when all the checks pass', async () => {
			const { status, error } = await mainchainCCUUpdateCommand.verify(verifyContext);

			expect(status).toEqual(VerifyStatus.OK);
			expect(error).toBeUndefined();
		});
	});

	describe('execute', () => {
		let blockHeader: any;
		let partnerValidatorsDataVerify: ChainValidators;
		let activeValidatorsVerify: ActiveValidator[];

		beforeEach(async () => {
			activeValidatorsVerify = [...activeValidatorsUpdate];
			blockHeader = {
				height: 25,
				timestamp: Math.floor(Date.now() / 1000) + 100000,
			};

			partnerValidatorsDataVerify = {
				activeValidators: activeValidatorsVerify,
				certificateThreshold: BigInt(10),
			};

			executeContext = {
				getMethodContext: () => createTransientMethodContext({ stateStore }),
				getStore: createStoreGetter(stateStore).getStore,
				stateStore,
				logger: testing.mocks.loggerMock,
				chainID,
				params,
				transaction: defaultTransaction as any,
				assets: new BlockAssets(),
				eventQueue: new EventQueue(0),
				header: blockHeader as BlockHeader,
				certificateThreshold: BigInt(0),
				currentValidators: [],
				impliesMaxPrevote: true,
				maxHeightCertified: 0,
			};

			await partnerValidatorStore.set(
				createStoreGetter(stateStore),
				defaultSendingChainIDBuffer,
				partnerValidatorsDataVerify,
			);

			mainchainCCUUpdateCommand = new MainchainCCUpdateCommand(
				interopMod.stores,
				interopMod.events,
				new Map(),
				new Map(),
			);
		});

		it('should throw error when checkValidCertificateLiveness() throws error', async () => {
			const blockHeaderWithInvalidTimestamp = {
				height: 25,
				timestamp: Math.floor(Date.now() / 1000) + LIVENESS_LIMIT,
			};
			await expect(
				mainchainCCUUpdateCommand.execute({
					...executeContext,
					header: { ...blockHeader, timestamp: blockHeaderWithInvalidTimestamp.timestamp },
				}),
			).rejects.toThrow('Certificate is not valid as it passed Liveness limit of 2592000 seconds.');
		});

		it('should throw error when checkCertificateTimestamp() throws error', async () => {
			const blockHeaderWithInvalidTimestamp = {
				height: 25,
				timestamp: Math.floor(Date.now() / 1000) - LIVENESS_LIMIT,
			};
			await expect(
				mainchainCCUUpdateCommand.execute({
					...executeContext,
					header: { ...blockHeader, timestamp: blockHeaderWithInvalidTimestamp.timestamp },
				}),
			).rejects.toThrow('Certificate is invalid due to invalid timestamp.');
		});

		it('should throw error and calls terminateChainInternal() if CCM decoding fails', async () => {
			const invalidCCM = Buffer.from([1]);
			jest
				.spyOn(interopUtils, 'computeValidatorsHash')
				.mockReturnValue(defaultCertificateValues.validatorsHash);
			const terminateChainInternalMock = jest
				.spyOn(MainchainInteroperabilityInternalMethod.prototype, 'terminateChainInternal')
				.mockResolvedValue({} as never);
			const invalidCCMContext = {
				...executeContext,
				params: {
					...executeContext.params,
					inboxUpdate: { ...executeContext.params.inboxUpdate, crossChainMessages: [invalidCCM] },
				},
			};
			await expect(mainchainCCUUpdateCommand.execute(invalidCCMContext)).rejects.toThrow(
				'Value yields unsupported wireType',
			);
			expect(terminateChainInternalMock).toHaveBeenCalledTimes(1);
		});

		it('should throw error when chain.status === CHAIN_REGISTERED and inboxUpdate is non-empty and the first CCM is not a registration CCM', async () => {
			await partnerChainStore.set(createStoreGetter(stateStore), defaultSendingChainIDBuffer, {
				...partnerChainAccount,
				status: CHAIN_REGISTERED,
			});

			jest
				.spyOn(interopUtils, 'computeValidatorsHash')
				.mockReturnValue(defaultCertificateValues.validatorsHash);
			const terminateChainInternalMock = jest
				.spyOn(MainchainInteroperabilityInternalMethod.prototype, 'terminateChainInternal')
				.mockResolvedValue({} as never);

			await expect(mainchainCCUUpdateCommand.execute(executeContext)).resolves.toBeUndefined();
			expect(terminateChainInternalMock).toHaveBeenCalledTimes(1);
		});

		it('should call terminateChainInternal() for a ccm when txParams.sendingChainID !== ccm.deserilized.sendingChainID', async () => {
			const invalidCCM = codec.encode(ccmSchema, {
				crossChainCommand: CROSS_CHAIN_COMMAND_NAME_SIDECHAIN_TERMINATED,
				fee: BigInt(0),
				module: MODULE_NAME_INTEROPERABILITY,
				nonce: BigInt(1),
				params: Buffer.alloc(2),
				receivingChainID: utils.intToBuffer(1, 4),
				sendingChainID: utils.intToBuffer(50, 4),
				status: CCM_STATUS_OK,
			});
			jest
				.spyOn(interopUtils, 'computeValidatorsHash')
				.mockReturnValue(defaultCertificateValues.validatorsHash);
			jest.spyOn(interopUtils, 'commonCCUExecutelogic').mockReturnValue({} as never);
			const terminateChainInternalMock = jest
				.spyOn(MainchainInteroperabilityInternalMethod.prototype, 'terminateChainInternal')
				.mockResolvedValue({} as never);

			const invalidCCMContext = {
				...executeContext,
				params: {
					...executeContext.params,
					inboxUpdate: { ...executeContext.params.inboxUpdate, crossChainMessages: [invalidCCM] },
				},
			};
			await expect(mainchainCCUUpdateCommand.execute(invalidCCMContext)).resolves.toBeUndefined();
			expect(terminateChainInternalMock).toHaveBeenCalledTimes(1);
		});

		it('should call terminateChainInternal() for a ccm when it fails on validateFormat', async () => {
			const invalidCCM = {
				crossChainCommand: CROSS_CHAIN_COMMAND_NAME_SIDECHAIN_TERMINATED,
				fee: BigInt(0),
				module: MODULE_NAME_INTEROPERABILITY,
				nonce: BigInt(1),
				params: Buffer.alloc(MAX_CCM_SIZE + 10),
				receivingChainID: utils.intToBuffer(2, 4),
				sendingChainID: defaultSendingChainIDBuffer,
				status: CCM_STATUS_OK,
			};
			const invalidCCMSerialized = codec.encode(ccmSchema, invalidCCM);
			jest
				.spyOn(interopUtils, 'computeValidatorsHash')
				.mockReturnValue(defaultCertificateValues.validatorsHash);
			jest.spyOn(interopUtils, 'commonCCUExecutelogic').mockReturnValue({} as never);

			const terminateChainInternalMock = jest
				.spyOn(MainchainInteroperabilityInternalMethod.prototype, 'terminateChainInternal')
				.mockResolvedValue({} as never);

			const invalidCCMContext = {
				...executeContext,
				params: {
					...executeContext.params,
					inboxUpdate: {
						...executeContext.params.inboxUpdate,
						crossChainMessages: [invalidCCMSerialized],
					},
				},
			};
			await expect(mainchainCCUUpdateCommand.execute(invalidCCMContext)).resolves.toBeUndefined();
			expect(terminateChainInternalMock).toHaveBeenCalledTimes(1);
			expect(terminateChainInternalMock).toHaveBeenCalledWith(
				invalidCCM.sendingChainID,
				expect.any(Object),
			);
		});

		it('should call forward() when ccm.deserilized.receivingChainID !== MAINCHAIN_ID', async () => {
			const nonMainchainCCM = {
				crossChainCommand: CROSS_CHAIN_COMMAND_NAME_SIDECHAIN_TERMINATED,
				fee: BigInt(0),
				module: MODULE_NAME_INTEROPERABILITY,
				nonce: BigInt(1),
				params: Buffer.alloc(10),
				receivingChainID: utils.intToBuffer(2, 4),
				sendingChainID: defaultSendingChainIDBuffer,
				status: CCM_STATUS_OK,
			};
			const nonMainchainCCMSerialized = codec.encode(ccmSchema, nonMainchainCCM);
			jest
				.spyOn(interopUtils, 'computeValidatorsHash')
				.mockReturnValue(defaultCertificateValues.validatorsHash);
			jest.spyOn(interopUtils, 'commonCCUExecutelogic').mockReturnValue({} as never);

			const appendToInboxTreeMock = jest
				.spyOn(MainchainInteroperabilityInternalMethod.prototype, 'appendToInboxTree')
				.mockResolvedValue({} as never);
			const forwardMock = jest
				.spyOn(mainchainCCUUpdateCommand, '_forward' as never)
				.mockResolvedValue({} as never);

			const invalidCCMContext = {
				...executeContext,
				params: {
					...executeContext.params,
					inboxUpdate: {
						...executeContext.params.inboxUpdate,
						crossChainMessages: [nonMainchainCCMSerialized],
					},
				},
			};
			await expect(mainchainCCUUpdateCommand.execute(invalidCCMContext)).resolves.toBeUndefined();
			expect(appendToInboxTreeMock).toHaveBeenCalledTimes(1);
			expect(forwardMock).toHaveBeenCalledTimes(1);
		});

		it('should call apply() when ccm.deserilized.receivingChainID === MAINCHAIN_ID', async () => {
			const mainchainCCM = {
				crossChainCommand: CROSS_CHAIN_COMMAND_NAME_SIDECHAIN_TERMINATED,
				fee: BigInt(0),
				module: MODULE_NAME_INTEROPERABILITY,
				nonce: BigInt(1),
				params: Buffer.alloc(10),
				receivingChainID: MAINCHAIN_ID_BUFFER,
				sendingChainID: defaultSendingChainIDBuffer,
				status: CCM_STATUS_OK,
			};
			const mainchainCCMSerialized = codec.encode(ccmSchema, mainchainCCM);
			jest
				.spyOn(interopUtils, 'computeValidatorsHash')
				.mockReturnValue(defaultCertificateValues.validatorsHash);
			const commonCCUExecutelogicMock = jest
				.spyOn(interopUtils, 'commonCCUExecutelogic')
				.mockReturnValue({} as never);

			const appendToInboxTreeMock = jest
				.spyOn(MainchainInteroperabilityInternalMethod.prototype, 'appendToInboxTree')
				.mockResolvedValue({} as never);
			const forwardMock = jest
				.spyOn(mainchainCCUUpdateCommand, '_forward' as never)
				.mockResolvedValue({} as never);
			const applyMock = jest
<<<<<<< HEAD
				.spyOn(mainchainCCUUpdateCommand, 'apply')
=======
				.spyOn(mainchainCCUUpdateCommand, 'apply' as never)
>>>>>>> 7d8c1726
				.mockResolvedValue({} as never);

			const invalidCCMContext = {
				...executeContext,
				params: {
					...executeContext.params,
					inboxUpdate: {
						...executeContext.params.inboxUpdate,
						crossChainMessages: [mainchainCCMSerialized],
					},
				},
			};
			await expect(mainchainCCUUpdateCommand.execute(invalidCCMContext)).resolves.toBeUndefined();
			expect(appendToInboxTreeMock).toHaveBeenCalledTimes(1);
			expect(forwardMock).toHaveBeenCalledTimes(0);
			expect(applyMock).toHaveBeenCalledTimes(1);
			expect(applyMock).toHaveBeenCalledTimes(1);
			expect(commonCCUExecutelogicMock).toHaveBeenCalledTimes(1);
		});
	});

	describe('_forward', () => {
		const defaultCCM = {
			nonce: BigInt(0),
			module: 'token',
			crossChainCommand: 'crossChainTransfer',
			sendingChainID: Buffer.from([0, 0, 2, 0]),
			receivingChainID: Buffer.from([0, 0, 3, 0]),
			fee: BigInt(20000),
			status: 0,
			params: Buffer.alloc(0),
		};
		let context: CrossChainMessageContext;
		let command: MainchainCCUpdateCommand;
		let ccMethods: Map<string, BaseInteroperableMethod>;
		let ccCommands: Map<string, BaseCCCommand[]>;
		let internalMethod: BaseInteroperabilityInternalMethod;

		beforeEach(async () => {
			const interopModule = new MainchainInteroperabilityModule();
			ccMethods = new Map();
			ccMethods.set(
				'token',
				new (class TokenMethod extends BaseInteroperableMethod {
					public verifyCrossChainMessage = jest.fn();
					public beforeCrossChainMessageForwarding = jest.fn();
				})(interopModule.stores, interopModule.events),
			);
			ccCommands = new Map();
			ccCommands.set('token', [
				new (class CrossChainTransfer extends BaseCCCommand {
					public schema = { $id: 'test/ccu', properties: {}, type: 'object' };
					public verify = jest.fn();
					public execute = jest.fn();
				})(interopModule.stores, interopModule.events),
			]);
			command = new MainchainCCUpdateCommand(
				interopModule.stores,
				interopModule.events,
				ccMethods,
				ccCommands,
			);
			internalMethod = ({
				isLive: jest.fn().mockResolvedValue(true),
				addToOutbox: jest.fn(),
				terminateChainInternal: jest.fn(),
				sendInternal: jest.fn(),
			} as unknown) as BaseInteroperabilityInternalMethod;
			jest
				.spyOn(command, 'getInteroperabilityInternalMethod' as never)
				.mockReturnValue(internalMethod as never);
			jest.spyOn(command['events'].get(CcmProcessedEvent), 'log');
			jest.spyOn(command, 'bounce');
			context = createCrossChainMessageContext({
				ccm: defaultCCM,
			});
			await command['stores'].get(ChainAccountStore).set(context, context.ccm.receivingChainID, {
				lastCertificate: {
					height: 0,
					stateRoot: utils.getRandomBytes(32),
					timestamp: 0,
					validatorsHash: utils.getRandomBytes(32),
				},
				name: 'random',
				status: CHAIN_ACTIVE,
			});
		});

		it('should terminate the chain and log event when sending chain is not live', async () => {
			(internalMethod.isLive as jest.Mock).mockResolvedValue(false);

			await expect(command['_forward'](context)).resolves.toBeUndefined();

			expect(context.eventQueue.getEvents()).toHaveLength(1);
			expect(internalMethod.terminateChainInternal).toHaveBeenCalledWith(
				context.ccm.sendingChainID,
				expect.anything(),
			);
			expect(command['events'].get(CcmProcessedEvent).log).toHaveBeenCalledWith(
				expect.anything(),
				context.ccm.sendingChainID,
				context.ccm.receivingChainID,
				{
					ccmID: expect.any(Buffer),
					code: CCM_PROCESSED_CODE_INVALID_CCM_VERIFY_CCM_EXCEPTION,
					result: CCM_PROCESSED_RESULT_DISCARDED,
				},
			);
		});

		it('should terminate the chain and log event when verifyCrossChainMessage fails', async () => {
			(ccMethods.get('token')?.verifyCrossChainMessage as jest.Mock).mockRejectedValue('error');

			await expect(command['_forward'](context)).resolves.toBeUndefined();

			expect(internalMethod.terminateChainInternal).toHaveBeenCalledWith(
				context.ccm.sendingChainID,
				expect.anything(),
			);
			expect(context.eventQueue.getEvents()).toHaveLength(1);
			expect(command['events'].get(CcmProcessedEvent).log).toHaveBeenCalledWith(
				expect.anything(),
				context.ccm.sendingChainID,
				context.ccm.receivingChainID,
				{
					ccmID: expect.any(Buffer),
					code: CCM_PROCESSED_CODE_INVALID_CCM_VERIFY_CCM_EXCEPTION,
					result: CCM_PROCESSED_RESULT_DISCARDED,
				},
			);
		});

		it('should bounce and return if receiving chain does not exist', async () => {
			await command['stores'].get(ChainAccountStore).del(context, context.ccm.receivingChainID);

			await expect(command['_forward'](context)).resolves.toBeUndefined();

			expect(command.bounce).toHaveBeenCalledTimes(1);
			expect(command.bounce).toHaveBeenCalledWith(
				expect.anything(),
				expect.any(Buffer),
				expect.any(Number),
				CCM_STATUS_CODE_CHANNEL_UNAVAILABLE,
				CCM_PROCESSED_CODE_CHANNEL_UNAVAILABLE,
			);
		});

		it('should bounce and return if receiving chain status is registered', async () => {
			await command['stores'].get(ChainAccountStore).set(context, context.ccm.receivingChainID, {
				lastCertificate: {
					height: 0,
					stateRoot: utils.getRandomBytes(32),
					timestamp: 0,
					validatorsHash: utils.getRandomBytes(32),
				},
				name: 'random',
				status: CHAIN_REGISTERED,
			});

			await expect(command['_forward'](context)).resolves.toBeUndefined();

			expect(command.bounce).toHaveBeenCalledTimes(1);
			expect(command.bounce).toHaveBeenCalledWith(
				expect.anything(),
				expect.any(Buffer),
				expect.any(Number),
				CCM_STATUS_CODE_CHANNEL_UNAVAILABLE,
				CCM_PROCESSED_CODE_CHANNEL_UNAVAILABLE,
			);
		});

		it('should terminate the chain and log event when receiving chain is not live', async () => {
			// First check sending chain, and second checks receiving chain
			(internalMethod.isLive as jest.Mock).mockResolvedValueOnce(true).mockResolvedValueOnce(false);

			const chainAccount = await command['stores']
				.get(ChainAccountStore)
				.get(context, context.ccm.receivingChainID);
			await expect(command['_forward'](context)).resolves.toBeUndefined();

			expect(context.eventQueue.getEvents()).toHaveLength(1);
			expect(internalMethod.terminateChainInternal).toHaveBeenCalledWith(
				context.ccm.receivingChainID,
				expect.anything(),
			);
			expect(command['events'].get(CcmProcessedEvent).log).toHaveBeenCalledWith(
				expect.anything(),
				context.ccm.sendingChainID,
				context.ccm.receivingChainID,
				{
					ccmID: expect.any(Buffer),
					code: CCM_PROCESSED_CODE_CHANNEL_UNAVAILABLE,
					result: CCM_PROCESSED_RESULT_DISCARDED,
				},
			);
			expect(internalMethod.sendInternal).toHaveBeenCalledWith(
				expect.objectContaining({
					fee: BigInt(0),
					receivingChainID: context.ccm.sendingChainID,
					module: MODULE_NAME_INTEROPERABILITY,
					crossChainCommand: CROSS_CHAIN_COMMAND_NAME_SIDECHAIN_TERMINATED,
					status: CCM_STATUS_OK,
					params: codec.encode(sidechainTerminatedCCMParamsSchema, {
						chainID: context.ccm.receivingChainID,
						stateRoot: chainAccount.lastCertificate.stateRoot,
					}),
					feeAddress: EMPTY_FEE_ADDRESS,
				}),
			);
		});

		it('should revert the state and terminate the sending chain if beforeCrossChainMessageForwarding fails', async () => {
			(ccMethods.get('token')?.beforeCrossChainMessageForwarding as jest.Mock).mockRejectedValue(
				'error',
			);
			jest.spyOn(context.eventQueue, 'createSnapshot').mockReturnValue(99);
			jest.spyOn(context.stateStore, 'createSnapshot').mockReturnValue(10);
			jest.spyOn(context.eventQueue, 'restoreSnapshot');
			jest.spyOn(context.stateStore, 'restoreSnapshot');

			await expect(command['_forward'](context)).resolves.toBeUndefined();

			expect(internalMethod.terminateChainInternal).toHaveBeenCalledWith(
				context.ccm.sendingChainID,
				expect.anything(),
			);
			expect(command['events'].get(CcmProcessedEvent).log).toHaveBeenCalledWith(
				expect.anything(),
				context.ccm.sendingChainID,
				context.ccm.receivingChainID,
				{
					ccmID: expect.any(Buffer),
					code: CCM_PROCESSED_CODE_INVALID_CCM_BEFORE_CCC_FORWARDING_EXCEPTION,
					result: CCM_PROCESSED_RESULT_DISCARDED,
				},
			);
			expect(context.eventQueue.restoreSnapshot).toHaveBeenCalledWith(99);
			expect(context.stateStore.restoreSnapshot).toHaveBeenCalledWith(10);
		});

		it('should add ccm to receiving chain outbox and log event when valid', async () => {
			await expect(command['_forward'](context)).resolves.toBeUndefined();

			expect(internalMethod.addToOutbox).toHaveBeenCalledWith(
				context.ccm.receivingChainID,
				context.ccm,
			);
			expect(command['events'].get(CcmProcessedEvent).log).toHaveBeenCalledWith(
				expect.anything(),
				context.ccm.sendingChainID,
				context.ccm.receivingChainID,
				{
					ccmID: expect.any(Buffer),
					code: CCM_PROCESSED_CODE_SUCCESS,
					result: CCM_PROCESSED_RESULT_FORWARDED,
				},
			);
		});
	});
});<|MERGE_RESOLUTION|>--- conflicted
+++ resolved
@@ -57,11 +57,8 @@
 	CROSS_CHAIN_COMMAND_NAME_REGISTRATION,
 	CROSS_CHAIN_COMMAND_NAME_SIDECHAIN_TERMINATED,
 	EMPTY_BYTES,
-<<<<<<< HEAD
 	EMPTY_FEE_ADDRESS,
-=======
 	HASH_LENGTH,
->>>>>>> 7d8c1726
 	LIVENESS_LIMIT,
 	MAINCHAIN_ID_BUFFER,
 	MAX_CCM_SIZE,
@@ -658,11 +655,7 @@
 				.spyOn(mainchainCCUUpdateCommand, '_forward' as never)
 				.mockResolvedValue({} as never);
 			const applyMock = jest
-<<<<<<< HEAD
-				.spyOn(mainchainCCUUpdateCommand, 'apply')
-=======
 				.spyOn(mainchainCCUUpdateCommand, 'apply' as never)
->>>>>>> 7d8c1726
 				.mockResolvedValue({} as never);
 
 			const invalidCCMContext = {
@@ -735,7 +728,7 @@
 				.spyOn(command, 'getInteroperabilityInternalMethod' as never)
 				.mockReturnValue(internalMethod as never);
 			jest.spyOn(command['events'].get(CcmProcessedEvent), 'log');
-			jest.spyOn(command, 'bounce');
+			jest.spyOn(command, 'bounce' as never);
 			context = createCrossChainMessageContext({
 				ccm: defaultCCM,
 			});
@@ -774,7 +767,8 @@
 		});
 
 		it('should terminate the chain and log event when verifyCrossChainMessage fails', async () => {
-			(ccMethods.get('token')?.verifyCrossChainMessage as jest.Mock).mockRejectedValue('error');
+			((ccMethods.get('token') as BaseInteroperableMethod)
+				.verifyCrossChainMessage as jest.Mock).mockRejectedValue('error');
 
 			await expect(command['_forward'](context)).resolves.toBeUndefined();
 
@@ -800,8 +794,8 @@
 
 			await expect(command['_forward'](context)).resolves.toBeUndefined();
 
-			expect(command.bounce).toHaveBeenCalledTimes(1);
-			expect(command.bounce).toHaveBeenCalledWith(
+			expect(command['bounce']).toHaveBeenCalledTimes(1);
+			expect(command['bounce']).toHaveBeenCalledWith(
 				expect.anything(),
 				expect.any(Buffer),
 				expect.any(Number),
@@ -824,8 +818,8 @@
 
 			await expect(command['_forward'](context)).resolves.toBeUndefined();
 
-			expect(command.bounce).toHaveBeenCalledTimes(1);
-			expect(command.bounce).toHaveBeenCalledWith(
+			expect(command['bounce']).toHaveBeenCalledTimes(1);
+			expect(command['bounce']).toHaveBeenCalledWith(
 				expect.anything(),
 				expect.any(Buffer),
 				expect.any(Number),
@@ -875,9 +869,8 @@
 		});
 
 		it('should revert the state and terminate the sending chain if beforeCrossChainMessageForwarding fails', async () => {
-			(ccMethods.get('token')?.beforeCrossChainMessageForwarding as jest.Mock).mockRejectedValue(
-				'error',
-			);
+			((ccMethods.get('token') as BaseInteroperableMethod)
+				.beforeCrossChainMessageForwarding as jest.Mock).mockRejectedValue('error');
 			jest.spyOn(context.eventQueue, 'createSnapshot').mockReturnValue(99);
 			jest.spyOn(context.stateStore, 'createSnapshot').mockReturnValue(10);
 			jest.spyOn(context.eventQueue, 'restoreSnapshot');
