/*
 * Copyright © 2022 Lisk Foundation
 *
 * See the LICENSE file at the top-level directory of this distribution
 * for licensing information.
 *
 * Unless otherwise agreed in a custom licensing agreement with the Lisk Foundation,
 * no part of this software, including this file, may be copied, modified,
 * propagated, or distributed except according to the terms contained in the
 * LICENSE file.
 *
 * Removal or modification of this copyright notice is prohibited.
 */

import { utils } from '@liskhq/lisk-cryptography';
import * as crypto from '@liskhq/lisk-cryptography';
import { Transaction } from '@liskhq/lisk-chain';
import { codec } from '@liskhq/lisk-codec';
import { LiskValidationError } from '@liskhq/lisk-validator';
import { MainchainRegistrationCommand } from '../../../../../../src/modules/interoperability/sidechain/commands/mainchain_registration';
import {
	CCMStatusCode,
	COMMAND_NAME_MAINCHAIN_REG,
	CROSS_CHAIN_COMMAND_REGISTRATION,
	EMPTY_BYTES,
	EMPTY_HASH,
	EVENT_NAME_CCM_SEND_SUCCESS,
	EVENT_NAME_CHAIN_ACCOUNT_UPDATED,
	MAINCHAIN_NAME,
	MODULE_NAME_INTEROPERABILITY,
	NUMBER_MAINCHAIN_VALIDATORS,
	TAG_CHAIN_REG_MESSAGE,
	THRESHOLD_MAINCHAIN,
} from '../../../../../../src/modules/interoperability/constants';
import {
	ccmSchema,
	mainchainRegParams,
	registrationCCMParamsSchema,
	registrationSignatureMessageSchema,
} from '../../../../../../src/modules/interoperability/schemas';
import {
	ActiveValidators,
	MainchainRegistrationParams,
	ValidatorsMethod,
} from '../../../../../../src/modules/interoperability/types';
import {
	VerifyStatus,
	CommandVerifyContext,
	CommandExecuteContext,
} from '../../../../../../src/state_machine';
import {
	computeValidatorsHash,
	sortValidatorsByBLSKey,
} from '../../../../../../src/modules/interoperability/utils';
import { SidechainInteroperabilityModule } from '../../../../../../src';
import { OwnChainAccountStore } from '../../../../../../src/modules/interoperability/stores/own_chain_account';
import { ChannelDataStore } from '../../../../../../src/modules/interoperability/stores/channel_data';
import { OutboxRootStore } from '../../../../../../src/modules/interoperability/stores/outbox_root';
import {
	ChainAccountStore,
	ChainStatus,
} from '../../../../../../src/modules/interoperability/stores/chain_account';
import { ChainValidatorsStore } from '../../../../../../src/modules/interoperability/stores/chain_validators';
import { createTransactionContext } from '../../../../../../src/testing';
import { ChainAccountUpdatedEvent } from '../../../../../../src/modules/interoperability/events/chain_account_updated';
import { PrefixedStateReadWriter } from '../../../../../../src/state_machine/prefixed_state_read_writer';
import { InMemoryPrefixedStateDB } from '../../../../../../src/testing/in_memory_prefixed_state';
import { InvalidRegistrationSignatureEvent } from '../../../../../../src/modules/interoperability/events/invalid_registration_signature';
import { CcmSendSuccessEvent } from '../../../../../../src/modules/interoperability/events/ccm_send_success';

jest.mock('@liskhq/lisk-cryptography', () => ({
	...jest.requireActual('@liskhq/lisk-cryptography'),
}));

describe('Mainchain registration command', () => {
	const interopMod = new SidechainInteroperabilityModule();

	const unsortedMainchainValidators: ActiveValidators[] = [];
	for (let i = 0; i < NUMBER_MAINCHAIN_VALIDATORS; i += 1) {
		unsortedMainchainValidators.push({ blsKey: utils.getRandomBytes(48), bftWeight: BigInt(1) });
	}
	const ownChainID = Buffer.from([0, 1, 0, 0]);
	const mainchainID = Buffer.from([0, 0, 0, 0]);
	const mainchainTokenID = Buffer.concat([mainchainID, Buffer.alloc(4)]);
	const mainchainValidators = sortValidatorsByBLSKey(unsortedMainchainValidators);
	const transactionParams: MainchainRegistrationParams = {
		ownChainID,
		ownName: 'testchain',
		mainchainValidators,
		aggregationBits: Buffer.alloc(0),
		signature: Buffer.alloc(0),
	};
	const encodedTransactionParams = codec.encode(mainchainRegParams, transactionParams);
	const publicKey = utils.getRandomBytes(32);
	const transaction = new Transaction({
		module: MODULE_NAME_INTEROPERABILITY,
		command: COMMAND_NAME_MAINCHAIN_REG,
		senderPublicKey: publicKey,
		nonce: BigInt(0),
		fee: BigInt(100000000),
		params: encodedTransactionParams,
		signatures: [publicKey],
	});
	let mainchainRegistrationCommand: MainchainRegistrationCommand;
	let verifyContext: CommandVerifyContext<MainchainRegistrationParams>;
	let ownChainAccountSubstore: OwnChainAccountStore;
	let stateStore: PrefixedStateReadWriter;
	let validatorsMethod: ValidatorsMethod;

	beforeEach(() => {
		mainchainRegistrationCommand = new MainchainRegistrationCommand(
			interopMod.stores,
			interopMod.events,
			new Map(),
			new Map(),
		);
		validatorsMethod = {
			getValidatorKeys: jest.fn(),
			getValidatorsParams: jest.fn(),
		};
		mainchainRegistrationCommand.addDependencies(validatorsMethod);
		stateStore = new PrefixedStateReadWriter(new InMemoryPrefixedStateDB());
		ownChainAccountSubstore = interopMod.stores.get(OwnChainAccountStore);
	});

	describe('verify', () => {
		beforeEach(() => {
			jest.spyOn(ownChainAccountSubstore, 'get').mockResolvedValue({
				chainID: utils.intToBuffer(11, 4),
				name: 'testchain',
				nonce: BigInt(0),
			});
			(validatorsMethod.getValidatorsParams as jest.Mock).mockResolvedValue({
				certificateThreshold: BigInt(40),
<<<<<<< HEAD
				chainID: ownChainID,
				currentValidators: [
=======
				validators: [
>>>>>>> 5dffd211
					{
						address: utils.getRandomBytes(20),
						bftWeight: BigInt(10),
						blsKey: utils.getRandomBytes(48),
						generatorKey: utils.getRandomBytes(32),
					},
					{
						address: utils.getRandomBytes(20),
						bftWeight: BigInt(5),
						generatorKey: utils.getRandomBytes(32),
						blsKey: utils.getRandomBytes(48),
					},
				],
			});
			verifyContext = createTransactionContext({
				transaction,
				stateStore,
			}).createCommandVerifyContext<MainchainRegistrationParams>(mainchainRegParams);
		});

		it('should return status OK for valid params', async () => {
			const result = await mainchainRegistrationCommand.verify(verifyContext);
			expect(result.status).toBe(VerifyStatus.OK);
		});

		it('should return error if own chain id is greater than 4 bytes', async () => {
			verifyContext.params.ownChainID = utils.getRandomBytes(5);
			const result = await mainchainRegistrationCommand.verify(verifyContext);

			expect(result.status).toBe(VerifyStatus.FAIL);
			expect(result.error?.message).toInclude(`Property '.ownChainID' maxLength exceeded`);
		});

		it('should return error if bls key is not 48 bytes', async () => {
			verifyContext.params.mainchainValidators[1].blsKey = utils.getRandomBytes(47);
			const result = await mainchainRegistrationCommand.verify(verifyContext);

			expect(result.status).toBe(VerifyStatus.FAIL);
			expect(result.error).toBeInstanceOf(LiskValidationError);
		});

		it('should return error if name is greater than max length of name', async () => {
			verifyContext.params.ownName = utils.getRandomBytes(21).toString('hex');
			const result = await mainchainRegistrationCommand.verify(verifyContext);

			expect(result.status).toBe(VerifyStatus.FAIL);
			expect(result.error).toBeInstanceOf(LiskValidationError);
		});

		it('should return error if own chain id does not match own chain account id', async () => {
			verifyContext.params.ownChainID = Buffer.from([0, 9, 9, 9]);
			const result = await mainchainRegistrationCommand.verify(verifyContext);

			expect(result.status).toBe(VerifyStatus.FAIL);
			expect(result.error?.message).toInclude(`Invalid ownChainID property.`);
		});

		it('should return error if name is invalid', async () => {
			verifyContext.params.ownName = '*@#&$_2';
			const result = await mainchainRegistrationCommand.verify(verifyContext);

			expect(result.status).toBe(VerifyStatus.FAIL);
			expect(result.error?.message).toInclude(
				`Invalid ownName property. It should contain only characters from the set [a-z0-9!@$&_.].`,
			);
		});

		it('should return error if number of mainchain validators is not equal to number of mainchain validators', async () => {
			verifyContext.params.mainchainValidators.pop();
			const result = await mainchainRegistrationCommand.verify(verifyContext);

			expect(result.status).toBe(VerifyStatus.FAIL);
			expect(result.error).toBeInstanceOf(LiskValidationError);
		});

		it('should return error if bls keys are not lexicographically ordered', async () => {
			[verifyContext.params.mainchainValidators[0], verifyContext.params.mainchainValidators[1]] = [
				verifyContext.params.mainchainValidators[1],
				verifyContext.params.mainchainValidators[0],
			];
			const result = await mainchainRegistrationCommand.verify(verifyContext);

			expect(result.status).toBe(VerifyStatus.FAIL);
			expect(result.error?.message).toInclude(
				'Validators blsKeys must be unique and lexicographically ordered',
			);
		});

		it('should return error if duplicate bls keys', async () => {
			verifyContext.params.mainchainValidators[0].blsKey =
				verifyContext.params.mainchainValidators[1].blsKey;
			const result = await mainchainRegistrationCommand.verify(verifyContext);

			expect(result.status).toBe(VerifyStatus.FAIL);
			expect(result.error?.message).toInclude(
				'Validators blsKeys must be unique and lexicographically ordered',
			);
		});

		it('should return error if invalid bft weight', async () => {
			verifyContext.params.mainchainValidators[0].bftWeight = BigInt(0);
			const result = await mainchainRegistrationCommand.verify(verifyContext);

			expect(result.status).toBe(VerifyStatus.FAIL);
			expect(result.error?.message).toInclude('Validator bft weight must be positive integer');
		});
	});

	describe('execute', () => {
		const params = {
			ownChainID,
			ownName: 'testchain',
			mainchainValidators,
			aggregationBits: Buffer.alloc(0),
			signature: Buffer.alloc(0),
		};
		const chainAccount = {
			name: MAINCHAIN_NAME,
			lastCertificate: {
				height: 0,
				timestamp: 0,
				stateRoot: EMPTY_HASH,
				validatorsHash: computeValidatorsHash(mainchainValidators, BigInt(THRESHOLD_MAINCHAIN)),
			},
			status: ChainStatus.REGISTERED,
		};
		const blsKey1 = utils.getRandomBytes(48);
		const blsKey2 = utils.getRandomBytes(48);
		const validatorAccounts = [
			{
				address: utils.getRandomBytes(20),
				bftWeight: BigInt(10),
				generatorKey: utils.getRandomBytes(32),
				blsKey: blsKey1,
			},
			{
				address: utils.getRandomBytes(20),
				bftWeight: BigInt(5),
				generatorKey: utils.getRandomBytes(32),
				blsKey: blsKey2,
			},
		];
		validatorAccounts.sort((a, b) => a.blsKey.compare(b.blsKey));
		let context: CommandExecuteContext<MainchainRegistrationParams>;
		let channelDataSubstore: ChannelDataStore;
		let outboxRootSubstore: OutboxRootStore;
		let chainDataSubstore: ChainAccountStore;
		let chainValidatorsSubstore: ChainValidatorsStore;
		let chainAccountUpdatedEvent: ChainAccountUpdatedEvent;
		let ccmSendSuccessEvent: CcmSendSuccessEvent;
		let invalidRegistrationSignatureEvent: InvalidRegistrationSignatureEvent;

		beforeEach(() => {
			channelDataSubstore = interopMod.stores.get(ChannelDataStore);
			chainValidatorsSubstore = interopMod.stores.get(ChainValidatorsStore);
			outboxRootSubstore = interopMod.stores.get(OutboxRootStore);
			chainDataSubstore = interopMod.stores.get(ChainAccountStore);
			chainAccountUpdatedEvent = interopMod.events.get(ChainAccountUpdatedEvent);
			ccmSendSuccessEvent = interopMod.events.get(CcmSendSuccessEvent);
			invalidRegistrationSignatureEvent = interopMod.events.get(InvalidRegistrationSignatureEvent);
			jest.spyOn(chainDataSubstore, 'set');
			jest.spyOn(channelDataSubstore, 'set');
			jest.spyOn(chainValidatorsSubstore, 'set');
			jest.spyOn(outboxRootSubstore, 'set');
			jest.spyOn(ownChainAccountSubstore, 'set');
			jest.spyOn(chainAccountUpdatedEvent, 'log');
			jest.spyOn(ccmSendSuccessEvent, 'log');
			jest.spyOn(invalidRegistrationSignatureEvent, 'error');
			jest.spyOn(crypto.bls, 'verifyWeightedAggSig').mockReturnValue(true);

<<<<<<< HEAD
			context = createTransactionContext({
				chainID: ownChainID,
=======
			(validatorsMethod.getValidatorsParams as jest.Mock).mockResolvedValue({
>>>>>>> 5dffd211
				certificateThreshold: BigInt(40),
				validators: validatorAccounts,
			});
			context = createTransactionContext({
				transaction,
			}).createCommandExecuteContext(mainchainRegParams);
		});

		it('should call verifyWeightedAggSig with appropriate parameters', async () => {
			// Arrange
			const message = codec.encode(registrationSignatureMessageSchema, {
				ownChainID: params.ownChainID,
				ownName: params.ownName,
				mainchainValidators,
			});

			const keyList = [validatorAccounts[0].blsKey, validatorAccounts[1].blsKey];
			const weights = [validatorAccounts[0].bftWeight, validatorAccounts[1].bftWeight];

			// Act
			await mainchainRegistrationCommand.execute(context);

			// Assert
			expect(crypto.bls.verifyWeightedAggSig).toHaveBeenCalledWith(
				keyList,
				params.aggregationBits,
				params.signature,
				TAG_CHAIN_REG_MESSAGE,
				context.params.ownChainID,
				message,
				weights,
				BigInt(40),
			);
		});

		it('should throw and emit corresponding event if verifyWeightedAggSig returns false', async () => {
			// Arrange
			jest.spyOn(crypto.bls, 'verifyWeightedAggSig').mockReturnValue(false);
			jest.spyOn(context.eventQueue, 'add');

			// Act & Assert
			await expect(mainchainRegistrationCommand.execute(context)).rejects.toThrow(
				'Invalid signature property.',
			);
			expect(invalidRegistrationSignatureEvent.error).toHaveBeenCalledWith(
				expect.anything(),
				params.ownChainID,
			);
		});

		it('should add an entry to chain account substore', async () => {
			// Act
			await mainchainRegistrationCommand.execute(context);

			// Assert
			expect(chainDataSubstore.set).toHaveBeenCalledWith(
				expect.anything(),
				mainchainID,
				chainAccount,
			);
		});

		it('should add an entry to channel substore', async () => {
			// Arrange
			const expectedValue = {
				inbox: { root: EMPTY_HASH, appendPath: [], size: 0 },
				outbox: { root: EMPTY_HASH, appendPath: [], size: 0 },
				partnerChainOutboxRoot: EMPTY_HASH,
				messageFeeTokenID: mainchainTokenID,
			};

			// Act
			await mainchainRegistrationCommand.execute(context);

			// Assert
			expect(channelDataSubstore.set).toHaveBeenCalledWith(
				expect.anything(),
				mainchainID,
				expectedValue,
			);
		});

		it('should add an entry to chain validators substore', async () => {
			// Arrange
			const expectedValue = {
				activeValidators: mainchainValidators,
				certificateThreshold: BigInt(THRESHOLD_MAINCHAIN),
			};

			// Act
			await mainchainRegistrationCommand.execute(context);
			expect(chainValidatorsSubstore.set).toHaveBeenCalledWith(
				expect.anything(),
				mainchainID,
				expectedValue,
			);
		});

		it('should add an entry to outbox root substore', async () => {
			// Arrange
			const expectedValue = { root: EMPTY_HASH };

			// Act
			await mainchainRegistrationCommand.execute(context);

			// Assert
			expect(outboxRootSubstore.set).toHaveBeenCalledWith(
				expect.anything(),
				mainchainID,
				expectedValue,
			);
		});

		it('should add an entry to own chain account substore', async () => {
			// Arrange
			const expectedValue = { name: params.ownName, chainID: params.ownChainID, nonce: BigInt(1) };

			// Act
			await mainchainRegistrationCommand.execute(context);

			// Assert
			expect(ownChainAccountSubstore.set).toHaveBeenCalledWith(
				expect.anything(),
				EMPTY_BYTES,
				expectedValue,
			);
		});

		it(`should emit ${EVENT_NAME_CHAIN_ACCOUNT_UPDATED} event`, async () => {
			const mainchainAccount = {
				name: MAINCHAIN_NAME,
				lastCertificate: {
					height: 0,
					timestamp: 0,
					stateRoot: EMPTY_HASH,
					validatorsHash: computeValidatorsHash(mainchainValidators, BigInt(THRESHOLD_MAINCHAIN)),
				},
				status: ChainStatus.REGISTERED,
			};
			// Act
			await mainchainRegistrationCommand.execute(context);

			// Assert
			expect(chainAccountUpdatedEvent.log).toHaveBeenCalledWith(
				expect.anything(),
				mainchainID,
				mainchainAccount,
			);
		});

		it('should call addToOutbox with an appropriate ccm', async () => {
			// Arrange
			const interopStore = { addToOutbox: jest.fn() };
			mainchainRegistrationCommand['getInteroperabilityInternalMethod'] = jest
				.fn()
				.mockReturnValue(interopStore);
			const encodedParams = codec.encode(registrationCCMParamsSchema, {
				chainID: mainchainID,
				name: MAINCHAIN_NAME,
				messageFeeTokenID: mainchainTokenID,
			});
			const ccm = {
				nonce: BigInt(0),
				module: MODULE_NAME_INTEROPERABILITY,
				crossChainCommand: CROSS_CHAIN_COMMAND_REGISTRATION,
				sendingChainID: params.ownChainID,
				receivingChainID: mainchainID,
				fee: BigInt(0),
				status: CCMStatusCode.OK,
				params: encodedParams,
			};

			// Act
			await mainchainRegistrationCommand.execute(context);

			// Assert
			expect(interopStore.addToOutbox).toHaveBeenCalledWith(mainchainID, ccm);
		});

		it('should update nonce in own chain acount substore', async () => {
			// Arrange
			const expectedValue = { name: params.ownName, chainID: params.ownChainID, nonce: BigInt(1) };

			// Act
			await mainchainRegistrationCommand.execute(context);

			// Assert
			expect(ownChainAccountSubstore.set).toHaveBeenCalledWith(
				expect.anything(),
				EMPTY_BYTES,
				expectedValue,
			);
		});

		it(`should emit ${EVENT_NAME_CCM_SEND_SUCCESS} event`, async () => {
			const encodedParams = codec.encode(registrationCCMParamsSchema, {
				chainID: mainchainID,
				name: MAINCHAIN_NAME,
				messageFeeTokenID: mainchainTokenID,
			});
			const ownChainAccount = {
				name: params.ownName,
				chainID: params.ownChainID,
				nonce: BigInt(0),
			};
			const ccm = {
				nonce: ownChainAccount.nonce,
				module: MODULE_NAME_INTEROPERABILITY,
				crossChainCommand: CROSS_CHAIN_COMMAND_REGISTRATION,
				sendingChainID: ownChainAccount.chainID,
				receivingChainID: mainchainID,
				fee: BigInt(0),
				status: CCMStatusCode.OK,
				params: encodedParams,
			};
			const ccmID = utils.hash(codec.encode(ccmSchema, ccm));

			// Act
			await mainchainRegistrationCommand.execute(context);

			// Assert
			expect(ccmSendSuccessEvent.log).toHaveBeenCalledWith(
				expect.anything(),
				ownChainAccount.chainID,
				mainchainID,
				expect.anything(),
				{
					ccmID,
				},
			);
		});
	});
});<|MERGE_RESOLUTION|>--- conflicted
+++ resolved
@@ -132,12 +132,7 @@
 			});
 			(validatorsMethod.getValidatorsParams as jest.Mock).mockResolvedValue({
 				certificateThreshold: BigInt(40),
-<<<<<<< HEAD
-				chainID: ownChainID,
-				currentValidators: [
-=======
 				validators: [
->>>>>>> 5dffd211
 					{
 						address: utils.getRandomBytes(20),
 						bftWeight: BigInt(10),
@@ -153,6 +148,7 @@
 				],
 			});
 			verifyContext = createTransactionContext({
+				chainID: ownChainID,
 				transaction,
 				stateStore,
 			}).createCommandVerifyContext<MainchainRegistrationParams>(mainchainRegParams);
@@ -308,16 +304,12 @@
 			jest.spyOn(invalidRegistrationSignatureEvent, 'error');
 			jest.spyOn(crypto.bls, 'verifyWeightedAggSig').mockReturnValue(true);
 
-<<<<<<< HEAD
-			context = createTransactionContext({
-				chainID: ownChainID,
-=======
 			(validatorsMethod.getValidatorsParams as jest.Mock).mockResolvedValue({
->>>>>>> 5dffd211
 				certificateThreshold: BigInt(40),
 				validators: validatorAccounts,
 			});
 			context = createTransactionContext({
+				chainID: ownChainID,
 				transaction,
 			}).createCommandExecuteContext(mainchainRegParams);
 		});
