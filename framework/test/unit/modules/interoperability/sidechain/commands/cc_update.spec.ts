/*
 * Copyright © 2022 Lisk Foundation
 *
 * See the LICENSE file at the top-level directory of this distribution
 * for licensing information.
 *
 * Unless otherwise agreed in a custom licensing agreement with the Lisk Foundation,
 * no part of this software, including this file, may be copied, modified,
 * propagated, or distributed except according to the terms contained in the
 * LICENSE file.
 *
 * Removal or modification of this copyright notice is prohibited.
 */

import { utils } from '@liskhq/lisk-cryptography';
import * as cryptography from '@liskhq/lisk-cryptography';
import { codec } from '@liskhq/lisk-codec';
import { BlockAssets } from '@liskhq/lisk-chain';
import {
	CommandExecuteContext,
	CommandVerifyContext,
	SidechainInteroperabilityModule,
	testing,
	VerifyStatus,
} from '../../../../../../src';
import {
	ActiveValidator,
	CCMsg,
	ChainAccount,
	ChainValidators,
	ChannelData,
	CrossChainUpdateTransactionParams,
} from '../../../../../../src/modules/interoperability/types';
import { SidechainCCUpdateCommand } from '../../../../../../src/modules/interoperability/sidechain/commands/cc_update';
import { Certificate } from '../../../../../../src/engine/consensus/certificate_generation/types';
import { certificateSchema } from '../../../../../../src/engine/consensus/certificate_generation/schema';
import * as interopUtils from '../../../../../../src/modules/interoperability/utils';
import { ccmSchema } from '../../../../../../src/modules/interoperability/schemas';
import {
	CCM_STATUS_OK,
	CHAIN_ACTIVE,
	CHAIN_REGISTERED,
	CHAIN_TERMINATED,
	CROSS_CHAIN_COMMAND_NAME_REGISTRATION,
	CROSS_CHAIN_COMMAND_NAME_SIDECHAIN_TERMINATED,
	EMPTY_BYTES,
	LIVENESS_LIMIT,
	MAX_CCM_SIZE,
	MODULE_NAME_INTEROPERABILITY,
} from '../../../../../../src/modules/interoperability/constants';
import { BlockHeader, EventQueue } from '../../../../../../src/state_machine';
import { SidechainInteroperabilityInternalMethod } from '../../../../../../src/modules/interoperability/sidechain/store';
import { computeValidatorsHash } from '../../../../../../src/modules/interoperability/utils';
import { CROSS_CHAIN_COMMAND_NAME_FORWARD } from '../../../../../../src/modules/token/constants';
import { PrefixedStateReadWriter } from '../../../../../../src/state_machine/prefixed_state_read_writer';
import { ChainAccountStore } from '../../../../../../src/modules/interoperability/stores/chain_account';
import { ChannelDataStore } from '../../../../../../src/modules/interoperability/stores/channel_data';
import { ChainValidatorsStore } from '../../../../../../src/modules/interoperability/stores/chain_validators';
import { InMemoryPrefixedStateDB } from '../../../../../../src/testing/in_memory_prefixed_state';
import { createStoreGetter } from '../../../../../../src/testing/utils';
import { createTransientMethodContext } from '../../../../../../src/testing';

jest.mock('@liskhq/lisk-cryptography', () => ({
	...jest.requireActual('@liskhq/lisk-cryptography'),
}));

describe('CrossChainUpdateCommand', () => {
	const interopMod = new SidechainInteroperabilityModule();

	const chainID = cryptography.utils.getRandomBytes(32);
	const defaultCertificateValues: Certificate = {
		blockID: cryptography.utils.getRandomBytes(20),
		height: 21,
		timestamp: Math.floor(Date.now() / 1000),
		stateRoot: cryptography.utils.getRandomBytes(38),
		validatorsHash: cryptography.utils.getRandomBytes(48),
		aggregationBits: cryptography.utils.getRandomBytes(38),
		signature: cryptography.utils.getRandomBytes(32),
	};

	const defaultNewCertificateThreshold = BigInt(20);
	const defaultSendingChainID = utils.intToBuffer(20, 4);
	const defaultCCMs: CCMsg[] = [
		{
			crossChainCommand: CROSS_CHAIN_COMMAND_NAME_SIDECHAIN_TERMINATED,
			fee: BigInt(0),
			module: MODULE_NAME_INTEROPERABILITY,
			nonce: BigInt(1),
			params: Buffer.alloc(2),
			receivingChainID: utils.intToBuffer(3, 4),
			sendingChainID: defaultSendingChainID,
			status: CCM_STATUS_OK,
		},
		{
			crossChainCommand: CROSS_CHAIN_COMMAND_NAME_REGISTRATION,
			fee: BigInt(0),
			module: MODULE_NAME_INTEROPERABILITY,
			nonce: BigInt(1),
			params: Buffer.alloc(2),
			receivingChainID: utils.intToBuffer(2, 4),
			sendingChainID: defaultSendingChainID,
			status: CCM_STATUS_OK,
		},
		{
			crossChainCommand: CROSS_CHAIN_COMMAND_NAME_FORWARD,
			fee: BigInt(0),
			module: MODULE_NAME_INTEROPERABILITY,
			nonce: BigInt(1),
			params: Buffer.alloc(2),
			receivingChainID: utils.intToBuffer(4, 4),
			sendingChainID: defaultSendingChainID,
			status: CCM_STATUS_OK,
		},
	];
	const defaultCCMsEncoded = defaultCCMs.map(ccm => codec.encode(ccmSchema, ccm));
	const defaultInboxUpdateValue = {
		crossChainMessages: defaultCCMsEncoded,
		messageWitnessHashes: [Buffer.alloc(32)],
		outboxRootWitness: {
			bitmap: Buffer.alloc(1),
			siblingHashes: [Buffer.alloc(32)],
		},
	};
	const defaultTransaction = { module: MODULE_NAME_INTEROPERABILITY };

	let stateStore: PrefixedStateReadWriter;
	let encodedDefaultCertificate: Buffer;
	let partnerChainAccount: ChainAccount;
	let partnerChannelAccount: ChannelData;
	let verifyContext: CommandVerifyContext<CrossChainUpdateTransactionParams>;
	let executeContext: CommandExecuteContext<CrossChainUpdateTransactionParams>;
	let sidechainCCUUpdateCommand: SidechainCCUpdateCommand;
	let params: CrossChainUpdateTransactionParams;
	let activeValidatorsUpdate: ActiveValidator[];
	let sortedActiveValidatorsUpdate: ActiveValidator[];
	let partnerChainStore: ChainAccountStore;
	let partnerChannelStore: ChannelDataStore;
	let partnerValidatorStore: ChainValidatorsStore;

	beforeEach(async () => {
		sidechainCCUUpdateCommand = new SidechainCCUpdateCommand(
			interopMod.stores,
			interopMod.events,
			new Map(),
			new Map(),
		);
		stateStore = new PrefixedStateReadWriter(new InMemoryPrefixedStateDB());
		activeValidatorsUpdate = [
			{ blsKey: cryptography.utils.getRandomBytes(48), bftWeight: BigInt(1) },
			{ blsKey: cryptography.utils.getRandomBytes(48), bftWeight: BigInt(3) },
			{ blsKey: cryptography.utils.getRandomBytes(48), bftWeight: BigInt(4) },
			{ blsKey: cryptography.utils.getRandomBytes(48), bftWeight: BigInt(3) },
		].sort((v1, v2) => v2.blsKey.compare(v1.blsKey)); // unsorted list
		const partnerValidators: any = {
			certificateThreshold: BigInt(10),
			activeValidators: activeValidatorsUpdate.map(v => ({
				blsKey: v.blsKey,
				bftWeight: v.bftWeight + BigInt(1),
			})),
		};
		const partnerValidatorsData = {
			activeValidators: [...activeValidatorsUpdate],
			certificateThreshold: BigInt(10),
		};
		const validatorsHash = computeValidatorsHash(
			activeValidatorsUpdate,
			partnerValidators.certificateThreshold,
		);
		encodedDefaultCertificate = codec.encode(certificateSchema, {
			...defaultCertificateValues,
			validatorsHash,
		});

		sortedActiveValidatorsUpdate = [...activeValidatorsUpdate].sort((v1, v2) =>
			v1.blsKey.compare(v2.blsKey),
		);
		partnerChainAccount = {
			lastCertificate: {
				height: 10,
				stateRoot: cryptography.utils.getRandomBytes(38),
				timestamp: Math.floor(Date.now() / 1000),
				validatorsHash: cryptography.utils.getRandomBytes(48),
			},
			name: 'sidechain1',
			status: CHAIN_ACTIVE,
		};
		partnerChannelAccount = {
			inbox: {
				appendPath: [Buffer.alloc(1), Buffer.alloc(1)],
				root: cryptography.utils.getRandomBytes(38),
				size: 18,
			},
			messageFeeTokenID: Buffer.from('0000000000000011', 'hex'),
			outbox: {
				appendPath: [Buffer.alloc(1), Buffer.alloc(1)],
				root: cryptography.utils.getRandomBytes(38),
				size: 18,
			},
			partnerChainOutboxRoot: cryptography.utils.getRandomBytes(38),
		};

		params = {
			activeValidatorsUpdate: sortedActiveValidatorsUpdate,
			certificate: encodedDefaultCertificate,
			inboxUpdate: { ...defaultInboxUpdateValue },
			newCertificateThreshold: defaultNewCertificateThreshold,
			sendingChainID: defaultSendingChainID,
		};

		partnerChainStore = interopMod.stores.get(ChainAccountStore);
		await partnerChainStore.set(
			createStoreGetter(stateStore),
			defaultSendingChainID,
			partnerChainAccount,
		);

		partnerChannelStore = interopMod.stores.get(ChannelDataStore);
		await partnerChannelStore.set(
			createStoreGetter(stateStore),
			defaultSendingChainID,
			partnerChannelAccount,
		);

		partnerValidatorStore = interopMod.stores.get(ChainValidatorsStore);
		await partnerValidatorStore.set(
			createStoreGetter(stateStore),
			defaultSendingChainID,
			partnerValidatorsData,
		);

		jest
			.spyOn(interopUtils, 'checkInboxUpdateValidity')
			.mockReturnValue({ status: VerifyStatus.OK });

		jest.spyOn(SidechainInteroperabilityInternalMethod.prototype, 'isLive').mockResolvedValue(true);

		jest.spyOn(interopUtils, 'computeValidatorsHash').mockReturnValue(validatorsHash);
		jest.spyOn(cryptography.bls, 'verifyWeightedAggSig').mockReturnValue(true);
	});

	describe('verify', () => {
		beforeEach(() => {
			verifyContext = {
				getMethodContext: () => createTransientMethodContext({ stateStore }),
				getStore: createStoreGetter(stateStore).getStore,
				stateStore,
				logger: testing.mocks.loggerMock,
				chainID,
				params,
				transaction: defaultTransaction as any,
			};
			jest
				.spyOn(SidechainInteroperabilityInternalMethod.prototype, 'isLive')
				.mockResolvedValue(true);
			sidechainCCUUpdateCommand = new SidechainCCUpdateCommand(
				interopMod.stores,
				interopMod.events,
				new Map(),
				new Map(),
			);
		});

		it('should return error when ccu params validation fails', async () => {
			const { status, error } = await sidechainCCUUpdateCommand.verify({
				...verifyContext,
				params: { ...params, sendingChainID: 2 } as any,
			});

			expect(status).toEqual(VerifyStatus.FAIL);
			expect(error?.message).toContain('.sendingChainID');
		});

		it('should return error when chain has terminated status', async () => {
			await partnerChainStore.set(createStoreGetter(stateStore), defaultSendingChainID, {
				...partnerChainAccount,
				status: CHAIN_TERMINATED,
			});

			const { status, error } = await sidechainCCUUpdateCommand.verify(verifyContext);

			expect(status).toEqual(VerifyStatus.FAIL);
			expect(error?.message).toContain('Sending partner chain 20 is terminated.');
		});

		it('should return error when chain is active but not live', async () => {
			jest
				.spyOn(SidechainInteroperabilityInternalMethod.prototype, 'isLive')
				.mockResolvedValue(false);
			const { status, error } = await sidechainCCUUpdateCommand.verify(verifyContext);

			expect(status).toEqual(VerifyStatus.FAIL);
			expect(error?.message).toContain('Sending partner chain 20 is not live');
		});

		it('should return error checkLivenessRequirementFirstCCU fails', async () => {
			await partnerChainStore.set(createStoreGetter(stateStore), defaultSendingChainID, {
				...partnerChainAccount,
				status: CHAIN_REGISTERED,
			});

			const { status, error } = await sidechainCCUUpdateCommand.verify({
				...verifyContext,
				params: { ...params, certificate: EMPTY_BYTES },
			});
			expect(status).toEqual(VerifyStatus.FAIL);
			expect(error?.message).toContain(
				`Sending partner chain ${defaultSendingChainID.readInt32BE(
					0,
				)} has a registered status so certificate cannot be empty.`,
			);
		});

		it('should return error checkCertificateValidity fails when certificate height is less than lastCertificateHeight', async () => {
			const encodedDefaultCertificateWithLowerheight = codec.encode(certificateSchema, {
				...defaultCertificateValues,
				height: 9,
			});

			const { status, error } = await sidechainCCUUpdateCommand.verify({
				...verifyContext,
				params: { ...params, certificate: encodedDefaultCertificateWithLowerheight },
			});
			expect(status).toEqual(VerifyStatus.FAIL);
			expect(error?.message).toContain(
				'Certificate height should be greater than last certificate height.',
			);
		});

		it('should return VerifyStatus.FAIL when checkValidatorsHashWithCertificate() throws error', async () => {
			const certificateWithIncorrectValidatorHash = codec.encode(certificateSchema, {
				...defaultCertificateValues,
				validatorsHash: cryptography.utils.getRandomBytes(48),
			});

			const { status, error } = await sidechainCCUUpdateCommand.verify({
				...verifyContext,
				params: { ...params, certificate: certificateWithIncorrectValidatorHash },
			});
			expect(status).toEqual(VerifyStatus.FAIL);
			expect(error?.message).toContain('Validators hash given in the certificate is incorrect.');
		});

		it('should return error verifyValidatorsUpdate fails when Validators blsKeys are not unique and lexicographically ordered', async () => {
			await expect(
				sidechainCCUUpdateCommand.verify({
					...verifyContext,
					params: { ...params, activeValidatorsUpdate },
				}),
			).rejects.toThrow('Keys are not sorted lexicographic order.');
		});

		it('should return VerifyStatus.FAIL when verifyCertificateSignature fails', async () => {
			jest.spyOn(interopUtils, 'verifyCertificateSignature').mockReturnValue({
				status: VerifyStatus.FAIL,
				error: new Error('Certificate is invalid due to invalid signature.'),
			});

			const { status, error } = await sidechainCCUUpdateCommand.verify(verifyContext);

			expect(status).toEqual(VerifyStatus.FAIL);
			expect(error?.message).toContain('Certificate is invalid due to invalid signature.');
		});

		it('should return error checkInboxUpdateValidity fails', async () => {
			jest.spyOn(interopUtils, 'checkInboxUpdateValidity').mockReturnValue({
				status: VerifyStatus.FAIL,
				error: new Error(
					'Failed at verifying state root when messageWitnessHashes is non-empty and certificate is empty.',
				),
			});

			const { status, error } = await sidechainCCUUpdateCommand.verify(verifyContext);

			expect(status).toEqual(VerifyStatus.FAIL);
			expect(error?.message).toContain(
				'Failed at verifying state root when messageWitnessHashes is non-empty and certificate is empty.',
			);
		});

		it('should return Verify.OK when all the checks pass', async () => {
			const { status, error } = await sidechainCCUUpdateCommand.verify(verifyContext);

			expect(status).toEqual(VerifyStatus.OK);
			expect(error).toBeUndefined();
		});
	});

	describe('execute', () => {
		let blockHeader: any;
		let partnerValidatorsDataVerify: ChainValidators;
		let activeValidatorsVerify: ActiveValidator[];

		beforeEach(async () => {
			activeValidatorsVerify = [...activeValidatorsUpdate];
			blockHeader = {
				height: 25,
				timestamp: Math.floor(Date.now() / 1000) + 100000,
			};

			partnerValidatorsDataVerify = {
				activeValidators: activeValidatorsVerify,
				certificateThreshold: BigInt(10),
			};
			executeContext = {
				getMethodContext: () => createTransientMethodContext({ stateStore }),
				getStore: createStoreGetter(stateStore).getStore,
				logger: testing.mocks.loggerMock,
				stateStore,
				chainID,
				params,
				transaction: defaultTransaction as any,
				assets: new BlockAssets(),
				eventQueue: new EventQueue(0),
				header: blockHeader as BlockHeader,
				certificateThreshold: BigInt(0),
				currentValidators: [],
				impliesMaxPrevote: true,
				maxHeightCertified: 0,
			};

			await partnerValidatorStore.set(
				createStoreGetter(stateStore),
				defaultSendingChainID,
				partnerValidatorsDataVerify,
			);

			sidechainCCUUpdateCommand = new SidechainCCUpdateCommand(
				interopMod.stores,
				interopMod.events,
				new Map(),
				new Map(),
			);
		});

		it('should throw error when checkValidCertificateLiveness() throws error', async () => {
			const blockHeaderWithInvalidTimestamp = {
				height: 25,
				timestamp: Math.floor(Date.now() / 1000) + LIVENESS_LIMIT,
			};
			await expect(
				sidechainCCUUpdateCommand.execute({
					...executeContext,
					header: { ...blockHeader, timestamp: blockHeaderWithInvalidTimestamp.timestamp },
				}),
			).rejects.toThrow('Certificate is not valid as it passed Liveness limit of 2592000 seconds.');
		});

		it('should throw error when checkCertificateTimestamp() throws error', async () => {
			const blockHeaderWithInvalidTimestamp = {
				height: 25,
				timestamp: Math.floor(Date.now() / 1000) - LIVENESS_LIMIT,
			};
			await expect(
				sidechainCCUUpdateCommand.execute({
					...executeContext,
					header: { ...blockHeader, timestamp: blockHeaderWithInvalidTimestamp.timestamp },
				}),
			).rejects.toThrow('Certificate is invalid due to invalid timestamp.');
		});

		it('should throw error and calls terminateChainInternal() if CCM decoding fails', async () => {
			const invalidCCM = Buffer.from([1]);
			jest
				.spyOn(interopUtils, 'computeValidatorsHash')
				.mockReturnValue(defaultCertificateValues.validatorsHash);
			const terminateChainInternalMock = jest
				.spyOn(SidechainInteroperabilityInternalMethod.prototype, 'terminateChainInternal')
				.mockResolvedValue({} as never);
			const invalidCCMContext = {
				...executeContext,
				params: {
					...executeContext.params,
					inboxUpdate: { ...executeContext.params.inboxUpdate, crossChainMessages: [invalidCCM] },
				},
			};
			await expect(sidechainCCUUpdateCommand.execute(invalidCCMContext)).rejects.toThrow(
				'Value yields unsupported wireType',
			);
			expect(terminateChainInternalMock).toHaveBeenCalledTimes(1);
		});

		it('should throw error when chain.status === CHAIN_REGISTERED and inboxUpdate is non-empty and the first CCM is not a registration CCM', async () => {
			await partnerChainStore.set(createStoreGetter(stateStore), defaultSendingChainID, {
				...partnerChainAccount,
				status: CHAIN_REGISTERED,
			});
			jest
				.spyOn(interopUtils, 'computeValidatorsHash')
				.mockReturnValue(defaultCertificateValues.validatorsHash);
			const terminateChainInternalMock = jest
				.spyOn(SidechainInteroperabilityInternalMethod.prototype, 'terminateChainInternal')
				.mockResolvedValue({} as never);

			await expect(sidechainCCUUpdateCommand.execute(executeContext)).resolves.toBeUndefined();
			expect(terminateChainInternalMock).toHaveBeenCalledTimes(1);
		});

		it('should call terminateChainInternal() for a ccm when txParams.sendingChainID !== ccm.deserilized.sendingChainID', async () => {
			const invalidCCM = codec.encode(ccmSchema, {
				crossChainCommand: CROSS_CHAIN_COMMAND_NAME_REGISTRATION,
				fee: BigInt(0),
				module: MODULE_NAME_INTEROPERABILITY,
				nonce: BigInt(1),
				params: Buffer.alloc(2),
				receivingChainID: utils.intToBuffer(2, 4),
				sendingChainID: utils.intToBuffer(50, 4),
				status: CCM_STATUS_OK,
			});
			jest
				.spyOn(interopUtils, 'computeValidatorsHash')
				.mockReturnValue(defaultCertificateValues.validatorsHash);
			jest.spyOn(interopUtils, 'commonCCUExecutelogic').mockReturnValue({} as never);
			const terminateChainInternalMock = jest
				.spyOn(SidechainInteroperabilityInternalMethod.prototype, 'terminateChainInternal')
				.mockResolvedValue({} as never);

			const invalidCCMContext = {
				...executeContext,
				params: {
					...executeContext.params,
					inboxUpdate: { ...executeContext.params.inboxUpdate, crossChainMessages: [invalidCCM] },
				},
			};
			await expect(sidechainCCUUpdateCommand.execute(invalidCCMContext)).resolves.toBeUndefined();
			expect(terminateChainInternalMock).toHaveBeenCalledTimes(1);
		});

		it('should call terminateChainInternal() for a ccm when it fails on validateFormat', async () => {
			const invalidCCM = {
				crossChainCommand: CROSS_CHAIN_COMMAND_NAME_REGISTRATION,
				fee: BigInt(0),
				module: MODULE_NAME_INTEROPERABILITY,
				nonce: BigInt(1),
				params: Buffer.alloc(MAX_CCM_SIZE + 10),
				receivingChainID: utils.intToBuffer(2, 4),
				sendingChainID: defaultSendingChainID,
				status: CCM_STATUS_OK,
			};
			const invalidCCMSerialized = codec.encode(ccmSchema, invalidCCM);
			jest
				.spyOn(interopUtils, 'computeValidatorsHash')
				.mockReturnValue(defaultCertificateValues.validatorsHash);
			jest.spyOn(interopUtils, 'commonCCUExecutelogic').mockReturnValue({} as never);

			const terminateChainInternalMock = jest
				.spyOn(SidechainInteroperabilityInternalMethod.prototype, 'terminateChainInternal')
				.mockResolvedValue({} as never);

			const invalidCCMContext = {
				...executeContext,
				params: {
					...executeContext.params,
					inboxUpdate: {
						...executeContext.params.inboxUpdate,
						crossChainMessages: [invalidCCMSerialized],
					},
				},
			};
			await expect(sidechainCCUUpdateCommand.execute(invalidCCMContext)).resolves.toBeUndefined();
			expect(terminateChainInternalMock).toHaveBeenCalledTimes(1);
			expect(terminateChainInternalMock).toHaveBeenCalledWith(
				invalidCCM.sendingChainID,
				expect.any(Object),
			);
		});

		it('should call apply() for all the valid CCMs', async () => {
			const sidechainCCM = {
				crossChainCommand: CROSS_CHAIN_COMMAND_NAME_REGISTRATION,
				fee: BigInt(0),
				module: MODULE_NAME_INTEROPERABILITY,
				nonce: BigInt(1),
				params: Buffer.alloc(10),
				receivingChainID: utils.intToBuffer(80, 4),
				sendingChainID: defaultSendingChainID,
				status: CCM_STATUS_OK,
			};
			const sidechainCCMSerialized = codec.encode(ccmSchema, sidechainCCM);
			jest
				.spyOn(interopUtils, 'computeValidatorsHash')
				.mockReturnValue(defaultCertificateValues.validatorsHash);
			const commonCCUExecutelogicMock = jest
				.spyOn(interopUtils, 'commonCCUExecutelogic')
				.mockReturnValue({} as never);

			const appendToInboxTreeMock = jest
				.spyOn(SidechainInteroperabilityInternalMethod.prototype, 'appendToInboxTree')
				.mockResolvedValue({} as never);
			const applyMock = jest
<<<<<<< HEAD
				.spyOn(sidechainCCUUpdateCommand, 'apply')
=======
				.spyOn(sidechainCCUUpdateCommand, 'apply' as never)
>>>>>>> 7d8c1726
				.mockResolvedValue({} as never);

			const validCCMContext = {
				...executeContext,
				params: {
					...executeContext.params,
					inboxUpdate: {
						...executeContext.params.inboxUpdate,
						crossChainMessages: [sidechainCCMSerialized],
					},
				},
			};
			await expect(sidechainCCUUpdateCommand.execute(validCCMContext)).resolves.toBeUndefined();
			expect(appendToInboxTreeMock).toHaveBeenCalledTimes(1);
			expect(applyMock).toHaveBeenCalledTimes(1);
			expect(applyMock).toHaveBeenCalledTimes(1);
			expect(commonCCUExecutelogicMock).toHaveBeenCalledTimes(1);
		});
	});
});<|MERGE_RESOLUTION|>--- conflicted
+++ resolved
@@ -587,11 +587,7 @@
 				.spyOn(SidechainInteroperabilityInternalMethod.prototype, 'appendToInboxTree')
 				.mockResolvedValue({} as never);
 			const applyMock = jest
-<<<<<<< HEAD
-				.spyOn(sidechainCCUUpdateCommand, 'apply')
-=======
 				.spyOn(sidechainCCUUpdateCommand, 'apply' as never)
->>>>>>> 7d8c1726
 				.mockResolvedValue({} as never);
 
 			const validCCMContext = {
