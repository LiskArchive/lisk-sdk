--- conflicted
+++ resolved
@@ -33,31 +33,16 @@
 	OwnChainAccount,
 	OwnChainAccountJSON,
 } from '../../../../../src/modules/interoperability/types';
-<<<<<<< HEAD
 import { chainAccountToJSON } from '../../../../../src/modules/interoperability/utils';
-=======
 import { PrefixedStateReadWriter } from '../../../../../src/state_machine/prefixed_state_read_writer';
 import { InMemoryPrefixedStateDB } from '../../../../../src/testing/in_memory_prefixed_state';
->>>>>>> 3af5365c
 
 describe('Sidechain endpoint', () => {
 	const interopMod = new SidechainInteroperabilityModule();
 	const chainID = utils.intToBuffer(1, 4);
 	const interoperableCCAPIs = new Map();
-<<<<<<< HEAD
-	const getStore = jest.fn().mockReturnValue({ getWithSchema: jest.fn(), iterate: jest.fn() });
-
-	const moduleContext = {
-		getStore,
-		getImmutableAPIContext: jest.fn(),
-		networkIdentifier: Buffer.alloc(0),
-		params: {},
-		logger: {} as any,
-	};
-=======
 
 	let moduleContext: ModuleEndpointContext;
->>>>>>> 3af5365c
 
 	const chainAccount: ChainAccount = {
 		lastCertificate: {
@@ -233,7 +218,7 @@
 		});
 		it('should call getInteroperabilityStore', async () => {
 			expect(sidechainInteroperabilityEndpoint['getInteroperabilityStore']).toHaveBeenCalledWith(
-				moduleContext.getStore,
+				moduleContext,
 			);
 		});
 
