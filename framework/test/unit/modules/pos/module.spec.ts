--- conflicted
+++ resolved
@@ -120,13 +120,8 @@
 		it('should initialize config with given value', async () => {
 			await expect(
 				pos.init({
-<<<<<<< HEAD
-					genesisConfig: { chainID: '00000000' } as any,
+					genesisConfig: { chainID: '00'.repeat(CHAIN_ID_LENGTH) } as any,
 					moduleConfig: { ...defaultConfig, maxLengthName: 25 },
-=======
-					genesisConfig: { chainID: '00'.repeat(CHAIN_ID_LENGTH) } as any,
-					moduleConfig: { ...defaultConfig, maxLengthName: 50 },
->>>>>>> eebd0b6c
 				}),
 			).toResolve();
 
