--- conflicted
+++ resolved
@@ -166,13 +166,8 @@
 						params: utils.getRandomBytes(30),
 					},
 					feeAddress: defaultAddress,
-<<<<<<< HEAD
-					getAPIContext: () => apiContext,
-					eventQueue: new EventQueue(0),
-=======
-					getMethodContext: () => methodContext,
-					eventQueue: new EventQueue(),
->>>>>>> 154c4555
+					getMethodContext: () => methodContext,
+					eventQueue: new EventQueue(0),
 					getStore: (moduleID: Buffer, prefix: Buffer) => stateStore.getStore(moduleID, prefix),
 					logger: fakeLogger,
 					networkIdentifier: utils.getRandomBytes(32),
@@ -197,13 +192,8 @@
 						params: utils.getRandomBytes(30),
 					},
 					feeAddress: defaultAddress,
-<<<<<<< HEAD
-					getAPIContext: () => apiContext,
-					eventQueue: new EventQueue(0),
-=======
-					getMethodContext: () => methodContext,
-					eventQueue: new EventQueue(),
->>>>>>> 154c4555
+					getMethodContext: () => methodContext,
+					eventQueue: new EventQueue(0),
 					getStore: (moduleID: Buffer, prefix: Buffer) => stateStore.getStore(moduleID, prefix),
 					logger: fakeLogger,
 					networkIdentifier: utils.getRandomBytes(32),
@@ -230,13 +220,8 @@
 						params: utils.getRandomBytes(30),
 					},
 					feeAddress: defaultAddress,
-<<<<<<< HEAD
-					getAPIContext: () => apiContext,
-					eventQueue: new EventQueue(0),
-=======
-					getMethodContext: () => methodContext,
-					eventQueue: new EventQueue(),
->>>>>>> 154c4555
+					getMethodContext: () => methodContext,
+					eventQueue: new EventQueue(0),
 					getStore: (moduleID: Buffer, prefix: Buffer) => stateStore.getStore(moduleID, prefix),
 					logger: fakeLogger,
 					networkIdentifier: utils.getRandomBytes(32),
@@ -261,13 +246,8 @@
 						params: utils.getRandomBytes(30),
 					},
 					feeAddress: defaultAddress,
-<<<<<<< HEAD
-					getAPIContext: () => apiContext,
-					eventQueue: new EventQueue(0),
-=======
-					getMethodContext: () => methodContext,
-					eventQueue: new EventQueue(),
->>>>>>> 154c4555
+					getMethodContext: () => methodContext,
+					eventQueue: new EventQueue(0),
 					getStore: (moduleID: Buffer, prefix: Buffer) => stateStore.getStore(moduleID, prefix),
 					logger: fakeLogger,
 					networkIdentifier: utils.getRandomBytes(32),
@@ -299,13 +279,8 @@
 						params: utils.getRandomBytes(30),
 					},
 					feeAddress: defaultAddress,
-<<<<<<< HEAD
-					getAPIContext: () => apiContext,
-					eventQueue: new EventQueue(0),
-=======
-					getMethodContext: () => methodContext,
-					eventQueue: new EventQueue(),
->>>>>>> 154c4555
+					getMethodContext: () => methodContext,
+					eventQueue: new EventQueue(0),
 					getStore: (moduleID: Buffer, prefix: Buffer) => stateStore.getStore(moduleID, prefix),
 					logger: fakeLogger,
 					networkIdentifier: utils.getRandomBytes(32),
@@ -329,13 +304,8 @@
 						params: utils.getRandomBytes(30),
 					},
 					feeAddress: defaultAddress,
-<<<<<<< HEAD
-					getAPIContext: () => apiContext,
-					eventQueue: new EventQueue(0),
-=======
-					getMethodContext: () => methodContext,
-					eventQueue: new EventQueue(),
->>>>>>> 154c4555
+					getMethodContext: () => methodContext,
+					eventQueue: new EventQueue(0),
 					getStore: (moduleID: Buffer, prefix: Buffer) => stateStore.getStore(moduleID, prefix),
 					logger: fakeLogger,
 					networkIdentifier: utils.getRandomBytes(32),
@@ -361,13 +331,8 @@
 						params: utils.getRandomBytes(30),
 					},
 					feeAddress: defaultAddress,
-<<<<<<< HEAD
-					getAPIContext: () => apiContext,
-					eventQueue: new EventQueue(0),
-=======
-					getMethodContext: () => methodContext,
-					eventQueue: new EventQueue(),
->>>>>>> 154c4555
+					getMethodContext: () => methodContext,
+					eventQueue: new EventQueue(0),
 					getStore: (moduleID: Buffer, prefix: Buffer) => stateStore.getStore(moduleID, prefix),
 					logger: fakeLogger,
 					networkIdentifier: utils.getRandomBytes(32),
@@ -391,13 +356,8 @@
 						params: utils.getRandomBytes(30),
 					},
 					feeAddress: defaultAddress,
-<<<<<<< HEAD
-					getAPIContext: () => apiContext,
-					eventQueue: new EventQueue(0),
-=======
-					getMethodContext: () => methodContext,
-					eventQueue: new EventQueue(),
->>>>>>> 154c4555
+					getMethodContext: () => methodContext,
+					eventQueue: new EventQueue(0),
 					getStore: (moduleID: Buffer, prefix: Buffer) => stateStore.getStore(moduleID, prefix),
 					logger: fakeLogger,
 					networkIdentifier: utils.getRandomBytes(32),
@@ -428,13 +388,8 @@
 						params: utils.getRandomBytes(30),
 					},
 					feeAddress: defaultAddress,
-<<<<<<< HEAD
-					getAPIContext: () => apiContext,
-					eventQueue: new EventQueue(0),
-=======
-					getMethodContext: () => methodContext,
-					eventQueue: new EventQueue(),
->>>>>>> 154c4555
+					getMethodContext: () => methodContext,
+					eventQueue: new EventQueue(0),
 					getStore: (moduleID: Buffer, prefix: Buffer) => stateStore.getStore(moduleID, prefix),
 					logger: fakeLogger,
 					networkIdentifier: utils.getRandomBytes(32),
@@ -456,13 +411,8 @@
 						params: utils.getRandomBytes(30),
 					},
 					feeAddress: defaultAddress,
-<<<<<<< HEAD
-					getAPIContext: () => apiContext,
-					eventQueue: new EventQueue(0),
-=======
-					getMethodContext: () => methodContext,
-					eventQueue: new EventQueue(),
->>>>>>> 154c4555
+					getMethodContext: () => methodContext,
+					eventQueue: new EventQueue(0),
 					getStore: (moduleID: Buffer, prefix: Buffer) => stateStore.getStore(moduleID, prefix),
 					logger: fakeLogger,
 					networkIdentifier: utils.getRandomBytes(32),
@@ -487,13 +437,8 @@
 						params: utils.getRandomBytes(30),
 					},
 					feeAddress: defaultAddress,
-<<<<<<< HEAD
-					getAPIContext: () => apiContext,
-					eventQueue: new EventQueue(0),
-=======
-					getMethodContext: () => methodContext,
-					eventQueue: new EventQueue(),
->>>>>>> 154c4555
+					getMethodContext: () => methodContext,
+					eventQueue: new EventQueue(0),
 					getStore: (moduleID: Buffer, prefix: Buffer) => stateStore.getStore(moduleID, prefix),
 					logger: fakeLogger,
 					networkIdentifier: utils.getRandomBytes(32),
@@ -515,13 +460,8 @@
 						params: utils.getRandomBytes(30),
 					},
 					feeAddress: defaultAddress,
-<<<<<<< HEAD
-					getAPIContext: () => apiContext,
-					eventQueue: new EventQueue(0),
-=======
-					getMethodContext: () => methodContext,
-					eventQueue: new EventQueue(),
->>>>>>> 154c4555
+					getMethodContext: () => methodContext,
+					eventQueue: new EventQueue(0),
 					getStore: (moduleID: Buffer, prefix: Buffer) => stateStore.getStore(moduleID, prefix),
 					logger: fakeLogger,
 					networkIdentifier: utils.getRandomBytes(32),
@@ -548,13 +488,8 @@
 						params: utils.getRandomBytes(30),
 					},
 					feeAddress: defaultAddress,
-<<<<<<< HEAD
-					getAPIContext: () => apiContext,
-					eventQueue: new EventQueue(0),
-=======
-					getMethodContext: () => methodContext,
-					eventQueue: new EventQueue(),
->>>>>>> 154c4555
+					getMethodContext: () => methodContext,
+					eventQueue: new EventQueue(0),
 					getStore: (moduleID: Buffer, prefix: Buffer) => stateStore.getStore(moduleID, prefix),
 					logger: fakeLogger,
 					networkIdentifier: utils.getRandomBytes(32),
@@ -584,13 +519,8 @@
 						params: utils.getRandomBytes(30),
 					},
 					feeAddress: defaultAddress,
-<<<<<<< HEAD
-					getAPIContext: () => apiContext,
-					eventQueue: new EventQueue(0),
-=======
-					getMethodContext: () => methodContext,
-					eventQueue: new EventQueue(),
->>>>>>> 154c4555
+					getMethodContext: () => methodContext,
+					eventQueue: new EventQueue(0),
 					getStore: (moduleID: Buffer, prefix: Buffer) => stateStore.getStore(moduleID, prefix),
 					logger: fakeLogger,
 					networkIdentifier: utils.getRandomBytes(32),
@@ -620,13 +550,8 @@
 						params: utils.getRandomBytes(30),
 					},
 					feeAddress: defaultAddress,
-<<<<<<< HEAD
-					getAPIContext: () => apiContext,
-					eventQueue: new EventQueue(0),
-=======
-					getMethodContext: () => methodContext,
-					eventQueue: new EventQueue(),
->>>>>>> 154c4555
+					getMethodContext: () => methodContext,
+					eventQueue: new EventQueue(0),
 					getStore: (moduleID: Buffer, prefix: Buffer) => stateStore.getStore(moduleID, prefix),
 					logger: fakeLogger,
 					networkIdentifier: utils.getRandomBytes(32),
@@ -657,13 +582,8 @@
 						params: utils.getRandomBytes(30),
 					},
 					feeAddress: defaultAddress,
-<<<<<<< HEAD
-					getAPIContext: () => apiContext,
-					eventQueue: new EventQueue(0),
-=======
-					getMethodContext: () => methodContext,
-					eventQueue: new EventQueue(),
->>>>>>> 154c4555
+					getMethodContext: () => methodContext,
+					eventQueue: new EventQueue(0),
 					getStore: (moduleID: Buffer, prefix: Buffer) => stateStore.getStore(moduleID, prefix),
 					logger: fakeLogger,
 					networkIdentifier: utils.getRandomBytes(32),
@@ -694,13 +614,8 @@
 						params: utils.getRandomBytes(30),
 					},
 					feeAddress: defaultAddress,
-<<<<<<< HEAD
-					getAPIContext: () => apiContext,
-					eventQueue: new EventQueue(0),
-=======
-					getMethodContext: () => methodContext,
-					eventQueue: new EventQueue(),
->>>>>>> 154c4555
+					getMethodContext: () => methodContext,
+					eventQueue: new EventQueue(0),
 					getStore: (moduleID: Buffer, prefix: Buffer) => stateStore.getStore(moduleID, prefix),
 					logger: fakeLogger,
 					networkIdentifier: utils.getRandomBytes(32),
@@ -735,13 +650,8 @@
 						params: utils.getRandomBytes(30),
 					},
 					feeAddress: defaultAddress,
-<<<<<<< HEAD
-					getAPIContext: () => apiContext,
-					eventQueue: new EventQueue(0),
-=======
-					getMethodContext: () => methodContext,
-					eventQueue: new EventQueue(),
->>>>>>> 154c4555
+					getMethodContext: () => methodContext,
+					eventQueue: new EventQueue(0),
 					getStore: (moduleID: Buffer, prefix: Buffer) => stateStore.getStore(moduleID, prefix),
 					logger: fakeLogger,
 					networkIdentifier: utils.getRandomBytes(32),
