/*
 * Copyright © 2020 Lisk Foundation
 *
 * See the LICENSE file at the top-level directory of this distribution
 * for licensing information.
 *
 * Unless otherwise agreed in a custom licensing agreement with the Lisk Foundation,
 * no part of this software, including this file, may be copied, modified,
 * propagated, or distributed except according to the terms contained in the
 * LICENSE file.
 *
 * Removal or modification of this copyright notice is prohibited.
 */

import { codec } from '@liskhq/lisk-codec';
import { address, utils } from '@liskhq/lisk-cryptography';
import { TokenModule } from '../../../../src/modules/token';
import {
	CCM_STATUS_OK,
	CHAIN_ID_LENGTH,
	CROSS_CHAIN_COMMAND_NAME_TRANSFER,
	TokenEventResult,
} from '../../../../src/modules/token/constants';
import { TokenInteroperableMethod } from '../../../../src/modules/token/cc_method';
import { crossChainForwardMessageParams } from '../../../../src/modules/token/schemas';
import { MethodContext, createMethodContext, EventQueue } from '../../../../src/state_machine';
import { PrefixedStateReadWriter } from '../../../../src/state_machine/prefixed_state_read_writer';
import { InMemoryPrefixedStateDB } from '../../../../src/testing/in_memory_prefixed_state';
import { fakeLogger } from '../../../utils/mocks';
import { UserStore, userStoreSchema } from '../../../../src/modules/token/stores/user';
import { SupplyStore } from '../../../../src/modules/token/stores/supply';
import { EscrowStore } from '../../../../src/modules/token/stores/escrow';
import { BeforeCCCExecutionEvent } from '../../../../src/modules/token/events/before_ccc_execution';
import { BeforeCCMForwardingEvent } from '../../../../src/modules/token/events/before_ccm_forwarding';
import { RecoverEvent } from '../../../../src/modules/token/events/recover';
import {
	CCMStatusCode,
	CROSS_CHAIN_COMMAND_REGISTRATION,
} from '../../../../src/modules/interoperability/constants';
import { ccuParamsSchema } from '../../../../src';
import { InternalMethod } from '../../../../src/modules/token/internal_method';
import { InitializeUserAccountEvent } from '../../../../src/modules/token/events/initialize_user_account';

describe('TokenInteroperableMethod', () => {
	const tokenModule = new TokenModule();
	const internalMethod = new InternalMethod(tokenModule.stores, tokenModule.events);
	const defaultPublicKey = Buffer.from(
		'5d036a858ce89f844491762eb89e2bfbd50a4a0a0da658e4b2628b25b117ae09',
		'hex',
	);
	const defaultAddress = address.getAddressFromPublicKey(defaultPublicKey);
	const ownChainID = Buffer.from([1, 0, 0, 0]);
	const defaultTokenID = Buffer.concat([ownChainID, Buffer.alloc(4)]);
	const defaultForeignTokenID = Buffer.from([2, 0, 0, 0, 0, 0, 0, 0]);
	const defaultAccount = {
		availableBalance: BigInt(10000000000),
		lockedBalances: [
			{
				module: 'pos',
				amount: BigInt(100000000),
			},
		],
	};
	const fee = BigInt('1000');
	const defaultTotalSupply = BigInt('100000000000000');
	const defaultEscrowAmount = BigInt('100000000000');
	const sendingChainID = Buffer.from([3, 0, 0, 0]);
	const defaultEncodedCCUParams = codec.encode(ccuParamsSchema, {
		activeValidatorsUpdate: {
			blsKeysUpdate: [],
			bftWeightsUpdate: [],
			bftWeightsUpdateBitmap: Buffer.alloc(0),
		},
		certificate: Buffer.alloc(1),
		certificateThreshold: BigInt(1),
		inboxUpdate: {
			crossChainMessages: [],
			messageWitnessHashes: [],
			outboxRootWitness: {
				bitmap: Buffer.alloc(1),
				siblingHashes: [],
			},
		},
		sendingChainID: Buffer.from('04000001', 'hex'),
	});
	const userAccountInitializationFee = BigInt('10000');
	const escrowAccountInitializationFee = BigInt('1000');

	internalMethod.init({
		userAccountInitializationFee,
		escrowAccountInitializationFee,
	});

	let tokenInteropMethod: TokenInteroperableMethod;
	let stateStore: PrefixedStateReadWriter;
	let contextStore: Map<string, unknown>;
	let methodContext: MethodContext;
	let userStore: UserStore;
	let escrowStore: EscrowStore;

	const checkEventResult = (
		eventQueue: EventQueue,
		BaseEvent: any,
		expectedResult: TokenEventResult,
		length = 1,
		index = 0,
	) => {
		expect(eventQueue.getEvents()).toHaveLength(length);
		expect(eventQueue.getEvents()[index].toObject().name).toEqual(new BaseEvent('token').name);
		expect(
			codec.decode<Record<string, unknown>>(
				new BaseEvent('token').schema,
				eventQueue.getEvents()[index].toObject().data,
			).result,
		).toEqual(expectedResult);
	};

	beforeEach(async () => {
		internalMethod.addDependencies({ payFee: jest.fn() });
		tokenInteropMethod = new TokenInteroperableMethod(tokenModule.stores, tokenModule.events);
		tokenInteropMethod.addDependencies(
			{
				send: jest.fn().mockResolvedValue(true),
				getMessageFeeTokenID: jest.fn().mockResolvedValue(defaultTokenID),
				getMessageFeeTokenIDFromCCM: jest.fn().mockResolvedValue(defaultTokenID),
			} as never,
			internalMethod,
		);

		methodContext = createMethodContext({
			stateStore: new PrefixedStateReadWriter(new InMemoryPrefixedStateDB()),
			eventQueue: new EventQueue(0).getChildQueue(Buffer.from([0])),
			contextStore: new Map<string, unknown>(),
		});
		userStore = tokenModule.stores.get(UserStore);
		await userStore.save(methodContext, defaultAddress, defaultTokenID, defaultAccount);
		await userStore.save(methodContext, defaultAddress, defaultForeignTokenID, defaultAccount);

		const supplyStore = tokenModule.stores.get(SupplyStore);
		await supplyStore.set(methodContext, defaultTokenID, {
			totalSupply: defaultTotalSupply,
		});

		escrowStore = tokenModule.stores.get(EscrowStore);
		await escrowStore.set(
			methodContext,
			Buffer.concat([defaultForeignTokenID.slice(0, CHAIN_ID_LENGTH), defaultTokenID]),
			{ amount: defaultEscrowAmount },
		);
		await escrowStore.set(
			methodContext,
			Buffer.concat([Buffer.from([3, 0, 0, 0]), defaultTokenID]),
			{ amount: defaultEscrowAmount },
		);
	});

	describe('beforeCrossChainCommandExecute', () => {
		it('should credit fee to transaction sender if token id is not native', async () => {
			jest
				.spyOn(tokenInteropMethod['_interopMethod'], 'getMessageFeeTokenIDFromCCM')
				.mockResolvedValue(defaultForeignTokenID);
			await expect(
				tokenInteropMethod.beforeCrossChainCommandExecute({
					ccm: {
						crossChainCommand: CROSS_CHAIN_COMMAND_NAME_TRANSFER,
						module: tokenModule.name,
						nonce: BigInt(1),
						sendingChainID,
						receivingChainID: ownChainID,
						fee,
						status: CCM_STATUS_OK,
						params: utils.getRandomBytes(30),
					},
					getMethodContext: () => methodContext,
					eventQueue: new EventQueue(0),
					getStore: (moduleID: Buffer, prefix: Buffer) => stateStore.getStore(moduleID, prefix),
					logger: fakeLogger,
					chainID: ownChainID,
					header: {
						timestamp: Date.now(),
						height: 10,
					},
					stateStore,
					contextStore,
					transaction: {
						fee,
						senderAddress: defaultAddress,
						params: defaultEncodedCCUParams,
					},
				}),
			).resolves.toBeUndefined();
			const { availableBalance } = await userStore.get(
				methodContext,
				userStore.getKey(defaultAddress, defaultForeignTokenID),
			);
			expect(availableBalance).toEqual(defaultAccount.availableBalance + fee);
			checkEventResult(
				methodContext.eventQueue,
				BeforeCCCExecutionEvent,
				TokenEventResult.SUCCESSFUL,
			);
		});

		it('should throw if escrow balance is not sufficient', async () => {
			await expect(
				tokenInteropMethod.beforeCrossChainCommandExecute({
					ccm: {
						crossChainCommand: CROSS_CHAIN_COMMAND_NAME_TRANSFER,
						module: tokenModule.name,
						nonce: BigInt(1),
						sendingChainID,
						receivingChainID: ownChainID,
						fee: fee + defaultEscrowAmount,
						status: CCM_STATUS_OK,
						params: utils.getRandomBytes(30),
					},
					getMethodContext: () => methodContext,
					eventQueue: new EventQueue(0),
					getStore: (moduleID: Buffer, prefix: Buffer) => stateStore.getStore(moduleID, prefix),
					logger: fakeLogger,
					chainID: ownChainID,
					header: {
						timestamp: Date.now(),
						height: 10,
					},
					stateStore,
					contextStore,
					transaction: {
						fee,
						senderAddress: defaultAddress,
						params: defaultEncodedCCUParams,
					},
				}),
			).rejects.toThrow('Insufficient balance in the sending chain for the message fee.');
			checkEventResult(
				methodContext.eventQueue,
				BeforeCCCExecutionEvent,
				TokenEventResult.INSUFFICIENT_ESCROW_BALANCE,
			);
		});

		it('should deduct escrow account for fee and credit to sender if token id is native', async () => {
			await expect(
				tokenInteropMethod.beforeCrossChainCommandExecute({
					ccm: {
						crossChainCommand: CROSS_CHAIN_COMMAND_NAME_TRANSFER,
						module: tokenModule.name,
						nonce: BigInt(1),
						sendingChainID,
						receivingChainID: ownChainID,
						fee,
						status: CCM_STATUS_OK,
						params: utils.getRandomBytes(30),
					},
					getMethodContext: () => methodContext,
					eventQueue: new EventQueue(0),
					getStore: (moduleID: Buffer, prefix: Buffer) => stateStore.getStore(moduleID, prefix),
					logger: fakeLogger,
					chainID: ownChainID,
					header: {
						timestamp: Date.now(),
						height: 10,
					},
					stateStore,
					contextStore,
					transaction: {
						fee,
						senderAddress: defaultAddress,
						params: defaultEncodedCCUParams,
					},
				}),
			).resolves.toBeUndefined();
			const { availableBalance } = await userStore.get(
				methodContext,
				userStore.getKey(defaultAddress, defaultTokenID),
			);
			expect(availableBalance).toEqual(defaultAccount.availableBalance + fee);
			const { amount } = await escrowStore.get(
				methodContext,
				userStore.getKey(sendingChainID, defaultTokenID),
			);
			expect(amount).toEqual(defaultEscrowAmount - fee);
			checkEventResult(
				methodContext.eventQueue,
				BeforeCCCExecutionEvent,
				TokenEventResult.SUCCESSFUL,
			);
		});
	});

	describe('beforeCrossChainMessageForwarding', () => {
<<<<<<< HEAD
		it(`should emit ${TokenEventResult.SUCCESSFUL} if there is no ccm fee`, async () => {
			await expect(
				tokenInteropMethod.beforeCrossChainMessageForwarding({
					ccm: {
						crossChainCommand: CROSS_CHAIN_COMMAND_REGISTRATION,
						module: tokenModule.name,
						nonce: BigInt(1),
						sendingChainID,
						receivingChainID: Buffer.from([0, 0, 0, 1]),
						fee: BigInt(0),
						status: CCMStatusCode.OK,
						params: codec.encode(crossChainForwardMessageParams, {
							tokenID: utils.getRandomBytes(9),
							amount: BigInt(1000),
							senderAddress: defaultAddress,
							forwardToChainID: Buffer.from([4, 0, 0, 0]),
							recipientAddress: defaultAddress,
							data: 'ddd',
							forwardedMessageFee: BigInt(2000),
						}),
=======
		it('should throw if messageFeeTokenID is not LSK', async () => {
			jest
				.spyOn(tokenInteropMethod['_interopMethod'], 'getMessageFeeTokenIDFromCCM')
				.mockResolvedValue(defaultForeignTokenID);
			await expect(
				tokenInteropMethod.beforeCrossChainMessageForwarding({
					ccm: {
						crossChainCommand: CROSS_CHAIN_COMMAND_NAME_TRANSFER,
						module: tokenModule.name,
						nonce: BigInt(1),
						sendingChainID,
						receivingChainID: ownChainID,
						fee: fee + defaultEscrowAmount,
						status: CCM_STATUS_OK,
						params: utils.getRandomBytes(30),
>>>>>>> 35f2c82b
					},
					getMethodContext: () => methodContext,
					eventQueue: new EventQueue(0),
					getStore: (moduleID: Buffer, prefix: Buffer) => stateStore.getStore(moduleID, prefix),
					logger: fakeLogger,
					chainID: ownChainID,
					header: {
						timestamp: Date.now(),
						height: 10,
					},
					stateStore,
					contextStore,
					transaction: {
						fee,
						senderAddress: defaultAddress,
						params: defaultEncodedCCUParams,
					},
				}),
<<<<<<< HEAD
			).resolves.toBeUndefined();
			checkEventResult(
				methodContext.eventQueue,
				BeforeCCMForwardingEvent,
				TokenEventResult.SUCCESSFUL,
			);
=======
			).rejects.toThrow('Message fee token should be LSK.');
>>>>>>> 35f2c82b
		});

		it('should throw if escrow balance is not sufficient', async () => {
			await expect(
				tokenInteropMethod.beforeCrossChainMessageForwarding({
					ccm: {
						crossChainCommand: CROSS_CHAIN_COMMAND_NAME_TRANSFER,
						module: tokenModule.name,
						nonce: BigInt(1),
						sendingChainID,
						receivingChainID: ownChainID,
						fee: fee + defaultEscrowAmount,
						status: CCMStatusCode.OK,
						params: utils.getRandomBytes(30),
					},
					getMethodContext: () => methodContext,
					eventQueue: new EventQueue(0),
					getStore: (moduleID: Buffer, prefix: Buffer) => stateStore.getStore(moduleID, prefix),
					logger: fakeLogger,
					chainID: ownChainID,
					header: {
						timestamp: Date.now(),
						height: 10,
					},
					stateStore,
					contextStore,
					transaction: {
						fee,
						senderAddress: defaultAddress,
						params: defaultEncodedCCUParams,
					},
				}),
			).rejects.toThrow('Insufficient balance in the sending chain for the message fee.');
			checkEventResult(
				methodContext.eventQueue,
				BeforeCCMForwardingEvent,
				TokenEventResult.INSUFFICIENT_ESCROW_BALANCE,
			);
		});

<<<<<<< HEAD
		it('should deduct sending chain escrow account for fee and credit to receving chain escrow account if ccm failed', async () => {
=======
		it('should deduct escrow account for fee and credit to receiving chain escrow account if ccm command is not transfer', async () => {
>>>>>>> 35f2c82b
			await expect(
				tokenInteropMethod.beforeCrossChainMessageForwarding({
					ccm: {
						crossChainCommand: CROSS_CHAIN_COMMAND_REGISTRATION,
						module: tokenModule.name,
						nonce: BigInt(1),
						sendingChainID,
						receivingChainID: ownChainID,
						fee,
						status: CCMStatusCode.FAILED_CCM,
						params: codec.encode(crossChainForwardMessageParams, {
							tokenID: utils.getRandomBytes(9),
							amount: BigInt(1000),
							senderAddress: defaultAddress,
							forwardToChainID: Buffer.from([4, 0, 0, 0]),
							recipientAddress: defaultAddress,
							data: 'ddd',
							forwardedMessageFee: BigInt(2000),
						}),
					},
					getMethodContext: () => methodContext,
					eventQueue: new EventQueue(0),
					getStore: (moduleID: Buffer, prefix: Buffer) => stateStore.getStore(moduleID, prefix),
					logger: fakeLogger,
					chainID: ownChainID,
					header: {
						timestamp: Date.now(),
						height: 10,
					},
					stateStore,
					contextStore,
					transaction: {
						fee,
						senderAddress: defaultAddress,
						params: defaultEncodedCCUParams,
					},
				}),
			).resolves.toBeUndefined();

			const { amount } = await escrowStore.get(
				methodContext,
				escrowStore.getKey(sendingChainID, defaultTokenID),
			);
			expect(amount).toEqual(defaultEscrowAmount - fee);
			const { availableBalance } = await userStore.get(
				methodContext,
				userStore.getKey(defaultAddress, defaultTokenID),
			);
			expect(availableBalance).toEqual(defaultAccount.availableBalance + fee);
			checkEventResult(
				methodContext.eventQueue,
				BeforeCCMForwardingEvent,
				TokenEventResult.SUCCESSFUL,
			);
		});

		it('should deduct sending chain escrow account for fee and credit to relayer account if ccm did not fail', async () => {
			await expect(
				tokenInteropMethod.beforeCrossChainMessageForwarding({
					ccm: {
						crossChainCommand: CROSS_CHAIN_COMMAND_REGISTRATION,
						module: tokenModule.name,
						nonce: BigInt(1),
						sendingChainID,
						receivingChainID: Buffer.from([0, 0, 0, 1]),
						fee,
						status: CCMStatusCode.OK,
						params: codec.encode(crossChainForwardMessageParams, {
							tokenID: utils.getRandomBytes(9),
							amount: BigInt(1000),
							senderAddress: defaultAddress,
							forwardToChainID: Buffer.from([4, 0, 0, 0]),
							recipientAddress: defaultAddress,
							data: 'ddd',
							forwardedMessageFee: BigInt(2000),
						}),
					},
					getMethodContext: () => methodContext,
					eventQueue: new EventQueue(0),
					getStore: (moduleID: Buffer, prefix: Buffer) => stateStore.getStore(moduleID, prefix),
					logger: fakeLogger,
					chainID: ownChainID,
					header: {
						timestamp: Date.now(),
						height: 10,
					},
					stateStore,
					contextStore,
					transaction: {
						fee,
						senderAddress: defaultAddress,
						params: defaultEncodedCCUParams,
					},
				}),
			).resolves.toBeUndefined();

			const { amount: sendingChainAmount } = await escrowStore.get(
				methodContext,
				escrowStore.getKey(sendingChainID, defaultTokenID),
			);
			expect(sendingChainAmount).toEqual(defaultEscrowAmount - fee);
			const { amount: receivingChainAmount } = await escrowStore.get(
				methodContext,
				escrowStore.getKey(ownChainID, defaultTokenID),
			);
			expect(receivingChainAmount).toEqual(fee);
			checkEventResult(
				methodContext.eventQueue,
				BeforeCCMForwardingEvent,
				TokenEventResult.SUCCESSFUL,
			);
		});
	});

	describe('verifyCrossChainMessage', () => {
		it('should resolve if token id is native and escrow amount is sufficient', async () => {
			await expect(
				tokenInteropMethod.verifyCrossChainMessage({
					ccm: {
						crossChainCommand: CROSS_CHAIN_COMMAND_NAME_TRANSFER,
						module: tokenModule.name,
						nonce: BigInt(1),
						sendingChainID,
						receivingChainID: ownChainID,
						fee,
						status: CCM_STATUS_OK,
						params: utils.getRandomBytes(30),
					},
					getMethodContext: () => methodContext,
					eventQueue: new EventQueue(0),
					getStore: (moduleID: Buffer, prefix: Buffer) => stateStore.getStore(moduleID, prefix),
					logger: fakeLogger,
					chainID: ownChainID,
					header: {
						timestamp: Date.now(),
						height: 10,
					},
					stateStore,
					contextStore,
					transaction: {
						fee,
						senderAddress: defaultAddress,
						params: defaultEncodedCCUParams,
					},
				}),
			).resolves.toBeUndefined();
		});

		it('should reject if token id is native and sending chain escrow account does not have sufficient balance', async () => {
			await expect(
				tokenInteropMethod.verifyCrossChainMessage({
					ccm: {
						crossChainCommand: CROSS_CHAIN_COMMAND_NAME_TRANSFER,
						module: tokenModule.name,
						nonce: BigInt(1),
						sendingChainID,
						receivingChainID: ownChainID,
						fee: fee + defaultEscrowAmount,
						status: CCM_STATUS_OK,
						params: utils.getRandomBytes(30),
					},
					getMethodContext: () => methodContext,
					eventQueue: new EventQueue(0),
					getStore: (moduleID: Buffer, prefix: Buffer) => stateStore.getStore(moduleID, prefix),
					logger: fakeLogger,
					chainID: ownChainID,
					header: {
						timestamp: Date.now(),
						height: 10,
					},
					stateStore,
					contextStore,
					transaction: {
						fee,
						senderAddress: defaultAddress,
						params: defaultEncodedCCUParams,
					},
				}),
			).rejects.toThrow('Insufficient escrow amount.');
		});

		it('should resolve if token id is not native', async () => {
			jest
				.spyOn(tokenInteropMethod['_interopMethod'], 'getMessageFeeTokenIDFromCCM')
				.mockResolvedValue(defaultForeignTokenID);
			await expect(
				tokenInteropMethod.verifyCrossChainMessage({
					ccm: {
						crossChainCommand: CROSS_CHAIN_COMMAND_NAME_TRANSFER,
						module: tokenModule.name,
						nonce: BigInt(1),
						sendingChainID,
						receivingChainID: ownChainID,
						fee,
						status: CCM_STATUS_OK,
						params: utils.getRandomBytes(30),
					},
					getMethodContext: () => methodContext,
					eventQueue: new EventQueue(0),
					getStore: (moduleID: Buffer, prefix: Buffer) => stateStore.getStore(moduleID, prefix),
					logger: fakeLogger,
					chainID: ownChainID,
					header: {
						timestamp: Date.now(),
						height: 10,
					},
					stateStore,
					contextStore,
					transaction: {
						fee,
						senderAddress: defaultAddress,
						params: defaultEncodedCCUParams,
					},
				}),
			).resolves.toBeUndefined();
		});
	});

	describe('recover', () => {
		const createRecoverContext = (store: PrefixedStateReadWriter) => ({
			getMethodContext: () => methodContext,
			eventQueue: new EventQueue(0),
			getStore: (moduleID: Buffer, prefix: Buffer) => store.getStore(moduleID, prefix),
			module: tokenModule.name,
			stateStore: store,
			chainID: ownChainID,
		});
		it('should reject if store prefix is not store prefix user', async () => {
			await expect(
				tokenInteropMethod.recover({
					...createRecoverContext(stateStore),
					storeKey: Buffer.concat([defaultAddress, defaultTokenID]),
					substorePrefix: Buffer.from([0xff, 0xff]),
					storeValue: codec.encode(userStoreSchema, {
						availableBalance: defaultAccount.availableBalance * BigInt(2),
						lockedBalances: [{ module: 'dpos', amount: BigInt(20) }],
					}),
					terminatedChainID: sendingChainID,
				}),
			).rejects.toThrow('Invalid arguments.');
			checkEventResult(
				methodContext.eventQueue,
				RecoverEvent,
				TokenEventResult.RECOVER_FAIL_INVALID_INPUTS,
			);
		});

		it('should reject if store key is not 28 bytes', async () => {
			await expect(
				tokenInteropMethod.recover({
					...createRecoverContext(stateStore),
					module: tokenModule.name,
					storeKey: Buffer.concat([defaultAddress, defaultTokenID, Buffer.alloc(20)]),
					substorePrefix: userStore.subStorePrefix,
					storeValue: codec.encode(userStoreSchema, {
						availableBalance: defaultAccount.availableBalance * BigInt(2),
						lockedBalances: [{ module: 'pos', amount: BigInt(20) }],
					}),
					terminatedChainID: sendingChainID,
				}),
			).rejects.toThrow('Invalid arguments.');
			checkEventResult(
				methodContext.eventQueue,
				RecoverEvent,
				TokenEventResult.RECOVER_FAIL_INVALID_INPUTS,
			);
		});

		it('should reject if store value cannot be decoded', async () => {
			await expect(
				tokenInteropMethod.recover({
					...createRecoverContext(stateStore),
					storeKey: Buffer.concat([defaultAddress, defaultTokenID]),
					substorePrefix: userStore.subStorePrefix,
					storeValue: utils.getRandomBytes(32),
					terminatedChainID: sendingChainID,
				}),
			).rejects.toThrow('Invalid arguments.');
			checkEventResult(
				methodContext.eventQueue,
				RecoverEvent,
				TokenEventResult.RECOVER_FAIL_INVALID_INPUTS,
			);
		});

		it('should reject if token is not native', async () => {
			jest
				.spyOn(tokenInteropMethod['_interopMethod'], 'getMessageFeeTokenIDFromCCM')
				.mockResolvedValue(defaultForeignTokenID);
			await expect(
				tokenInteropMethod.recover({
					...createRecoverContext(stateStore),
					storeKey: Buffer.concat([defaultAddress, defaultForeignTokenID]),
					substorePrefix: userStore.subStorePrefix,
					storeValue: codec.encode(userStoreSchema, {
						availableBalance: defaultAccount.availableBalance * BigInt(2),
						lockedBalances: [{ module: 'pos', amount: BigInt(20) }],
					}),
					terminatedChainID: sendingChainID,
				}),
			).rejects.toThrow('Insufficient escrow amount.');
			checkEventResult(
				methodContext.eventQueue,
				RecoverEvent,
				TokenEventResult.RECOVER_FAIL_INSUFFICIENT_ESCROW,
			);
		});

		it('should reject if not enough balance is escrowed', async () => {
			const recipient = utils.getRandomBytes(20);
			await expect(
				tokenInteropMethod.recover({
					...createRecoverContext(stateStore),
					storeKey: Buffer.concat([recipient, defaultTokenID]),
					substorePrefix: userStore.subStorePrefix,
					storeValue: codec.encode(userStoreSchema, {
						availableBalance: defaultEscrowAmount,
						lockedBalances: [{ module: 'pos', amount: BigInt(20) }],
					}),
					terminatedChainID: sendingChainID,
				}),
			).rejects.toThrow('Insufficient escrow amount.');
			checkEventResult(
				methodContext.eventQueue,
				RecoverEvent,
				TokenEventResult.RECOVER_FAIL_INSUFFICIENT_ESCROW,
			);
		});

		it('should deduct escrowed amount for the total recovered amount', async () => {
			const recipient = utils.getRandomBytes(20);
			await userStore.set(methodContext, Buffer.concat([recipient, defaultTokenID]), {
				availableBalance: BigInt(0),
				lockedBalances: [],
			});
			await expect(
				tokenInteropMethod.recover({
					...createRecoverContext(stateStore),
					storeKey: Buffer.concat([recipient, defaultTokenID]),
					substorePrefix: userStore.subStorePrefix,
					storeValue: codec.encode(userStoreSchema, defaultAccount),
					terminatedChainID: sendingChainID,
				}),
			).resolves.toBeUndefined();

			const { amount } = await escrowStore.get(
				methodContext,
				userStore.getKey(sendingChainID, defaultTokenID),
			);
			expect(amount).toEqual(
				defaultEscrowAmount -
					defaultAccount.availableBalance -
					defaultAccount.lockedBalances[0].amount,
			);
			checkEventResult(methodContext.eventQueue, RecoverEvent, TokenEventResult.SUCCESSFUL);
		});

		it('should initialize the account if it does not exist and credit it the total recovered amount', async () => {
			const recipient = utils.getRandomBytes(20);

			await expect(
				tokenInteropMethod.recover({
					...createRecoverContext(stateStore),
					storeKey: Buffer.concat([recipient, defaultTokenID]),
					substorePrefix: userStore.subStorePrefix,
					storeValue: codec.encode(userStoreSchema, defaultAccount),
					terminatedChainID: sendingChainID,
				}),
			).resolves.toBeUndefined();

			const { availableBalance } = await userStore.get(
				methodContext,
				userStore.getKey(recipient, defaultTokenID),
			);
			expect(availableBalance).toEqual(
				defaultAccount.availableBalance + defaultAccount.lockedBalances[0].amount,
			);
			checkEventResult(
				methodContext.eventQueue,
				InitializeUserAccountEvent,
				TokenEventResult.SUCCESSFUL,
				2,
				0,
			);
			checkEventResult(methodContext.eventQueue, RecoverEvent, TokenEventResult.SUCCESSFUL, 2, 1);
		});

		it('should credit the address for the total recovered amount', async () => {
			const recipient = utils.getRandomBytes(20);
			await userStore.set(methodContext, Buffer.concat([recipient, defaultTokenID]), {
				availableBalance: BigInt(0),
				lockedBalances: [],
			});
			await expect(
				tokenInteropMethod.recover({
					...createRecoverContext(stateStore),
					storeKey: Buffer.concat([recipient, defaultTokenID]),
					substorePrefix: userStore.subStorePrefix,
					storeValue: codec.encode(userStoreSchema, defaultAccount),
					terminatedChainID: sendingChainID,
				}),
			).resolves.toBeUndefined();

			const { availableBalance } = await userStore.get(
				methodContext,
				userStore.getKey(recipient, defaultTokenID),
			);
			expect(availableBalance).toEqual(
				defaultAccount.availableBalance + defaultAccount.lockedBalances[0].amount,
			);
			checkEventResult(methodContext.eventQueue, RecoverEvent, TokenEventResult.SUCCESSFUL);
		});
	});
});<|MERGE_RESOLUTION|>--- conflicted
+++ resolved
@@ -289,7 +289,42 @@
 	});
 
 	describe('beforeCrossChainMessageForwarding', () => {
-<<<<<<< HEAD
+		it('should throw if messageFeeTokenID is not LSK', async () => {
+			jest
+				.spyOn(tokenInteropMethod['_interopMethod'], 'getMessageFeeTokenIDFromCCM')
+				.mockResolvedValue(defaultForeignTokenID);
+			await expect(
+				tokenInteropMethod.beforeCrossChainMessageForwarding({
+					ccm: {
+						crossChainCommand: CROSS_CHAIN_COMMAND_NAME_TRANSFER,
+						module: tokenModule.name,
+						nonce: BigInt(1),
+						sendingChainID,
+						receivingChainID: ownChainID,
+						fee: fee + defaultEscrowAmount,
+						status: CCM_STATUS_OK,
+						params: utils.getRandomBytes(30),
+					},
+					getMethodContext: () => methodContext,
+					eventQueue: new EventQueue(0),
+					getStore: (moduleID: Buffer, prefix: Buffer) => stateStore.getStore(moduleID, prefix),
+					logger: fakeLogger,
+					chainID: ownChainID,
+					header: {
+						timestamp: Date.now(),
+						height: 10,
+					},
+					stateStore,
+					contextStore,
+					transaction: {
+						fee,
+						senderAddress: defaultAddress,
+						params: defaultEncodedCCUParams,
+					},
+				}),
+			).rejects.toThrow('Message fee token should be LSK.');
+		});
+
 		it(`should emit ${TokenEventResult.SUCCESSFUL} if there is no ccm fee`, async () => {
 			await expect(
 				tokenInteropMethod.beforeCrossChainMessageForwarding({
@@ -310,51 +345,30 @@
 							data: 'ddd',
 							forwardedMessageFee: BigInt(2000),
 						}),
-=======
-		it('should throw if messageFeeTokenID is not LSK', async () => {
-			jest
-				.spyOn(tokenInteropMethod['_interopMethod'], 'getMessageFeeTokenIDFromCCM')
-				.mockResolvedValue(defaultForeignTokenID);
-			await expect(
-				tokenInteropMethod.beforeCrossChainMessageForwarding({
-					ccm: {
-						crossChainCommand: CROSS_CHAIN_COMMAND_NAME_TRANSFER,
-						module: tokenModule.name,
-						nonce: BigInt(1),
-						sendingChainID,
-						receivingChainID: ownChainID,
-						fee: fee + defaultEscrowAmount,
-						status: CCM_STATUS_OK,
-						params: utils.getRandomBytes(30),
->>>>>>> 35f2c82b
-					},
-					getMethodContext: () => methodContext,
-					eventQueue: new EventQueue(0),
-					getStore: (moduleID: Buffer, prefix: Buffer) => stateStore.getStore(moduleID, prefix),
-					logger: fakeLogger,
-					chainID: ownChainID,
-					header: {
-						timestamp: Date.now(),
-						height: 10,
-					},
-					stateStore,
-					contextStore,
-					transaction: {
-						fee,
-						senderAddress: defaultAddress,
-						params: defaultEncodedCCUParams,
-					},
-				}),
-<<<<<<< HEAD
+					},
+					getMethodContext: () => methodContext,
+					eventQueue: new EventQueue(0),
+					getStore: (moduleID: Buffer, prefix: Buffer) => stateStore.getStore(moduleID, prefix),
+					logger: fakeLogger,
+					chainID: ownChainID,
+					header: {
+						timestamp: Date.now(),
+						height: 10,
+					},
+					stateStore,
+					contextStore,
+					transaction: {
+						fee,
+						senderAddress: defaultAddress,
+						params: defaultEncodedCCUParams,
+					},
+				}),
 			).resolves.toBeUndefined();
 			checkEventResult(
 				methodContext.eventQueue,
 				BeforeCCMForwardingEvent,
 				TokenEventResult.SUCCESSFUL,
 			);
-=======
-			).rejects.toThrow('Message fee token should be LSK.');
->>>>>>> 35f2c82b
 		});
 
 		it('should throw if escrow balance is not sufficient', async () => {
@@ -395,11 +409,7 @@
 			);
 		});
 
-<<<<<<< HEAD
 		it('should deduct sending chain escrow account for fee and credit to receving chain escrow account if ccm failed', async () => {
-=======
-		it('should deduct escrow account for fee and credit to receiving chain escrow account if ccm command is not transfer', async () => {
->>>>>>> 35f2c82b
 			await expect(
 				tokenInteropMethod.beforeCrossChainMessageForwarding({
 					ccm: {
