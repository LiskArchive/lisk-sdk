/*
 * Copyright © 2022 Lisk Foundation
 *
 * See the LICENSE file at the top-level directory of this distribution
 * for licensing information.
 *
 * Unless otherwise agreed in a custom licensing agreement with the Lisk Foundation,
 * no part of this software, including this file, may be copied, modified,
 * propagated, or distributed except according to the terms contained in the
 * LICENSE file.
 *
 * Removal or modification of this copyright notice is prohibited.
 */
import { codec } from '@liskhq/lisk-codec';
import { utils } from '@liskhq/lisk-cryptography';
import { TokenMethod, TokenModule } from '../../../../src/modules/token';
import {
	CHAIN_ID_LENGTH,
	CROSS_CHAIN_COMMAND_NAME_TRANSFER,
	TokenEventResult,
	USER_SUBSTORE_INITIALIZATION_FEE,
} from '../../../../src/modules/token/constants';
import { AllTokensFromChainSupportedEvent } from '../../../../src/modules/token/events/all_tokens_from_chain_supported';
import { AllTokensFromChainSupportRemovedEvent } from '../../../../src/modules/token/events/all_tokens_from_chain_supported_removed';
import { AllTokensSupportedEvent } from '../../../../src/modules/token/events/all_tokens_supported';
import { AllTokensSupportRemovedEvent } from '../../../../src/modules/token/events/all_tokens_supported_removed';
import { BurnEvent } from '../../../../src/modules/token/events/burn';
import { InitializeEscrowAccountEvent } from '../../../../src/modules/token/events/initialize_escrow_account';
import { InitializeTokenEvent } from '../../../../src/modules/token/events/initialize_token';
import { InitializeUserAccountEvent } from '../../../../src/modules/token/events/initialize_user_account';
import { LockEvent } from '../../../../src/modules/token/events/lock';
import { MintEvent } from '../../../../src/modules/token/events/mint';
import { TokenIDSupportedEvent } from '../../../../src/modules/token/events/token_id_supported';
import { TokenIDSupportRemovedEvent } from '../../../../src/modules/token/events/token_id_supported_removed';
import { TransferEvent } from '../../../../src/modules/token/events/transfer';
import { TransferCrossChainEvent } from '../../../../src/modules/token/events/transfer_cross_chain';
import { UnlockEvent } from '../../../../src/modules/token/events/unlock';
import { InternalMethod } from '../../../../src/modules/token/internal_method';
import { crossChainTransferMessageParams } from '../../../../src/modules/token/schemas';
import { EscrowStore } from '../../../../src/modules/token/stores/escrow';
import { SupplyStore } from '../../../../src/modules/token/stores/supply';
import {
	ALL_SUPPORTED_TOKENS_KEY,
	SupportedTokensStore,
} from '../../../../src/modules/token/stores/supported_tokens';
import { UserStore } from '../../../../src/modules/token/stores/user';
import { MethodContext, createMethodContext, EventQueue } from '../../../../src/state_machine';
import { PrefixedStateReadWriter } from '../../../../src/state_machine/prefixed_state_read_writer';
import { InMemoryPrefixedStateDB } from '../../../../src/testing/in_memory_prefixed_state';

describe('token module', () => {
	const tokenModule = new TokenModule();
	const defaultAddress = utils.getRandomBytes(20);
	const ownChainID = Buffer.from([0, 0, 0, 1]);
	const defaultTokenID = Buffer.concat([ownChainID, Buffer.alloc(4)]);
	const defaultForeignTokenID = Buffer.from([0, 0, 0, 2, 0, 0, 0, 0]);
	const defaultAccount = {
		availableBalance: BigInt(10000000000),
		lockedBalances: [
			{
				module: 'pos',
				amount: BigInt(100000000),
			},
		],
	};
	const defaultTotalSupply = BigInt('100000000000000');
	const defaultEscrowAmount = BigInt('100000000000');
	const defaultUserAccountInitFee = BigInt('50000000');
	const defaultEscrowAccountInitFee = BigInt('50000000');

	let method: TokenMethod;
	let methodContext: MethodContext;

	const checkEventResult = (
		eventQueue: EventQueue,
		BaseEvent: any,
		expectedResult: TokenEventResult,
		length = 1,
		index = 0,
	) => {
		expect(eventQueue.getEvents()).toHaveLength(length);
		expect(eventQueue.getEvents()[index].toObject().name).toEqual(new BaseEvent('token').name);
		expect(
			codec.decode<Record<string, unknown>>(
				new BaseEvent('token').schema,
				eventQueue.getEvents()[index].toObject().data,
			).result,
		).toEqual(expectedResult);
	};

	beforeEach(async () => {
		method = new TokenMethod(tokenModule.stores, tokenModule.events, tokenModule.name);
		const internalMethod = new InternalMethod(tokenModule.stores, tokenModule.events);
		const config = {
			ownChainID: Buffer.from([0, 0, 0, 1]),
			escrowAccountInitializationFee: defaultEscrowAccountInitFee,
			userAccountInitializationFee: defaultUserAccountInitFee,
		};
		method.init(config);
		internalMethod.init(config);
		internalMethod.addDependencies({ payFee: jest.fn() });
		await tokenModule.init({
			genesisConfig: {
				chainID: '00000001',
			} as never,
			moduleConfig: {
				accountInitializationFee: USER_SUBSTORE_INITIALIZATION_FEE,
			},
		});
		method.addDependencies(
			{
				send: jest.fn().mockResolvedValue(true),
				getMessageFeeTokenID: jest.fn().mockResolvedValue(defaultTokenID),
			} as never,
			internalMethod,
		);
		methodContext = createMethodContext({
			stateStore: new PrefixedStateReadWriter(new InMemoryPrefixedStateDB()),
			eventQueue: new EventQueue(0).getChildQueue(Buffer.from([0])),
			contextStore: new Map(),
		});
		const userStore = tokenModule.stores.get(UserStore);
		await userStore.save(methodContext, defaultAddress, defaultTokenID, defaultAccount);
		await userStore.save(methodContext, defaultAddress, defaultForeignTokenID, defaultAccount);

		const supplyStore = tokenModule.stores.get(SupplyStore);
		await supplyStore.set(methodContext, defaultTokenID, {
			totalSupply: defaultTotalSupply,
		});

		const escrowStore = tokenModule.stores.get(EscrowStore);
		await escrowStore.set(
			methodContext,
			Buffer.concat([defaultForeignTokenID.slice(0, CHAIN_ID_LENGTH), defaultTokenID]),
			{ amount: defaultEscrowAmount },
		);
	});

	describe('isNativeToken', () => {
		it('should return true when tokenID is native', () => {
			expect(method.isNativeToken(defaultTokenID)).toBeTrue();
		});

		it('should return false if token ID is not native', () => {
			expect(method.isNativeToken(defaultForeignTokenID)).toBeFalse();
		});
	});

	describe('getMainchainTokenID', () => {
		it('should return mainchain token ID', () => {
			expect(method.getMainchainTokenID()).toEqual(Buffer.from([0, 0, 0, 0, 0, 0, 0, 0]));
		});
	});

	describe('userAccountExists', () => {
		it('should return zero if data does not exist', async () => {
			await expect(
				method.userAccountExists(methodContext, utils.getRandomBytes(20), defaultTokenID),
			).resolves.toBe(false);
		});

		it('should return balance if data exists', async () => {
			await expect(
				method.userAccountExists(methodContext, defaultAddress, defaultTokenID),
			).resolves.toBe(true);
		});
	});

	describe('getAvailableBalance', () => {
		it('should return zero if data does not exist', async () => {
			await expect(
				method.getAvailableBalance(methodContext, utils.getRandomBytes(20), defaultTokenID),
			).resolves.toEqual(BigInt(0));
		});

		it('should return balance if data exists', async () => {
			await expect(
				method.getAvailableBalance(methodContext, defaultAddress, defaultTokenID),
			).resolves.toEqual(defaultAccount.availableBalance);
		});
	});

	describe('getLockedAmount', () => {
		it('should return zero if data does not exist', async () => {
			await expect(
				method.getLockedAmount(methodContext, utils.getRandomBytes(20), defaultTokenID, 'auth'),
			).resolves.toEqual(BigInt(0));
			await expect(
				method.getLockedAmount(methodContext, defaultAddress, defaultTokenID, 'auth'),
			).resolves.toEqual(BigInt(0));
		});

		it('should return balance if data exists', async () => {
			await expect(
				method.getLockedAmount(methodContext, defaultAddress, defaultTokenID, 'pos'),
			).resolves.toEqual(defaultAccount.lockedBalances[0].amount);
		});
	});

	describe('getEscrowedAmount', () => {
		it('should reject if token is not native', async () => {
			await expect(
				method.getEscrowedAmount(
					methodContext,
					defaultForeignTokenID.slice(0, CHAIN_ID_LENGTH),
					defaultForeignTokenID,
				),
			).rejects.toThrow('Only native token can have escrow amount');
		});

		it('should reject if escrow chain is native', async () => {
			await expect(
				method.getEscrowedAmount(methodContext, method['_config'].ownChainID, defaultTokenID),
			).rejects.toThrow('Escrow is not defined for own chain');
		});

		it('should return 0 if escrow account does not exist', async () => {
			await expect(
				method.getEscrowedAmount(
					methodContext,
					defaultForeignTokenID.slice(0, CHAIN_ID_LENGTH),
					Buffer.from([0, 0, 0, 1, 0, 0, 0, 1]),
				),
			).resolves.toBe(BigInt(0));
		});

		it('should return balance if data exists', async () => {
			await expect(
				method.getEscrowedAmount(
					methodContext,
					defaultForeignTokenID.slice(0, CHAIN_ID_LENGTH),
					defaultTokenID,
				),
			).resolves.toEqual(defaultEscrowAmount);
		});
	});

	describe('initializeToken', () => {
		const tokenID = Buffer.concat([ownChainID, Buffer.alloc(4, 255)]);

		it('should reject if token is not native', async () => {
			try {
				await method.initializeToken(methodContext, Buffer.from([2, 0, 0, 0, 0, 0, 0, 0]));
			} catch (e: any) {
				expect(e.message).toBe('Only native token can be initialized.');
				checkEventResult(
					methodContext.eventQueue,
					InitializeTokenEvent,
					TokenEventResult.TOKEN_ID_NOT_NATIVE,
				);
			}
		});

		it('should reject if there is no available local ID', async () => {
			try {
				const supplyStore = tokenModule.stores.get(SupplyStore);
				await supplyStore.set(methodContext, tokenID, {
					totalSupply: defaultTotalSupply,
				});
				await method.initializeToken(methodContext, tokenID);
			} catch (e: any) {
				expect(e.message).toBe('The specified token ID is not available.');
				checkEventResult(
					methodContext.eventQueue,
					InitializeTokenEvent,
					TokenEventResult.TOKEN_ID_NOT_AVAILABLE,
				);
			}
		});

		it('logs initialize token event', async () => {
			await method.initializeToken(methodContext, tokenID);
			expect(methodContext.eventQueue.getEvents()).toHaveLength(1);
			checkEventResult(methodContext.eventQueue, InitializeTokenEvent, TokenEventResult.SUCCESSFUL);
			await expect(
				tokenModule.stores.get(SupplyStore).has(methodContext, tokenID),
			).resolves.toBeTrue();
		});
	});

	describe('mint', () => {
		it('should reject if token is not native', async () => {
			await expect(
				method.mint(methodContext, defaultAddress, defaultForeignTokenID, BigInt(100)),
			).rejects.toThrow('Only native token can be minted');

			checkEventResult(
				methodContext.eventQueue,
				MintEvent,
				TokenEventResult.MINT_FAIL_NON_NATIVE_TOKEN,
			);
		});

		it('should reject if token is not initialized', async () => {
			await expect(
				method.mint(
					methodContext,
					defaultAddress,
					Buffer.concat([ownChainID, Buffer.from([0, 0, 0, 1])]),
					BigInt(100),
				),
			).rejects.toThrow('is not initialized');
			checkEventResult(
				methodContext.eventQueue,
				MintEvent,
				TokenEventResult.MINT_FAIL_TOKEN_NOT_INITIALIZED,
			);
		});

		it('should reject if supply exceeds maximum range allowed', async () => {
			await expect(
				method.mint(
					methodContext,
					defaultAddress,
					defaultTokenID,
					BigInt(2) ** BigInt(64) - defaultTotalSupply,
				),
			).rejects.toThrow('exceeds maximum range allowed');
			checkEventResult(
				methodContext.eventQueue,
				MintEvent,
				TokenEventResult.MINT_FAIL_TOTAL_SUPPLY_TOO_BIG,
			);
		});

		it('should not update balance if amount is zero', async () => {
			await expect(
				method.mint(methodContext, defaultAddress, defaultTokenID, BigInt(0)),
			).resolves.toBeUndefined();

			await expect(
				method.getAvailableBalance(methodContext, defaultAddress, defaultTokenID),
			).resolves.toEqual(defaultAccount.availableBalance);

			expect(methodContext.eventQueue.getEvents()).toHaveLength(0);
		});

		it('should reject if amount is negative', async () => {
			await expect(
				method.mint(methodContext, defaultAddress, defaultTokenID, BigInt(-1)),
			).resolves.toBeUndefined();
		});

		it('should initialize account if account does not exist', async () => {
			await expect(
				method.mint(methodContext, utils.getRandomBytes(20), defaultTokenID, BigInt(100)),
			).resolves.toBeUndefined();
			expect(method['_internalMethod']['_feeMethod'].payFee).toHaveBeenCalledWith(
				expect.anything(),
				method['_config'].userAccountInitializationFee,
			);
			checkEventResult(
				methodContext.eventQueue,
				InitializeUserAccountEvent,
				TokenEventResult.SUCCESSFUL,
				2,
				0,
			);
			checkEventResult(methodContext.eventQueue, MintEvent, TokenEventResult.SUCCESSFUL, 2, 1);
		});

		it('should update recipient balance and total supply', async () => {
			await expect(
				method.mint(methodContext, defaultAddress, defaultTokenID, BigInt(10000)),
			).resolves.toBeUndefined();
			await expect(
				method.getAvailableBalance(methodContext, defaultAddress, defaultTokenID),
			).resolves.toEqual(defaultAccount.availableBalance + BigInt(10000));
			const supplyStore = tokenModule.stores.get(SupplyStore);
			const { totalSupply } = await supplyStore.get(methodContext, defaultTokenID);
			expect(totalSupply).toEqual(defaultTotalSupply + BigInt(10000));
			checkEventResult(methodContext.eventQueue, MintEvent, TokenEventResult.SUCCESSFUL);
		});
	});

	describe('burn', () => {
		it('should reject if address does not exist', async () => {
			await expect(
				method.burn(
					methodContext,
					utils.getRandomBytes(20),
					defaultTokenID,
					defaultAccount.availableBalance + BigInt(1),
				),
			).rejects.toThrow('does not exist');
			checkEventResult(
				methodContext.eventQueue,
				BurnEvent,
				TokenEventResult.FAIL_INSUFFICIENT_BALANCE,
			);
		});

		it('should reject if address does not have enough balance', async () => {
			await expect(
				method.burn(
					methodContext,
					defaultAddress,
					defaultTokenID,
					defaultAccount.availableBalance + BigInt(1),
				),
			).rejects.toThrow('does not have sufficient balance for amount');
			checkEventResult(
				methodContext.eventQueue,
				BurnEvent,
				TokenEventResult.FAIL_INSUFFICIENT_BALANCE,
			);
		});

		it('should update address balance', async () => {
			await expect(
				method.burn(
					methodContext,
					defaultAddress,
					defaultForeignTokenID,
					defaultAccount.availableBalance,
				),
			).resolves.toBeUndefined();
			await expect(
				method.getAvailableBalance(methodContext, defaultForeignTokenID, defaultTokenID),
			).resolves.toEqual(BigInt(0));

			const supplyStore = tokenModule.stores.get(SupplyStore);
			const { totalSupply } = await supplyStore.get(methodContext, defaultTokenID);
			expect(totalSupply).toEqual(defaultTotalSupply);
			checkEventResult(methodContext.eventQueue, BurnEvent, TokenEventResult.SUCCESSFUL);
		});

		it('should not update address balance if amount is zero', async () => {
			await expect(
				method.burn(methodContext, defaultAddress, defaultTokenID, BigInt(0)),
			).resolves.toBeUndefined();

			await expect(
				method.getAvailableBalance(methodContext, defaultAddress, defaultTokenID),
			).resolves.toEqual(defaultAccount.availableBalance);

			expect(methodContext.eventQueue.getEvents()).toHaveLength(0);
		});

		it('should reject if amount is negative', async () => {
			await expect(
				method.burn(methodContext, defaultAddress, defaultTokenID, BigInt(-1)),
			).resolves.toBeUndefined();
		});

		it('should update address balance and total supply', async () => {
			await expect(
				method.burn(methodContext, defaultAddress, defaultTokenID, defaultAccount.availableBalance),
			).resolves.toBeUndefined();
			await expect(
				method.getAvailableBalance(methodContext, defaultAddress, defaultTokenID),
			).resolves.toEqual(BigInt(0));

			const supplyStore = tokenModule.stores.get(SupplyStore);
			const { totalSupply } = await supplyStore.get(methodContext, defaultTokenID);
			expect(totalSupply).toEqual(defaultTotalSupply - defaultAccount.availableBalance);
			checkEventResult(methodContext.eventQueue, BurnEvent, TokenEventResult.SUCCESSFUL);
		});
	});

	describe('initializeUserAccount', () => {
		it('should do nothing if account is already initialized', async () => {
			await expect(
				method.initializeUserAccount(methodContext, defaultAddress, defaultTokenID),
			).resolves.toBeUndefined();
			expect(methodContext.eventQueue.getEvents()).toBeEmpty();
		});

		it('should reject if payFee fails', async () => {
			const newAddress = utils.getRandomBytes(20);
			const feePayingAddress = utils.getRandomBytes(20);
			const userStore = tokenModule.stores.get(UserStore);
			await userStore.addAvailableBalanceWithCreate(
				methodContext,
				feePayingAddress,
				defaultTokenID,
				BigInt(4000000),
			);
			(method['_internalMethod']['_feeMethod'].payFee as jest.Mock).mockImplementation(() => {
				throw new Error('Insufficient fee');
			});

			await expect(
				method.initializeUserAccount(methodContext, newAddress, defaultTokenID),
			).rejects.toThrow('Insufficient fee');
		});

		it('create new account', async () => {
			const newAddress = utils.getRandomBytes(20);

			await expect(
				method.initializeUserAccount(methodContext, newAddress, defaultForeignTokenID),
			).resolves.toBeUndefined();
			expect(method['_internalMethod']['_feeMethod'].payFee).toHaveBeenCalledWith(
				expect.anything(),
				method['_config'].userAccountInitializationFee,
			);
			await expect(
				method.userAccountExists(methodContext, newAddress, defaultForeignTokenID),
			).resolves.toBeTrue();
			checkEventResult(
				methodContext.eventQueue,
				InitializeUserAccountEvent,
				TokenEventResult.SUCCESSFUL,
			);
		});
	});

	describe('initializeEscrowAccount', () => {
		it('should do nothing if account is already initialized', async () => {
			await expect(
				method.initializeEscrowAccount(
					methodContext,
					defaultForeignTokenID.slice(0, CHAIN_ID_LENGTH),
					defaultTokenID,
				),
			).resolves.toBeUndefined();
			expect(methodContext.eventQueue.getEvents()).toBeEmpty();
		});

		it('should reject if token id is not native', async () => {
			await expect(
				method.initializeEscrowAccount(
					methodContext,
					Buffer.from([0, 0, 0, 4]),
					defaultForeignTokenID,
				),
			).rejects.toThrow('is not native token');
		});

		it('should reject for own chain ID', async () => {
			await expect(
				method.initializeEscrowAccount(methodContext, method['_config'].ownChainID, defaultTokenID),
			).rejects.toThrow('Can not initialize escrow account for own chain');
		});

		it('should reject if address does not have balance for inititialization fee', async () => {
			(method['_internalMethod']['_feeMethod'].payFee as jest.Mock).mockImplementation(() => {
				throw new Error('Insufficient fee');
			});
			const feePayingAddress = utils.getRandomBytes(20);
			const userStore = tokenModule.stores.get(UserStore);
			await userStore.addAvailableBalanceWithCreate(
				methodContext,
				feePayingAddress,
				defaultTokenID,
				BigInt(40000000),
			);

			await expect(
				method.initializeEscrowAccount(methodContext, Buffer.from([0, 0, 0, 4]), defaultTokenID),
			).rejects.toThrow('Insufficient fee');
		});

		it('should create new account', async () => {
			await expect(
				method.initializeEscrowAccount(methodContext, Buffer.from([0, 0, 0, 4]), defaultTokenID),
			).resolves.toBeUndefined();
			const escrowStore = tokenModule.stores.get(EscrowStore);
			await expect(
				escrowStore.has(methodContext, Buffer.concat([Buffer.from([0, 0, 0, 4]), defaultTokenID])),
			).resolves.toBeTrue();
			expect(method['_internalMethod']['_feeMethod'].payFee).toHaveBeenCalledWith(
				expect.anything(),
				method['_config'].escrowAccountInitializationFee,
			);
			checkEventResult(
				methodContext.eventQueue,
				InitializeEscrowAccountEvent,
				TokenEventResult.SUCCESSFUL,
			);
		});
	});

	describe('transfer', () => {
		it('should reject and add event if sender address does not exist', async () => {
			const newAddress = utils.getRandomBytes(20);
			await expect(
				method.transfer(methodContext, newAddress, defaultAddress, defaultTokenID, BigInt(100)),
			).rejects.toThrow('does not exist');
			checkEventResult(
				methodContext.eventQueue,
				TransferEvent,
				TokenEventResult.FAIL_INSUFFICIENT_BALANCE,
			);
		});

		it('should reject and add eventif sender address does not have sufficient balance', async () => {
			const newAddress = utils.getRandomBytes(20);
			const userStore = tokenModule.stores.get(UserStore);
			await userStore.addAvailableBalanceWithCreate(
				methodContext,
				newAddress,
				defaultForeignTokenID,
				BigInt(0),
			);

			await expect(
				method.transfer(
					methodContext,
					defaultAddress,
					newAddress,
					defaultTokenID,
					defaultAccount.availableBalance + BigInt(100),
				),
			).rejects.toThrow('does not have sufficient balance');
			checkEventResult(
				methodContext.eventQueue,
				TransferEvent,
				TokenEventResult.FAIL_INSUFFICIENT_BALANCE,
			);
		});

		it('should intialize recipient address is not initialized', async () => {
			const newAddress = utils.getRandomBytes(20);
			await expect(
				method.transfer(
					methodContext,
					defaultAddress,
					newAddress,
					defaultTokenID,
					defaultAccount.availableBalance,
				),
			).resolves.toBeUndefined();
			expect(method['_internalMethod']['_feeMethod'].payFee).toHaveBeenCalledWith(
				expect.anything(),
				method['_config'].userAccountInitializationFee,
			);
			checkEventResult(
				methodContext.eventQueue,
				InitializeUserAccountEvent,
				TokenEventResult.SUCCESSFUL,
				2,
				0,
			);
			checkEventResult(methodContext.eventQueue, TransferEvent, TokenEventResult.SUCCESSFUL, 2, 1);
		});

		it('should debit from sender, credit recipient', async () => {
			const newAddress = utils.getRandomBytes(20);
			const userStore = tokenModule.stores.get(UserStore);
			await userStore.addAvailableBalanceWithCreate(
				methodContext,
				newAddress,
				defaultTokenID,
				BigInt(0),
			);

			await expect(
				method.transfer(methodContext, defaultAddress, newAddress, defaultTokenID, BigInt(100)),
			).resolves.toBeUndefined();
			checkEventResult(methodContext.eventQueue, TransferEvent, TokenEventResult.SUCCESSFUL);

			await expect(
				method.getAvailableBalance(methodContext, newAddress, defaultTokenID),
			).resolves.toEqual(BigInt(100));
			await expect(
				method.getAvailableBalance(methodContext, defaultAddress, defaultTokenID),
			).resolves.toEqual(defaultAccount.availableBalance - BigInt(100));
		});

		it('should reject if amount is zero', async () => {
			await expect(
				method.transfer(methodContext, defaultAddress, defaultAddress, defaultTokenID, BigInt(0)),
			).resolves.toBeUndefined();
		});

		it('should reject if amount is negative', async () => {
			await expect(
				method.transfer(methodContext, defaultAddress, defaultAddress, defaultTokenID, BigInt(-1)),
			).resolves.toBeUndefined();
		});
	});

	describe('transferCrossChain', () => {
		it('should reject when data exceeds max length', async () => {
			await expect(
				method.transferCrossChain(
					methodContext,
					defaultAddress,
					defaultForeignTokenID.slice(0, CHAIN_ID_LENGTH),
					utils.getRandomBytes(20),
					defaultTokenID,
					BigInt('100'),
					BigInt('10000'),
					'!'.repeat(65),
				),
			).rejects.toThrow('Maximum data allowed is');
			checkEventResult(
				methodContext.eventQueue,
				TransferCrossChainEvent,
				TokenEventResult.DATA_TOO_LONG,
			);
		});

		it('should initialize escrow account when token is native and escrow account is not initialized', async () => {
			await expect(
				method.transferCrossChain(
					methodContext,
					defaultAddress,
					Buffer.from([0, 0, 0, 4]),
					utils.getRandomBytes(20),
					defaultTokenID,
					BigInt('100'),
					BigInt('10000'),
					'data',
				),
			).resolves.toBeUndefined();
			expect(method['_internalMethod']['_feeMethod'].payFee).toHaveBeenCalledWith(
				expect.anything(),
				method['_config'].escrowAccountInitializationFee,
			);
			checkEventResult(
				methodContext.eventQueue,
				InitializeEscrowAccountEvent,
				TokenEventResult.SUCCESSFUL,
				2,
				0,
			);
			checkEventResult(
				methodContext.eventQueue,
				TransferCrossChainEvent,
				TokenEventResult.SUCCESSFUL,
				2,
				1,
			);
		});

		it('should reject when sender does not have balance for message fee', async () => {
			const newAddress = utils.getRandomBytes(20);
			const userStore = tokenModule.stores.get(UserStore);
			await userStore.addAvailableBalanceWithCreate(
				methodContext,
				newAddress,
				defaultForeignTokenID,
				BigInt(150),
			);

			jest
				.spyOn(method['_interoperabilityMethod'], 'getMessageFeeTokenID')
				.mockResolvedValue(defaultForeignTokenID);

			await expect(
				method.transferCrossChain(
					methodContext,
					newAddress,
					defaultForeignTokenID.slice(0, CHAIN_ID_LENGTH),
					utils.getRandomBytes(20),
					defaultTokenID,
					BigInt('100'),
					BigInt('10000'),
					'data',
				),
			).rejects.toThrow('does not have sufficient balance');
			checkEventResult(
				methodContext.eventQueue,
				TransferCrossChainEvent,
				TokenEventResult.FAIL_INSUFFICIENT_BALANCE,
			);
		});

		it('should reject when sender does not have balance for amount', async () => {
			const newAddress = utils.getRandomBytes(20);
			const userStore = tokenModule.stores.get(UserStore);
			await userStore.addAvailableBalanceWithCreate(
				methodContext,
				newAddress,
				defaultForeignTokenID,
				BigInt(10000),
			);
			await userStore.addAvailableBalanceWithCreate(
				methodContext,
				newAddress,
				defaultTokenID,
				BigInt(99),
			);

			jest
				.spyOn(method['_interoperabilityMethod'], 'getMessageFeeTokenID')
				.mockResolvedValue(defaultForeignTokenID);

			await expect(
				method.transferCrossChain(
					methodContext,
					newAddress,
					defaultForeignTokenID.slice(0, CHAIN_ID_LENGTH),
					utils.getRandomBytes(20),
					defaultTokenID,
					BigInt('100'),
					BigInt('10000'),
					'data',
				),
			).rejects.toThrow('does not have sufficient balance');
			checkEventResult(
				methodContext.eventQueue,
				TransferCrossChainEvent,
				TokenEventResult.FAIL_INSUFFICIENT_BALANCE,
			);
		});

		it('should reject when sender does not have balance for amount and message fee when token is the same', async () => {
			const newAddress = utils.getRandomBytes(20);
			const userStore = tokenModule.stores.get(UserStore);
			await userStore.addAvailableBalanceWithCreate(
				methodContext,
				newAddress,
				defaultTokenID,
				BigInt(150),
			);

			await expect(
				method.transferCrossChain(
					methodContext,
					newAddress,
					defaultForeignTokenID.slice(0, CHAIN_ID_LENGTH),
					utils.getRandomBytes(20),
					defaultTokenID,
					BigInt('100'),
					BigInt('10000'),
					'data',
				),
			).rejects.toThrow('does not have sufficient balance');
			checkEventResult(
				methodContext.eventQueue,
				TransferCrossChainEvent,
				TokenEventResult.FAIL_INSUFFICIENT_BALANCE,
			);
		});

		it('should reject if token is not native to sending or receiving chain nor mainchain', async () => {
			const unknownToken = Buffer.from([1, 2, 3, 4, 0, 0, 0, 0]);
			const newAddress = utils.getRandomBytes(20);
			const userStore = tokenModule.stores.get(UserStore);
			await userStore.addAvailableBalanceWithCreate(
				methodContext,
				defaultAddress,
				unknownToken,
				BigInt(15000000),
			);
			await userStore.addAvailableBalanceWithCreate(
				methodContext,
				newAddress,
				defaultTokenID,
				BigInt(15000000),
			);
			await expect(
				method.transferCrossChain(
					methodContext,
					defaultAddress,
					defaultForeignTokenID.slice(0, CHAIN_ID_LENGTH),
					utils.getRandomBytes(20),
					unknownToken,
					BigInt(100000),
					BigInt('10000'),
					'data',
				),
			).rejects.toThrow('Token must be native to either the sending or the receiving chain');
			checkEventResult(
				methodContext.eventQueue,
				TransferCrossChainEvent,
				TokenEventResult.INVALID_TOKEN_ID,
			);
		});

		it('should reject if receiving chain is own chain', async () => {
			await expect(
				method.transferCrossChain(
					methodContext,
					defaultAddress,
					method['_config'].ownChainID,
					utils.getRandomBytes(20),
					defaultTokenID,
					BigInt('100000'),
					BigInt('10000'),
					'data',
				),
			).rejects.toThrow('Receiving chain cannot be the sending chain.');
			checkEventResult(
				methodContext.eventQueue,
				TransferCrossChainEvent,
				TokenEventResult.INVALID_RECEIVING_CHAIN,
			);
		});

		it('should debit amount from sender and move to escrow', async () => {
			await expect(
				method.transferCrossChain(
					methodContext,
					defaultAddress,
					defaultForeignTokenID.slice(0, CHAIN_ID_LENGTH),
					utils.getRandomBytes(20),
					defaultTokenID,
					BigInt('100000'),
					BigInt('10000'),
					'data',
				),
			).resolves.toBeUndefined();
			await expect(
				method.getAvailableBalance(methodContext, defaultAddress, defaultTokenID),
			).resolves.toEqual(defaultAccount.availableBalance - BigInt('100000'));
			const escrowStore = tokenModule.stores.get(EscrowStore);
			const { amount } = await escrowStore.get(
				methodContext,
				escrowStore.getKey(defaultForeignTokenID.slice(0, CHAIN_ID_LENGTH), defaultTokenID),
			);
			expect(amount).toEqual(defaultEscrowAmount + BigInt('100000'));
			checkEventResult(
				methodContext.eventQueue,
				TransferCrossChainEvent,
				TokenEventResult.SUCCESSFUL,
			);
		});

		it('should send information to interoperability', async () => {
			jest.spyOn(method['_interoperabilityMethod'], 'send').mockResolvedValue();
			const recipient = utils.getRandomBytes(20);
			await method.transferCrossChain(
				methodContext,
				defaultAddress,
				defaultForeignTokenID.slice(0, CHAIN_ID_LENGTH),
				recipient,
				defaultTokenID,
				BigInt('100000'),
				BigInt('10000'),
				'data',
			);

			expect(method['_interoperabilityMethod'].send).toHaveBeenCalledWith(
				expect.anything(),
				defaultAddress,
				'token',
				CROSS_CHAIN_COMMAND_NAME_TRANSFER,
				defaultForeignTokenID.slice(0, CHAIN_ID_LENGTH),
				BigInt('10000'),
				codec.encode(crossChainTransferMessageParams, {
					tokenID: defaultTokenID,
					amount: BigInt('100000'),
					senderAddress: defaultAddress,
					recipientAddress: recipient,
					data: 'data',
				}),
			);
			checkEventResult(
				methodContext.eventQueue,
				TransferCrossChainEvent,
				TokenEventResult.SUCCESSFUL,
			);
		});

		it('should reject if amount is zero', async () => {
			await expect(
				method.transferCrossChain(
					methodContext,
					defaultAddress,
					defaultForeignTokenID.slice(0, CHAIN_ID_LENGTH),
					utils.getRandomBytes(20),
					defaultTokenID,
					BigInt(0),
					BigInt('10000'),
					'data',
				),
			).resolves.toBeUndefined();
		});

		it('should reject if amount is negative', async () => {
			await expect(
				method.transferCrossChain(
					methodContext,
					defaultAddress,
					defaultForeignTokenID.slice(0, CHAIN_ID_LENGTH),
					utils.getRandomBytes(20),
					defaultTokenID,
					BigInt(-1),
					BigInt('10000'),
					'data',
				),
			).resolves.toBeUndefined();
		});
	});

	describe('lock', () => {
		it('should reject if address does not exist', async () => {
			await expect(
				method.lock(
					methodContext,
					utils.getRandomBytes(20),
					'pos',
					defaultTokenID,
					defaultAccount.availableBalance + BigInt(1),
				),
			).rejects.toThrow('does not exist');
			checkEventResult(
				methodContext.eventQueue,
				LockEvent,
				TokenEventResult.FAIL_INSUFFICIENT_BALANCE,
			);
		});

		it('should reject if address does not have enough balance', async () => {
			await expect(
				method.lock(
					methodContext,
					defaultAddress,
					'pos',
					defaultTokenID,
					defaultAccount.availableBalance + BigInt(1),
				),
			).rejects.toThrow('does not have sufficient balance for amount');
			checkEventResult(
				methodContext.eventQueue,
				LockEvent,
				TokenEventResult.FAIL_INSUFFICIENT_BALANCE,
			);
		});

		it('should not update availableBalance and lockedBalance for module if amount is zero', async () => {
			await expect(
				method.lock(methodContext, defaultAddress, 'token', defaultTokenID, BigInt(0)),
			).resolves.toBeUndefined();

			await expect(
				method.getAvailableBalance(methodContext, defaultAddress, defaultTokenID),
			).resolves.toEqual(defaultAccount.availableBalance);

			await expect(
				method.getLockedAmount(methodContext, defaultAddress, defaultTokenID, 'pos'),
			).resolves.toBe(defaultAccount.lockedBalances[0].amount);

			expect(methodContext.eventQueue.getEvents()).toHaveLength(0);
		});

		it('should reject if amount is negative', async () => {
			await expect(
				method.lock(methodContext, defaultAddress, 'pos', defaultTokenID, BigInt(-1)),
			).resolves.toBeUndefined();
		});

		it('should update address balance', async () => {
			await expect(
				method.lock(
					methodContext,
					defaultAddress,
					'token',
					defaultTokenID,
					defaultAccount.availableBalance,
				),
			).resolves.toBeUndefined();
			await expect(
				method.getAvailableBalance(methodContext, defaultAddress, defaultTokenID),
			).resolves.toEqual(BigInt(0));
			checkEventResult(methodContext.eventQueue, LockEvent, TokenEventResult.SUCCESSFUL);
		});

		it('should update locked balances to be sorted by module ID', async () => {
			await expect(
				method.lock(
					methodContext,
					defaultAddress,
					'token',
					defaultTokenID,
					defaultAccount.availableBalance,
				),
			).resolves.toBeUndefined();
			const userStore = tokenModule.stores.get(UserStore);
			const { lockedBalances } = await userStore.get(
				methodContext,
				userStore.getKey(defaultAddress, defaultTokenID),
			);
			expect(lockedBalances[0].module).toBe('pos');
			checkEventResult(methodContext.eventQueue, LockEvent, TokenEventResult.SUCCESSFUL);
		});
	});

	describe('unlock', () => {
		it('should reject if address does not exist', async () => {
			await expect(
				method.unlock(methodContext, utils.getRandomBytes(20), 'pos', defaultTokenID, BigInt(10)),
			).rejects.toThrow('does not exist');
			checkEventResult(
				methodContext.eventQueue,
				UnlockEvent,
				TokenEventResult.FAIL_INSUFFICIENT_BALANCE,
			);
		});

		it('should reject if address does not have any corresponding locked balance for the specified module', async () => {
			await expect(
				method.unlock(methodContext, defaultAddress, 'sample', defaultTokenID, BigInt(100)),
			).rejects.toThrow('does not have locked balance for module sample');
			checkEventResult(
				methodContext.eventQueue,
				UnlockEvent,
				TokenEventResult.INSUFFICIENT_LOCKED_AMOUNT,
			);
		});

		it('should reject if address does not have sufficient corresponding locked balance for the specified module', async () => {
			await expect(
				method.unlock(
					methodContext,
					defaultAddress,
					'pos',
					defaultTokenID,
					defaultAccount.lockedBalances[0].amount + BigInt(1),
				),
			).rejects.toThrow('does not have sufficient locked balance for amount');
			checkEventResult(
				methodContext.eventQueue,
				UnlockEvent,
				TokenEventResult.INSUFFICIENT_LOCKED_AMOUNT,
			);
		});

		it('should not update availableBalance and lockedBalance for module if amount is zero', async () => {
			await expect(
				method.unlock(methodContext, defaultAddress, 'pos', defaultTokenID, BigInt(0)),
			).resolves.toBeUndefined();

			await expect(
				method.getAvailableBalance(methodContext, defaultAddress, defaultTokenID),
			).resolves.toEqual(defaultAccount.availableBalance);

			await expect(
				method.getLockedAmount(methodContext, defaultAddress, defaultTokenID, 'pos'),
			).resolves.toBe(defaultAccount.lockedBalances[0].amount);

			expect(methodContext.eventQueue.getEvents()).toHaveLength(0);
		});

		it('should reject if amount is negative', async () => {
			await expect(
				method.unlock(methodContext, defaultAddress, 'pos', defaultTokenID, BigInt(-1)),
			).resolves.toBeUndefined();
		});

		it('should update address balance', async () => {
			await expect(
				method.unlock(
					methodContext,
					defaultAddress,
					'pos',
					defaultTokenID,
					defaultAccount.lockedBalances[0].amount - BigInt(1),
				),
			).resolves.toBeUndefined();
			const userStore = tokenModule.stores.get(UserStore);
			const { lockedBalances } = await userStore.get(
				methodContext,
				userStore.getKey(defaultAddress, defaultTokenID),
			);
			expect(lockedBalances[0].amount).toEqual(BigInt(1));
			checkEventResult(methodContext.eventQueue, UnlockEvent, TokenEventResult.SUCCESSFUL);
		});

		it('should remove lockedBalances entry if amount becomes zero', async () => {
			await expect(
				method.unlock(
					methodContext,
					defaultAddress,
					'pos',
					defaultTokenID,
					defaultAccount.lockedBalances[0].amount,
				),
			).resolves.toBeUndefined();
			const userStore = tokenModule.stores.get(UserStore);
			const { lockedBalances } = await userStore.get(
				methodContext,
				userStore.getKey(defaultAddress, defaultTokenID),
			);
			expect(lockedBalances).toHaveLength(0);
			checkEventResult(methodContext.eventQueue, UnlockEvent, TokenEventResult.SUCCESSFUL);
		});
	});

	describe('payMessageFee', () => {
		it('should reject if address does not have sufficient balance', async () => {
			await expect(
				method.payMessageFee(
					methodContext,
					defaultAddress,
					defaultForeignTokenID.slice(0, CHAIN_ID_LENGTH),
					defaultAccount.availableBalance + BigInt(1),
				),
			).rejects.toThrow('does not have sufficient balance');
		});

		it('should escrow if fee is native token', async () => {
			await expect(
				method.payMessageFee(
					methodContext,
					defaultAddress,
					defaultForeignTokenID.slice(0, CHAIN_ID_LENGTH),
					BigInt(100),
				),
			).resolves.toBeUndefined();
			const escrowStore = tokenModule.stores.get(EscrowStore);
			const { amount } = await escrowStore.get(
				methodContext,
				escrowStore.getKey(defaultForeignTokenID.slice(0, CHAIN_ID_LENGTH), defaultTokenID),
			);
			expect(amount).toEqual(defaultEscrowAmount + BigInt('100'));
		});

		it('should debit fee from the address', async () => {
			await expect(
				method.payMessageFee(
					methodContext,
					defaultAddress,
					defaultForeignTokenID.slice(0, CHAIN_ID_LENGTH),
					BigInt(100),
				),
			).resolves.toBeUndefined();
			await expect(
				method.getAvailableBalance(methodContext, defaultAddress, defaultTokenID),
			).resolves.toEqual(defaultAccount.availableBalance - BigInt('100'));
		});
	});

	describe('supportAllTokens', () => {
		it('should call support all token', async () => {
			const supportAllSpy = jest.spyOn(tokenModule.stores.get(SupportedTokensStore), 'supportAll');
			await expect(method.supportAllTokens(methodContext)).resolves.toBeUndefined();

			expect(supportAllSpy).toHaveBeenCalledOnce();
			expect(methodContext.eventQueue.getEvents()).toHaveLength(1);
			expect(methodContext.eventQueue.getEvents()[0].toObject().name).toEqual(
				new AllTokensSupportedEvent('token').name,
			);
		});
	});

	describe('removeAllTokensSupport', () => {
		it('should call remove support all token', async () => {
			const supportedTokensStore = tokenModule.stores.get(SupportedTokensStore);

			await supportedTokensStore.supportAll(methodContext);
			const removeAllSpy = jest.spyOn(supportedTokensStore, 'removeAll');
			await expect(method.removeAllTokensSupport(methodContext)).resolves.toBeUndefined();

			expect(removeAllSpy).toHaveBeenCalledOnce();
			expect(methodContext.eventQueue.getEvents()).toHaveLength(1);
			expect(methodContext.eventQueue.getEvents()[0].toObject().name).toEqual(
				new AllTokensSupportRemovedEvent('token').name,
			);
		});
	});

	describe('supportAllTokensFromChainID', () => {
<<<<<<< HEAD
		it('should call support chain', async () => {
			const supportChainSpy = jest.spyOn(
				tokenModule.stores.get(SupportedTokensStore),
				'supportChain',
			);
=======
		it('should return early if all tokens are already supported', async () => {
			await tokenModule.stores
				.get(SupportedTokensStore)
				.set(methodContext, ALL_SUPPORTED_TOKENS_KEY, { supportedTokenIDs: [] });

			await expect(
				method.supportAllTokensFromChainID(methodContext, Buffer.from([1, 2, 3, 4])),
			).resolves.toBeUndefined();

			expect(methodContext.eventQueue.getEvents()).toHaveLength(0);
		});

		it('should return early if the chain ID is the same as the own chain ID', async () => {
			const chainID = Buffer.from([1, 2, 3, 4]);
			method['_config'].ownChainID = chainID;

			await method.supportAllTokensFromChainID(methodContext, chainID);

			await expect(
				method.supportAllTokensFromChainID(methodContext, chainID),
			).resolves.toBeUndefined();

			expect(methodContext.eventQueue.getEvents()).toHaveLength(0);
		});

		it('should set an empty array of supported token IDs for the chain ID', async () => {
			await tokenModule.stores
				.get(SupportedTokensStore)
				.set(methodContext, ALL_SUPPORTED_TOKENS_KEY, { supportedTokenIDs: [] });

			await expect(
				method.supportAllTokensFromChainID(methodContext, Buffer.from([1, 2, 3, 4])),
			).resolves.toBeUndefined();

			const supportedTokens = await tokenModule.stores
				.get(SupportedTokensStore)
				.get(methodContext, ALL_SUPPORTED_TOKENS_KEY);

			expect(supportedTokens.supportedTokenIDs).toHaveLength(0);
		});

		it('should log AllTokensFromChainSupportedEvent', async () => {
>>>>>>> b7b4b515
			await expect(
				method.supportAllTokensFromChainID(methodContext, Buffer.from([1, 2, 3, 4])),
			).resolves.toBeUndefined();

			expect(supportChainSpy).toHaveBeenCalledOnce();
			expect(methodContext.eventQueue.getEvents()).toHaveLength(1);
			expect(methodContext.eventQueue.getEvents()[0].toObject().name).toEqual(
				new AllTokensFromChainSupportedEvent('token').name,
			);
		});
	});

	describe('removeAllTokensSupportFromChainID', () => {
		it('should call remove support from chain', async () => {
			const supportedTokenStore = tokenModule.stores.get(SupportedTokensStore);
			const removeSupportForChainSpy = jest.spyOn(supportedTokenStore, 'removeSupportForChain');
			await tokenModule.stores
				.get(SupportedTokensStore)
				.supportChain(methodContext, Buffer.from([1, 2, 3, 4]));
			await expect(
				method.removeAllTokensSupportFromChainID(methodContext, Buffer.from([1, 2, 3, 4])),
			).resolves.toBeUndefined();

			expect(removeSupportForChainSpy).toHaveBeenCalledOnce();
			expect(methodContext.eventQueue.getEvents()).toHaveLength(1);
			expect(methodContext.eventQueue.getEvents()[0].toObject().name).toEqual(
				new AllTokensFromChainSupportRemovedEvent('token').name,
			);
		});

		it('should throw an error if all tokens from all chains are supported', async () => {
			await tokenModule.stores
				.get(SupportedTokensStore)
				.set(methodContext, ALL_SUPPORTED_TOKENS_KEY, { supportedTokenIDs: [] });

			await expect(
				method.removeAllTokensSupportFromChainID(methodContext, Buffer.from([1, 2, 3, 4])),
			).rejects.toThrow('Invalid operation. All tokens from all chains are supported.');

			expect(methodContext.eventQueue.getEvents()).toHaveLength(0);
		});

		it('should throw an error if the chain ID is the same as the own chain ID', async () => {
			const chainID = Buffer.from([1, 2, 3, 4]);
			method['_config'].ownChainID = chainID;

			await expect(
				method.removeAllTokensSupportFromChainID(methodContext, chainID),
			).rejects.toThrow(
				'Invalid operation. All tokens from all the specified chain should be supported.',
			);

			expect(methodContext.eventQueue.getEvents()).toHaveLength(0);
		});

		it('should return early if there are no supportedTokens', async () => {
			await expect(
				method.removeAllTokensSupportFromChainID(methodContext, Buffer.from([1, 2, 3, 4])),
			).resolves.toBeUndefined();

			expect(methodContext.eventQueue.getEvents()).toHaveLength(0);
		});

		it('should remove the chain ID from the supported tokens store', async () => {
			await tokenModule.stores
				.get(SupportedTokensStore)
				.supportChain(methodContext, Buffer.from([1, 2, 3, 4]));

			await expect(
				method.removeAllTokensSupportFromChainID(methodContext, Buffer.from([1, 2, 3, 4])),
			).resolves.toBeUndefined();

			expect(methodContext.eventQueue.getEvents()).toHaveLength(1);
			expect(methodContext.eventQueue.getEvents()[0].toObject().name).toEqual(
				new AllTokensFromChainSupportRemovedEvent('token').name,
			);
		});
	});

	describe('supportTokenID', () => {
		it('should call support token', async () => {
			const supportTokenSpy = jest.spyOn(
				tokenModule.stores.get(SupportedTokensStore),
				'supportToken',
			);
			await expect(
				method.supportTokenID(methodContext, Buffer.from([1, 2, 3, 4, 0, 0, 0, 0])),
			).resolves.toBeUndefined();

			expect(supportTokenSpy).toHaveBeenCalledOnce();
			expect(methodContext.eventQueue.getEvents()).toHaveLength(1);
			expect(methodContext.eventQueue.getEvents()[0].toObject().name).toEqual(
				new TokenIDSupportedEvent('token').name,
			);
		});
	});

	describe('removeSupport', () => {
		it('should call remove support for token', async () => {
<<<<<<< HEAD
			const supportedTokensStore = tokenModule.stores.get(SupportedTokensStore);
			await supportedTokensStore.supportToken(methodContext, Buffer.from([1, 2, 3, 4, 0, 0, 0, 0]));
			const removeSupportForTokenSpy = jest.spyOn(supportedTokensStore, 'removeSupportForToken');
=======
			await expect(
				method.removeSupport(methodContext, Buffer.from([1, 2, 3, 4, 0, 0, 0, 0])),
			).resolves.toBeUndefined();

			expect(methodContext.eventQueue.getEvents()).toHaveLength(1);
			expect(methodContext.eventQueue.getEvents()[0].toObject().name).toEqual(
				new TokenIDSupportRemovedEvent('token').name,
			);
		});

		it('should throw an error if all tokens are supported', async () => {
			await tokenModule.stores
				.get(SupportedTokensStore)
				.set(methodContext, ALL_SUPPORTED_TOKENS_KEY, { supportedTokenIDs: [] });

>>>>>>> b7b4b515
			await expect(
				method.removeSupport(methodContext, Buffer.from([1, 2, 3, 4, 0, 0, 0, 0])),
			).rejects.toThrow('All tokens are supported.');

			expect(methodContext.eventQueue.getEvents()).toHaveLength(0);
		});

		it('should throw an error if the specified token is the mainchain token or the own chain ID', async () => {
			const tokenId = Buffer.from([1, 2, 3, 4, 0, 0, 0, 0]);
			const chainID = Buffer.from([1, 2, 3, 4]);
			method['_config'].ownChainID = chainID;

			await expect(method.removeSupport(methodContext, tokenId)).rejects.toThrow(
				'Cannot remove support for the specified token.',
			);

			expect(methodContext.eventQueue.getEvents()).toHaveLength(0);
		});

		it('should return early and log an event if the specified token is not supported', async () => {
			const tokenId = Buffer.from([1, 2, 3, 4, 0, 0, 0, 0]);

			await expect(method.removeSupport(methodContext, tokenId)).resolves.toBeUndefined();

			expect(methodContext.eventQueue.getEvents()).toHaveLength(1);
			expect(methodContext.eventQueue.getEvents()[0].toObject().name).toEqual(
				new TokenIDSupportRemovedEvent('token').name,
			);
		});

		it('should throw an error if all tokens from the specified chain are supported', async () => {
			const tokenId = Buffer.from([1, 2, 3, 4, 0, 0, 0, 0]);
			const chainID = Buffer.from([1, 2, 3, 4]);

			await tokenModule.stores.get(SupportedTokensStore).supportChain(methodContext, chainID);

			await expect(method.removeSupport(methodContext, tokenId)).rejects.toThrow(
				'All tokens from the specified chain are supported.',
			);

			expect(methodContext.eventQueue.getEvents()).toHaveLength(0);
		});

		it('should remove the specified token from the supported tokens list', async () => {
			const tokenId = Buffer.from([1, 2, 3, 4, 0, 0, 0, 0]);

			await tokenModule.stores.get(SupportedTokensStore).supportToken(methodContext, tokenId);

			await expect(method.removeSupport(methodContext, tokenId)).resolves.toBeUndefined();

			expect(methodContext.eventQueue.getEvents()).toHaveLength(1);
			expect(methodContext.eventQueue.getEvents()[0].toObject().name).toEqual(
				new TokenIDSupportRemovedEvent('token').name,
			);
		});

		it('should log an event when support is removed for token', async () => {
			const tokenId = Buffer.from([1, 2, 3, 4, 0, 0, 0, 0]);

			await expect(method.removeSupport(methodContext, tokenId)).resolves.toBeUndefined();

			expect(removeSupportForTokenSpy).toHaveBeenCalledOnce();
			expect(methodContext.eventQueue.getEvents()).toHaveLength(1);
			expect(methodContext.eventQueue.getEvents()[0].toObject().name).toEqual(
				new TokenIDSupportRemovedEvent('token').name,
			);
		});
	});

	describe('getTotalSupply', () => {
		it('should return the total supply', async () => {
			await expect(method.getTotalSupply(methodContext)).resolves.toEqual({
				totalSupply: [
					{
						tokenID: defaultTokenID,
						totalSupply: defaultTotalSupply,
					},
				],
			});
		});
	});

	describe('escrowSubstoreExists', () => {
		const escrowChainID = defaultForeignTokenID.slice(0, CHAIN_ID_LENGTH);

		it('should return false if escrow subStore does not exist for the given chain id and token id', async () => {
			const escrowStore = tokenModule.stores.get(EscrowStore);
			await escrowStore.del(methodContext, escrowStore.getKey(escrowChainID, defaultTokenID));
			await expect(
				method.escrowSubstoreExists(methodContext, escrowChainID, defaultTokenID),
			).resolves.toBeFalse();
		});

		it('should return true if escrow subStore exists for the given chain id and token id', async () => {
			await expect(
				method.escrowSubstoreExists(methodContext, escrowChainID, defaultTokenID),
			).resolves.toBeTrue();
		});
	});

	describe('isTokenIDAvailable', () => {
		it('should return true if provided tokenID exists in SupplyStore', async () => {
			await expect(method.isTokenSupported(methodContext, defaultTokenID)).resolves.toBeTrue();
		});

		it('should return false if provided tokenID does not exist in SupplyStore', async () => {
			await expect(method.isTokenSupported(methodContext, Buffer.alloc(8, 1))).resolves.toBeFalse();
		});
	});
});<|MERGE_RESOLUTION|>--- conflicted
+++ resolved
@@ -1246,13 +1246,6 @@
 	});
 
 	describe('supportAllTokensFromChainID', () => {
-<<<<<<< HEAD
-		it('should call support chain', async () => {
-			const supportChainSpy = jest.spyOn(
-				tokenModule.stores.get(SupportedTokensStore),
-				'supportChain',
-			);
-=======
 		it('should return early if all tokens are already supported', async () => {
 			await tokenModule.stores
 				.get(SupportedTokensStore)
@@ -1295,12 +1288,10 @@
 		});
 
 		it('should log AllTokensFromChainSupportedEvent', async () => {
->>>>>>> b7b4b515
 			await expect(
 				method.supportAllTokensFromChainID(methodContext, Buffer.from([1, 2, 3, 4])),
 			).resolves.toBeUndefined();
 
-			expect(supportChainSpy).toHaveBeenCalledOnce();
 			expect(methodContext.eventQueue.getEvents()).toHaveLength(1);
 			expect(methodContext.eventQueue.getEvents()[0].toObject().name).toEqual(
 				new AllTokensFromChainSupportedEvent('token').name,
@@ -1310,8 +1301,6 @@
 
 	describe('removeAllTokensSupportFromChainID', () => {
 		it('should call remove support from chain', async () => {
-			const supportedTokenStore = tokenModule.stores.get(SupportedTokensStore);
-			const removeSupportForChainSpy = jest.spyOn(supportedTokenStore, 'removeSupportForChain');
 			await tokenModule.stores
 				.get(SupportedTokensStore)
 				.supportChain(methodContext, Buffer.from([1, 2, 3, 4]));
@@ -1319,7 +1308,6 @@
 				method.removeAllTokensSupportFromChainID(methodContext, Buffer.from([1, 2, 3, 4])),
 			).resolves.toBeUndefined();
 
-			expect(removeSupportForChainSpy).toHaveBeenCalledOnce();
 			expect(methodContext.eventQueue.getEvents()).toHaveLength(1);
 			expect(methodContext.eventQueue.getEvents()[0].toObject().name).toEqual(
 				new AllTokensFromChainSupportRemovedEvent('token').name,
@@ -1395,11 +1383,6 @@
 
 	describe('removeSupport', () => {
 		it('should call remove support for token', async () => {
-<<<<<<< HEAD
-			const supportedTokensStore = tokenModule.stores.get(SupportedTokensStore);
-			await supportedTokensStore.supportToken(methodContext, Buffer.from([1, 2, 3, 4, 0, 0, 0, 0]));
-			const removeSupportForTokenSpy = jest.spyOn(supportedTokensStore, 'removeSupportForToken');
-=======
 			await expect(
 				method.removeSupport(methodContext, Buffer.from([1, 2, 3, 4, 0, 0, 0, 0])),
 			).resolves.toBeUndefined();
@@ -1415,7 +1398,6 @@
 				.get(SupportedTokensStore)
 				.set(methodContext, ALL_SUPPORTED_TOKENS_KEY, { supportedTokenIDs: [] });
 
->>>>>>> b7b4b515
 			await expect(
 				method.removeSupport(methodContext, Buffer.from([1, 2, 3, 4, 0, 0, 0, 0])),
 			).rejects.toThrow('All tokens are supported.');
@@ -1477,7 +1459,6 @@
 
 			await expect(method.removeSupport(methodContext, tokenId)).resolves.toBeUndefined();
 
-			expect(removeSupportForTokenSpy).toHaveBeenCalledOnce();
 			expect(methodContext.eventQueue.getEvents()).toHaveLength(1);
 			expect(methodContext.eventQueue.getEvents()[0].toObject().name).toEqual(
 				new TokenIDSupportRemovedEvent('token').name,
