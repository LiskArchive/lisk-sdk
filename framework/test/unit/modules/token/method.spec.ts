--- conflicted
+++ resolved
@@ -893,7 +893,6 @@
 				TokenEventResult.SUCCESSFUL,
 			);
 		});
-<<<<<<< HEAD
 
 		it('should send information to interoperability', async () => {
 			jest.spyOn(method['_interoperabilityMethod'], 'send').mockResolvedValue();
@@ -909,23 +908,6 @@
 				'data',
 			);
 
-=======
-
-		it('should send information to interoperability', async () => {
-			jest.spyOn(method['_interoperabilityMethod'], 'send').mockResolvedValue(true);
-			const recipient = utils.getRandomBytes(20);
-			await method.transferCrossChain(
-				methodContext,
-				defaultAddress,
-				defaultForeignTokenID.slice(0, CHAIN_ID_LENGTH),
-				recipient,
-				defaultTokenID,
-				BigInt('100000'),
-				BigInt('10000'),
-				'data',
-			);
-
->>>>>>> f4916ec8
 			expect(method['_interoperabilityMethod'].send).toHaveBeenCalledWith(
 				expect.anything(),
 				defaultAddress,
@@ -956,11 +938,7 @@
 				method.lock(
 					methodContext,
 					utils.getRandomBytes(20),
-<<<<<<< HEAD
-					'dpos',
-=======
 					'pos',
->>>>>>> f4916ec8
 					defaultTokenID,
 					defaultAccount.availableBalance + BigInt(1),
 				),
@@ -977,11 +955,7 @@
 				method.lock(
 					methodContext,
 					defaultAddress,
-<<<<<<< HEAD
-					'dpos',
-=======
 					'pos',
->>>>>>> f4916ec8
 					defaultTokenID,
 					defaultAccount.availableBalance + BigInt(1),
 				),
@@ -1024,11 +998,7 @@
 				methodContext,
 				userStore.getKey(defaultAddress, defaultTokenID),
 			);
-<<<<<<< HEAD
-			expect(lockedBalances[0].module).toEqual('dpos');
-=======
 			expect(lockedBalances[0].module).toEqual('pos');
->>>>>>> f4916ec8
 			checkEventResult(methodContext.eventQueue, LockEvent, TokenEventResult.SUCCESSFUL);
 		});
 	});
@@ -1036,11 +1006,7 @@
 	describe('unlock', () => {
 		it('should reject if address does not exist', async () => {
 			await expect(
-<<<<<<< HEAD
-				method.unlock(methodContext, utils.getRandomBytes(20), 'dpos', defaultTokenID, BigInt(10)),
-=======
 				method.unlock(methodContext, utils.getRandomBytes(20), 'pos', defaultTokenID, BigInt(10)),
->>>>>>> f4916ec8
 			).rejects.toThrow('does not exist');
 			checkEventResult(
 				methodContext.eventQueue,
@@ -1065,11 +1031,7 @@
 				method.unlock(
 					methodContext,
 					defaultAddress,
-<<<<<<< HEAD
-					'dpos',
-=======
 					'pos',
->>>>>>> f4916ec8
 					defaultTokenID,
 					defaultAccount.lockedBalances[0].amount + BigInt(1),
 				),
@@ -1086,11 +1048,7 @@
 				method.unlock(
 					methodContext,
 					defaultAddress,
-<<<<<<< HEAD
-					'dpos',
-=======
 					'pos',
->>>>>>> f4916ec8
 					defaultTokenID,
 					defaultAccount.lockedBalances[0].amount - BigInt(1),
 				),
@@ -1109,11 +1067,7 @@
 				method.unlock(
 					methodContext,
 					defaultAddress,
-<<<<<<< HEAD
-					'dpos',
-=======
 					'pos',
->>>>>>> f4916ec8
 					defaultTokenID,
 					defaultAccount.lockedBalances[0].amount,
 				),
