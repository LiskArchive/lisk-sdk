--- conflicted
+++ resolved
@@ -198,10 +198,6 @@
 
 			// Act
 			await randomModule.init({
-<<<<<<< HEAD
-=======
-				generatorConfig: { hashOnions: convertValidatorFixture(genesisValidators.validators) },
->>>>>>> dee896c3
 				genesisConfig: {} as GenesisConfig,
 				moduleConfig: {},
 			});
@@ -306,10 +302,6 @@
 
 			// Act
 			await randomModule.init({
-<<<<<<< HEAD
-=======
-				generatorConfig: { hashOnions: convertValidatorFixture(genesisValidators.validators) },
->>>>>>> dee896c3
 				genesisConfig: {} as GenesisConfig,
 				moduleConfig: {},
 			});
