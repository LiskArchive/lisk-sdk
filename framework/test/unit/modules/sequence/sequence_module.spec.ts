--- conflicted
+++ resolved
@@ -68,30 +68,16 @@
 		},
 	};
 
-<<<<<<< HEAD
 	const getAddressFromPublicKeyMock = jest.fn().mockReturnValue(senderAddress);
 
 	beforeEach(() => {
 		sequenceModule = testing.getModuleInstance(SequenceModule, { genesisConfig });
 		(cryptography as any).getAddressFromPublicKey = getAddressFromPublicKeyMock;
-=======
-	const stateStoreMock = new testingUtils.StateStoreMock({ accounts: [senderAccount] });
-
-	stateStoreMock.account.get = jest.fn();
-	stateStoreMock.account.set = jest.fn();
-
-	const reducerMock = { invoke: jest.fn() };
-
-	beforeEach(() => {
-		sequenceModule = new SequenceModule(genesisConfig);
-		jest.spyOn(cryptography, 'getAddressFromPublicKey').mockReturnValue(senderAddress);
->>>>>>> 351df043
 	});
 
 	describe('incompatible nonce', () => {
 		it('should throw NonceOutOfBoundsError error for tx nonce lower than account nonce', async () => {
 			// Arrange
-<<<<<<< HEAD
 			const transaction = ({
 				...sampleTx,
 				nonce: BigInt(0),
@@ -100,12 +86,7 @@
 			const context = testing.createTransactionApplyContext({ transaction });
 			jest.spyOn(context.stateStore.account, 'get');
 			when(context.stateStore.account.get as any)
-				.calledWith()
-=======
-			const transaction = ({ ...sampleTx, nonce: BigInt(0) } as unknown) as Transaction;
-			when(stateStoreMock.account.get as any)
 				.calledWith(senderAddress)
->>>>>>> 351df043
 				.mockResolvedValue(senderAccount as never);
 
 			let receivedError;
@@ -127,7 +108,6 @@
 
 		it('should throw NonceOutOfBoundsError error for tx nonce not equal to account nonce', async () => {
 			// Arrange
-<<<<<<< HEAD
 			const transaction = ({
 				...sampleTx,
 				nonce: BigInt(4),
@@ -136,12 +116,7 @@
 			const context = testing.createTransactionApplyContext({ transaction });
 			jest.spyOn(context.stateStore.account, 'get');
 			when(context.stateStore.account.get as any)
-				.calledWith()
-=======
-			const transaction = ({ ...sampleTx, nonce: BigInt(4) } as unknown) as Transaction;
-			when(stateStoreMock.account.get as any)
 				.calledWith(senderAddress)
->>>>>>> 351df043
 				.mockResolvedValue(senderAccount as never);
 
 			let receivedError;
@@ -170,13 +145,8 @@
 			jest.spyOn(context.stateStore.account, 'get');
 			jest.spyOn(context.stateStore.account, 'set');
 			const updatedAccount = { ...senderAccount, sequence: { ...senderAccount.sequence } };
-<<<<<<< HEAD
 			when(context.stateStore.account.get as any)
-				.calledWith()
-=======
-			when(stateStoreMock.account.get as any)
 				.calledWith(senderAddress)
->>>>>>> 351df043
 				.mockResolvedValue(updatedAccount as never);
 
 			// Act
