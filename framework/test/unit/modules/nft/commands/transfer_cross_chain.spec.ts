--- conflicted
+++ resolved
@@ -208,7 +208,6 @@
 				receivingChainID: ownChainID,
 				nftID: existingNFT.nftID,
 			});
-
 			const receivingChainIDVerification = await command.verify(
 				receivingChainIDContext.createCommandVerifyContext(crossChainTransferParamsSchema),
 			);
@@ -223,22 +222,17 @@
 				nftID: utils.getRandomBytes(LENGTH_NFT_ID),
 			});
 
-<<<<<<< HEAD
 			const nftIDNotExistingVerification = await command.verify(
 				nftIDNotExistingContext.createCommandVerifyContext(crossChainTransferParamsSchema),
 			);
 			expect(nftIDNotExistingVerification.status).toBe(VerifyStatus.FAIL);
-			expect(nftIDNotExistingVerification.error?.message).toBe('NFT substore entry does not exist');
-=======
-			await expect(
-				command.verify(context.createCommandVerifyContext(crossChainTransferParamsSchema)),
-			).rejects.toThrow('NFT does not exist');
->>>>>>> d9e8a89f
+			expect(nftIDNotExistingVerification.error?.message).toBe('NFT does not exist');
 		});
 
 		it('should fail if NFT is escrowed', async () => {
 			const nftEscrowedContext = createTransactionContextWithOverridingParams({
 				nftID: escrowedNFT.nftID,
+				receivingChainID: escrowedNFT.nftID.subarray(0, LENGTH_CHAIN_ID),
 			});
 
 			const nftEscrowedVerification = await command.verify(
@@ -248,11 +242,7 @@
 			expect(nftEscrowedVerification.error?.message).toBe('NFT is escrowed to another chain');
 		});
 
-<<<<<<< HEAD
 		it('should fail if NFT is not native neither to the sending nor to the receiving chain', async () => {
-=======
-		it('should fail if NFT is not native to either the sending or receiving chain', async () => {
->>>>>>> d9e8a89f
 			const nftID = utils.getRandomBytes(LENGTH_NFT_ID);
 
 			const context = createTransactionContextWithOverridingParams({ nftID });
@@ -266,7 +256,6 @@
 				lockingModule: NFT_NOT_LOCKED,
 			});
 
-<<<<<<< HEAD
 			const receivingChainIDVerification = await command.verify(
 				context.createCommandVerifyContext(crossChainTransferParamsSchema),
 			);
@@ -274,11 +263,6 @@
 			expect(receivingChainIDVerification.error?.message).toBe(
 				'NFT must be native to either the sending or the receiving chain',
 			);
-=======
-			await expect(
-				command.verify(context.createCommandVerifyContext(crossChainTransferParamsSchema)),
-			).rejects.toThrow('NFT must be native to either the sending or the receiving chain');
->>>>>>> d9e8a89f
 		});
 
 		it('should fail if the owner of the NFT is not the sender', async () => {
