/*
 * Copyright © 2023 Lisk Foundation
 *
 * See the LICENSE file at the top-level directory of this distribution
 * for licensing information.
 *
 * Unless otherwise agreed in a custom licensing agreement with the Lisk Foundation,
 * no part of this software, including this file, may be copied, modified,
 * propagated, or distributed except according to the terms contained in the
 * LICENSE file.
 *
 * Removal or modification of this copyright notice is prohibited.
 */

import { codec } from '@liskhq/lisk-codec';
import { utils } from '@liskhq/lisk-cryptography';
import { when } from 'jest-when';
import { NFTMethod } from '../../../../src/modules/nft/method';
import { NFTModule } from '../../../../src/modules/nft/module';
import { EventQueue } from '../../../../src/state_machine';
import { MethodContext, createMethodContext } from '../../../../src/state_machine/method_context';
import { PrefixedStateReadWriter } from '../../../../src/state_machine/prefixed_state_read_writer';
import { InMemoryPrefixedStateDB } from '../../../../src/testing/in_memory_prefixed_state';
import {
	ALL_SUPPORTED_NFTS_KEY,
	FEE_CREATE_NFT,
	LENGTH_ADDRESS,
	LENGTH_CHAIN_ID,
	LENGTH_COLLECTION_ID,
	LENGTH_NFT_ID,
	LENGTH_TOKEN_ID,
	NFT_NOT_LOCKED,
	NftEventResult,
} from '../../../../src/modules/nft/constants';
import { NFTStore } from '../../../../src/modules/nft/stores/nft';
import { UserStore } from '../../../../src/modules/nft/stores/user';
import { DestroyEvent, DestroyEventData } from '../../../../src/modules/nft/events/destroy';
import { SupportedNFTsStore } from '../../../../src/modules/nft/stores/supported_nfts';
import { CreateEvent } from '../../../../src/modules/nft/events/create';
import { LockEvent, LockEventData } from '../../../../src/modules/nft/events/lock';
<<<<<<< HEAD
import { InternalMethod } from '../../../../src/modules/nft/internal_method';
import { TransferEvent, TransferEventData } from '../../../../src/modules/nft/events/transfer';
import {
	TransferCrossChainEvent,
	TransferCrossChainEventData,
} from '../../../../src/modules/nft/events/transfer_cross_chain';
=======
import { AllNFTsSupportedEvent } from '../../../../src/modules/nft/events/all_nfts_supported';
import { AllNFTsSupportRemovedEvent } from '../../../../src/modules/nft/events/all_nfts_support_removed';
import {
	AllNFTsFromChainSupportedEvent,
	AllNFTsFromChainSupportedEventData,
} from '../../../../src/modules/nft/events/all_nfts_from_chain_suported';
import {
	AllNFTsFromCollectionSupportRemovedEvent,
	AllNFTsFromCollectionSupportRemovedEventData,
} from '../../../../src/modules/nft/events/all_nfts_from_collection_support_removed';
import {
	AllNFTsFromCollectionSupportedEvent,
	AllNFTsFromCollectionSupportedEventData,
} from '../../../../src/modules/nft/events/all_nfts_from_collection_suppported';
import {
	AllNFTsFromChainSupportRemovedEvent,
	AllNFTsFromChainSupportRemovedEventData,
} from '../../../../src/modules/nft/events/all_nfts_from_chain_support_removed';
>>>>>>> 13bde5c7

describe('NFTMethod', () => {
	const module = new NFTModule();
	const method = new NFTMethod(module.stores, module.events);
<<<<<<< HEAD
	const internalMethod = new InternalMethod(module.stores, module.events);
	const messageFeeTokenID = utils.getRandomBytes(LENGTH_TOKEN_ID);
	const interopMethod = {
		send: jest.fn(),
		error: jest.fn(),
		terminateChain: jest.fn(),
		getMessageFeeTokenID: jest.fn().mockResolvedValue(Promise.resolve(messageFeeTokenID)),
	};
	const feeMethod = { payFee: jest.fn() };
	const tokenMethod = {
		getAvailableBalance: jest.fn(),
	};
	const config = {
		ownChainID: Buffer.alloc(LENGTH_CHAIN_ID, 1),
		escrowAccountInitializationFee: BigInt(50000000),
		userAccountInitializationFee: BigInt(50000000),
	};
=======
	const ownChainID = utils.getRandomBytes(LENGTH_CHAIN_ID);
>>>>>>> 13bde5c7

	method.init({ ownChainID });
	let methodContext!: MethodContext;

	const nftStore = module.stores.get(NFTStore);
	const userStore = module.stores.get(UserStore);
	const supportedNFTsStore = module.stores.get(SupportedNFTsStore);

	const nftID = utils.getRandomBytes(LENGTH_NFT_ID);
	let owner: Buffer;

	const checkEventResult = <EventDataType>(
		eventQueue: EventQueue,
		length: number,
		EventClass: any,
		index: number,
		expectedResult: EventDataType,
		result: any = 0,
	) => {
		expect(eventQueue.getEvents()).toHaveLength(length);
		expect(eventQueue.getEvents()[index].toObject().name).toEqual(new EventClass('nft').name);

		const eventData = codec.decode<Record<string, unknown>>(
			new EventClass('nft').schema,
			eventQueue.getEvents()[index].toObject().data,
		);

		if (result !== null) {
			expect(eventData).toEqual({ ...expectedResult, result });
		}
	};

	let existingNFT: { nftID: any; owner: any };
	let existingNativeNFT: { nftID: any; owner: any };
	let lockedExistingNFT: { nftID: any; owner: any; lockingModule: string };
	let escrowedNFT: { nftID: any; owner: any };

	beforeEach(async () => {
		method.addDependencies(interopMethod, internalMethod, feeMethod, tokenMethod);
		method.init(config);
		internalMethod.addDependencies(method, interopMethod);
		internalMethod.init(config);
		owner = utils.getRandomBytes(LENGTH_ADDRESS);

		methodContext = createMethodContext({
			stateStore: new PrefixedStateReadWriter(new InMemoryPrefixedStateDB()),
			eventQueue: new EventQueue(0),
			contextStore: new Map(),
		});

		existingNFT = {
			owner: utils.getRandomBytes(LENGTH_ADDRESS),
			nftID: utils.getRandomBytes(LENGTH_NFT_ID),
		};

		existingNativeNFT = {
			owner: utils.getRandomBytes(LENGTH_ADDRESS),
			nftID: Buffer.concat([ownChainID, Buffer.alloc(LENGTH_NFT_ID - LENGTH_CHAIN_ID)]),
		};

		lockedExistingNFT = {
			owner: utils.getRandomBytes(LENGTH_ADDRESS),
			nftID: utils.getRandomBytes(LENGTH_NFT_ID),
			lockingModule: 'token',
		};

		escrowedNFT = {
			owner: utils.getRandomBytes(LENGTH_CHAIN_ID),
			nftID: utils.getRandomBytes(LENGTH_NFT_ID),
		};

		await nftStore.save(methodContext, existingNFT.nftID, {
			owner: existingNFT.owner,
			attributesArray: [],
		});

		await nftStore.save(methodContext, existingNativeNFT.nftID, {
			owner: existingNativeNFT.owner,
			attributesArray: [],
		});

		await userStore.set(methodContext, userStore.getKey(existingNFT.owner, existingNFT.nftID), {
			lockingModule: NFT_NOT_LOCKED,
		});

		await nftStore.save(methodContext, lockedExistingNFT.nftID, {
			owner: lockedExistingNFT.owner,
			attributesArray: [],
		});

		await userStore.set(
			methodContext,
			userStore.getKey(lockedExistingNFT.owner, lockedExistingNFT.nftID),
			{
				lockingModule: lockedExistingNFT.lockingModule,
			},
		);

		await nftStore.save(methodContext, escrowedNFT.nftID, {
			owner: escrowedNFT.owner,
			attributesArray: [],
		});

		await userStore.set(methodContext, userStore.getKey(escrowedNFT.owner, escrowedNFT.nftID), {
			lockingModule: NFT_NOT_LOCKED,
		});
	});

	describe('getChainID', () => {
		it('should throw if nftID has invalid length', () => {
			expect(() => {
				method.getChainID(utils.getRandomBytes(LENGTH_NFT_ID - 1));
			}).toThrow(`NFT ID must have length ${LENGTH_NFT_ID}`);
		});

		it('should return the first bytes of length LENGTH_CHAIN_ID from provided nftID', () => {
			expect(method.getChainID(nftID)).toEqual(nftID.slice(0, LENGTH_CHAIN_ID));
		});
	});

	describe('getNFTOwner', () => {
		it('should fail if NFT does not exist', async () => {
			await expect(method.getNFTOwner(methodContext, nftID)).rejects.toThrow(
				'NFT substore entry does not exist',
			);
		});

		it('should return the owner if NFT exists', async () => {
			await nftStore.save(methodContext, nftID, {
				owner,
				attributesArray: [],
			});

			await expect(method.getNFTOwner(methodContext, nftID)).resolves.toEqual(owner);
		});
	});

	describe('getLockingModule', () => {
		it('should fail if NFT does not exist', async () => {
			await expect(method.getLockingModule(methodContext, nftID)).rejects.toThrow(
				'NFT substore entry does not exist',
			);
		});

		it('should fail if NFT is escrowed', async () => {
			owner = utils.getRandomBytes(LENGTH_CHAIN_ID);

			await nftStore.save(methodContext, nftID, {
				owner,
				attributesArray: [],
			});

			await expect(method.getLockingModule(methodContext, nftID)).rejects.toThrow(
				'NFT is escrowed to another chain',
			);
		});

		it('should return the lockingModule for the owner of the NFT', async () => {
			const lockingModule = 'nft';

			await nftStore.save(methodContext, nftID, {
				owner,
				attributesArray: [],
			});

			await userStore.set(methodContext, userStore.getKey(owner, nftID), {
				lockingModule,
			});

			await expect(method.getLockingModule(methodContext, nftID)).resolves.toEqual(lockingModule);
		});
	});

	describe('destroy', () => {
		it('should fail and emit Destroy event if NFT does not exist', async () => {
			const address = utils.getRandomBytes(LENGTH_ADDRESS);

			await expect(method.destroy(methodContext, address, nftID)).rejects.toThrow(
				'NFT substore entry does not exist',
			);

			checkEventResult<DestroyEventData>(
				methodContext.eventQueue,
				1,
				DestroyEvent,
				0,
				{
					address,
					nftID,
				},
				NftEventResult.RESULT_NFT_DOES_NOT_EXIST,
			);
		});

		it('should fail and emit Destroy event if NFT is not owned by the provided address', async () => {
			const notOwner = utils.getRandomBytes(LENGTH_ADDRESS);

			await expect(method.destroy(methodContext, notOwner, existingNFT.nftID)).rejects.toThrow(
				'Not initiated by the NFT owner',
			);

			checkEventResult<DestroyEventData>(
				methodContext.eventQueue,
				1,
				DestroyEvent,
				0,
				{
					address: notOwner,
					nftID: existingNFT.nftID,
				},
				NftEventResult.RESULT_INITIATED_BY_NONOWNER,
			);
		});

		it('should fail and emit Destroy event if NFT is escrowed', async () => {
			await expect(
				method.destroy(methodContext, escrowedNFT.owner, escrowedNFT.nftID),
			).rejects.toThrow('NFT is escrowed to another chain');

			checkEventResult<DestroyEventData>(
				methodContext.eventQueue,
				1,
				DestroyEvent,
				0,
				{
					address: escrowedNFT.owner,
					nftID: escrowedNFT.nftID,
				},
				NftEventResult.RESULT_NFT_ESCROWED,
			);
		});

		it('should fail and emit Destroy event if NFT is locked', async () => {
			await expect(
				method.destroy(methodContext, lockedExistingNFT.owner, lockedExistingNFT.nftID),
			).rejects.toThrow('Locked NFTs cannot be destroyed');

			checkEventResult<DestroyEventData>(
				methodContext.eventQueue,
				1,
				DestroyEvent,
				0,
				{
					address: lockedExistingNFT.owner,
					nftID: lockedExistingNFT.nftID,
				},
				NftEventResult.RESULT_NFT_LOCKED,
			);
		});

		it('should delete NFTStore and UserStore entry and emit Destroy event', async () => {
			await expect(
				method.destroy(methodContext, existingNFT.owner, existingNFT.nftID),
			).resolves.toBeUndefined();

			await expect(nftStore.has(methodContext, existingNFT.nftID)).resolves.toBeFalse();
			await expect(
				userStore.has(methodContext, Buffer.concat([existingNFT.owner, escrowedNFT.nftID])),
			).resolves.toBeFalse();

			checkEventResult<DestroyEventData>(methodContext.eventQueue, 1, DestroyEvent, 0, {
				address: existingNFT.owner,
				nftID: existingNFT.nftID,
			});
		});
	});

	describe('getCollectionID', () => {
		it('should throw if entry does not exist in the nft substore for the nft id', async () => {
			await expect(method.getCollectionID(methodContext, nftID)).rejects.toThrow(
				'NFT substore entry does not exist',
			);
		});

		it('should return the first bytes of length LENGTH_CHAIN_ID from provided nftID', async () => {
			await nftStore.save(methodContext, nftID, {
				owner: utils.getRandomBytes(LENGTH_CHAIN_ID),
				attributesArray: [],
			});
			const expectedValue = nftID.slice(LENGTH_CHAIN_ID, LENGTH_CHAIN_ID + LENGTH_COLLECTION_ID);
			const receivedValue = await method.getCollectionID(methodContext, nftID);
			expect(receivedValue).toEqual(expectedValue);
		});
	});

	describe('isNFTSupported', () => {
		const supportedNFTsStore = module.stores.get(SupportedNFTsStore);
		beforeEach(async () => {
			await nftStore.save(methodContext, nftID, {
				owner: utils.getRandomBytes(LENGTH_CHAIN_ID),
				attributesArray: [],
			});
		});

		it('should throw if entry does not exist in the nft substore for the nft id', async () => {
			await nftStore.del(methodContext, nftID);
			await expect(method.isNFTSupported(methodContext, nftID)).rejects.toThrow(
				'NFT substore entry does not exist',
			);
		});

		it('should return true if nft chain id equals own chain id', async () => {
<<<<<<< HEAD
			const newNftID = Buffer.alloc(LENGTH_NFT_ID, 1);
			await nftStore.save(methodContext, newNftID, {
				owner: utils.getRandomBytes(LENGTH_CHAIN_ID),
				attributesArray: [],
			});
			const isSupported = await method.isNFTSupported(methodContext, newNftID);
=======
			const isSupported = await method.isNFTSupported(methodContext, existingNativeNFT.nftID);
>>>>>>> 13bde5c7
			expect(isSupported).toBe(true);
		});

		it('should return true if nft chain id does not equal own chain id but all nft keys are supported', async () => {
			await supportedNFTsStore.set(methodContext, ALL_SUPPORTED_NFTS_KEY, {
				supportedCollectionIDArray: [],
			});

			const isSupported = await method.isNFTSupported(methodContext, nftID);
			expect(isSupported).toBe(true);
		});

		it('should return true if nft chain id does not equal own chain id but nft chain id is supported and corresponding supported collection id array is empty', async () => {
			await supportedNFTsStore.set(methodContext, nftID.slice(0, LENGTH_CHAIN_ID), {
				supportedCollectionIDArray: [],
			});

			const isSupported = await method.isNFTSupported(methodContext, nftID);
			expect(isSupported).toBe(true);
		});

		it('should return true if nft chain id does not equal own chain id but nft chain id is supported and corresponding supported collection id array includes collection id for nft id', async () => {
			await supportedNFTsStore.set(methodContext, nftID.slice(0, LENGTH_CHAIN_ID), {
				supportedCollectionIDArray: [
					{ collectionID: nftID.slice(LENGTH_CHAIN_ID, LENGTH_CHAIN_ID + LENGTH_COLLECTION_ID) },
					{ collectionID: utils.getRandomBytes(LENGTH_COLLECTION_ID) },
				],
			});

			const isSupported = await method.isNFTSupported(methodContext, nftID);
			expect(isSupported).toBe(true);
		});

		it('should return false if nft chain id does not equal own chain id and nft chain id is supported but corresponding supported collection id array does not include collection id for nft id', async () => {
			await supportedNFTsStore.set(methodContext, nftID.slice(0, LENGTH_CHAIN_ID), {
				supportedCollectionIDArray: [
					{ collectionID: utils.getRandomBytes(LENGTH_COLLECTION_ID) },
					{ collectionID: utils.getRandomBytes(LENGTH_COLLECTION_ID) },
				],
			});

			const isSupported = await method.isNFTSupported(methodContext, nftID);
			expect(isSupported).toBe(false);
		});
	});

	describe('getAttributesArray', () => {
		const expectedAttributesArray = [
			{ module: 'customMod1', attributes: Buffer.alloc(5) },
			{ module: 'customMod2', attributes: Buffer.alloc(2) },
		];

		it('should throw if entry does not exist in the nft substore for the nft id', async () => {
			await expect(method.getAttributesArray(methodContext, nftID)).rejects.toThrow(
				'NFT substore entry does not exist',
			);
		});

		it('should return attributes array if entry exists in the nft substore for the nft id', async () => {
			await nftStore.save(methodContext, nftID, {
				owner: utils.getRandomBytes(LENGTH_CHAIN_ID),
				attributesArray: expectedAttributesArray,
			});
			const returnedAttributesArray = await method.getAttributesArray(methodContext, nftID);
			expect(returnedAttributesArray).toStrictEqual(expectedAttributesArray);
		});
	});

	describe('getAttributes', () => {
		const module1 = 'customMod1';
		const module2 = 'customMod2';
		const module3 = 'customMod3';
		const expectedAttributesArray = [
			{ module: module1, attributes: Buffer.alloc(5) },
			{ module: module2, attributes: Buffer.alloc(2) },
		];

		beforeEach(async () => {
			await nftStore.save(methodContext, nftID, {
				owner: utils.getRandomBytes(LENGTH_CHAIN_ID),
				attributesArray: expectedAttributesArray,
			});
		});

		it('should throw if entry does not exist in the nft substore for the nft id', async () => {
			await nftStore.del(methodContext, nftID);
			await expect(method.getAttributes(methodContext, module1, nftID)).rejects.toThrow(
				'NFT substore entry does not exist',
			);
		});

		it('should return attributes if entry exists in the nft substore for the nft id and attributes exists for the requested module', async () => {
			const returnedAttributes = await method.getAttributes(methodContext, module1, nftID);
			expect(returnedAttributes).toStrictEqual(expectedAttributesArray[0].attributes);
		});

		it('should throw if entry exists in the nft substore for the nft id but no attributes exists for the requested module', async () => {
			await expect(method.getAttributes(methodContext, module3, nftID)).rejects.toThrow(
				'Specific module did not set any attributes.',
			);
		});
	});

	describe('getNextAvailableIndex', () => {
		const attributesArray1 = [
			{ module: 'customMod1', attributes: Buffer.alloc(5) },
			{ module: 'customMod2', attributes: Buffer.alloc(2) },
		];
		const attributesArray2 = [{ module: 'customMod3', attributes: Buffer.alloc(7) }];
		const collectionID = nftID.slice(LENGTH_CHAIN_ID, LENGTH_CHAIN_ID + LENGTH_COLLECTION_ID);

		beforeEach(async () => {
			await nftStore.save(methodContext, nftID, {
				owner: utils.getRandomBytes(LENGTH_CHAIN_ID),
				attributesArray: attributesArray1,
			});
		});

		it('should return index count 0 if entry does not exist in the nft substore for the nft id', async () => {
			await nftStore.del(methodContext, nftID);
			const returnedIndex = await method.getNextAvailableIndex(
				methodContext,
				utils.getRandomBytes(LENGTH_COLLECTION_ID),
			);
			expect(returnedIndex).toBe(0);
		});

		it('should return index count 0 if entry exists in the nft substore for the nft id and no key matches the given collection id', async () => {
			const returnedIndex = await method.getNextAvailableIndex(
				methodContext,
				utils.getRandomBytes(LENGTH_COLLECTION_ID),
			);
			expect(returnedIndex).toBe(0);
		});

		it('should return index count 1 if entry exists in the nft substore for the nft id and a key matches the given collection id', async () => {
			const returnedIndex = await method.getNextAvailableIndex(methodContext, collectionID);
			expect(returnedIndex).toBe(1);
		});

		it('should return non zero index count if entry exists in the nft substore for the nft id and more than 1 key matches the given collection id', async () => {
			const newKey = Buffer.concat([utils.getRandomBytes(LENGTH_CHAIN_ID), collectionID]);
			await nftStore.save(methodContext, newKey, {
				owner: utils.getRandomBytes(LENGTH_CHAIN_ID),
				attributesArray: attributesArray2,
			});
			const returnedIndex = await method.getNextAvailableIndex(methodContext, collectionID);
			expect(returnedIndex).toBe(2);
		});
	});

	describe('create', () => {
		const attributesArray1 = [
			{ module: 'customMod1', attributes: Buffer.alloc(5) },
			{ module: 'customMod2', attributes: Buffer.alloc(2) },
		];
		const attributesArray2 = [{ module: 'customMod3', attributes: Buffer.alloc(7) }];
		const attributesArray3 = [{ module: 'customMod3', attributes: Buffer.alloc(9) }];
<<<<<<< HEAD
=======

>>>>>>> 13bde5c7
		const collectionID = nftID.slice(LENGTH_CHAIN_ID, LENGTH_CHAIN_ID + LENGTH_COLLECTION_ID);
		const address = utils.getRandomBytes(LENGTH_ADDRESS);

		beforeEach(() => {
<<<<<<< HEAD
=======
			method.addDependencies(interopMethod, feeMethod);
>>>>>>> 13bde5c7
			jest.spyOn(feeMethod, 'payFee');
		});

		it('should set data to stores with correct key and emit successfull create event when there is no entry in the nft substore', async () => {
			const expectedKey = Buffer.concat([ownChainID, collectionID, Buffer.from('0')]);

			await method.create(methodContext, address, collectionID, attributesArray3);
			const nftStoreData = await nftStore.get(methodContext, expectedKey);
			const userStoreData = await userStore.get(
				methodContext,
				userStore.getKey(address, expectedKey),
			);
			expect(feeMethod.payFee).toHaveBeenCalledWith(methodContext, BigInt(FEE_CREATE_NFT));
			expect(nftStoreData.owner).toStrictEqual(address);
			expect(nftStoreData.attributesArray).toEqual(attributesArray3);
			expect(userStoreData.lockingModule).toEqual(NFT_NOT_LOCKED);
			checkEventResult(methodContext.eventQueue, 1, CreateEvent, 0, {
				address,
				nftID: expectedKey,
				collectionID,
			});
		});

		it('should set data to stores with correct key and emit successfull create event when there is some entry in the nft substore', async () => {
			await nftStore.save(methodContext, nftID, {
				owner: utils.getRandomBytes(LENGTH_CHAIN_ID),
				attributesArray: attributesArray1,
			});
			const newKey = Buffer.concat([utils.getRandomBytes(LENGTH_CHAIN_ID), collectionID]);
			await nftStore.save(methodContext, newKey, {
				owner: utils.getRandomBytes(LENGTH_CHAIN_ID),
				attributesArray: attributesArray2,
			});
			const expectedKey = Buffer.concat([ownChainID, collectionID, Buffer.from('2')]);

			await method.create(methodContext, address, collectionID, attributesArray3);
			const nftStoreData = await nftStore.get(methodContext, expectedKey);
			const userStoreData = await userStore.get(
				methodContext,
				userStore.getKey(address, expectedKey),
			);
			expect(feeMethod.payFee).toHaveBeenCalledWith(methodContext, BigInt(FEE_CREATE_NFT));
			expect(nftStoreData.owner).toStrictEqual(address);
			expect(nftStoreData.attributesArray).toEqual(attributesArray3);
			expect(userStoreData.lockingModule).toEqual(NFT_NOT_LOCKED);
			checkEventResult(methodContext.eventQueue, 1, CreateEvent, 0, {
				address,
				nftID: expectedKey,
				collectionID,
			});
		});
	});

	describe('lock', () => {
		it('should throw and log LockEvent if NFT does not exist', async () => {
			await expect(method.lock(methodContext, module.name, nftID)).rejects.toThrow(
				'NFT substore entry does not exist',
			);

			checkEventResult<LockEventData>(
				methodContext.eventQueue,
				1,
				LockEvent,
				0,
				{
					module: module.name,
					nftID,
				},
				NftEventResult.RESULT_NFT_DOES_NOT_EXIST,
			);
		});

		it('should throw and log LockEvent if NFT is escrowed', async () => {
			await expect(method.lock(methodContext, module.name, escrowedNFT.nftID)).rejects.toThrow(
				'NFT is escrowed to another chain',
			);

			checkEventResult<LockEventData>(
				methodContext.eventQueue,
				1,
				LockEvent,
				0,
				{
					module: module.name,
					nftID: escrowedNFT.nftID,
				},
				NftEventResult.RESULT_NFT_ESCROWED,
			);
		});

		it('should throw and log LockEvent if NFT is locked', async () => {
			await expect(
				method.lock(methodContext, module.name, lockedExistingNFT.nftID),
			).rejects.toThrow('NFT is already locked');

			checkEventResult<LockEventData>(
				methodContext.eventQueue,
				1,
				LockEvent,
				0,
				{
					module: module.name,
					nftID: lockedExistingNFT.nftID,
				},
				NftEventResult.RESULT_NFT_LOCKED,
			);
		});

		it('should update the locking module and log LockEvent', async () => {
			const expectedLockingModule = 'lockingModule';
			await expect(
				method.lock(methodContext, expectedLockingModule, existingNFT.nftID),
			).resolves.toBeUndefined();

			checkEventResult<LockEventData>(
				methodContext.eventQueue,
				1,
				LockEvent,
				0,
				{
					module: expectedLockingModule,
					nftID: existingNFT.nftID,
				},
				NftEventResult.RESULT_SUCCESSFUL,
			);

			const { lockingModule } = await userStore.get(
				methodContext,
				userStore.getKey(existingNFT.owner, existingNFT.nftID),
			);

			expect(lockingModule).toEqual(expectedLockingModule);
		});
	});

	describe('unlock', () => {
		it('should throw and log LockEvent if NFT does not exist', async () => {
			await expect(method.unlock(methodContext, module.name, nftID)).rejects.toThrow(
				'NFT substore entry does not exist',
			);

			checkEventResult<LockEventData>(
				methodContext.eventQueue,
				1,
				LockEvent,
				0,
				{
					module: module.name,
					nftID,
				},
				NftEventResult.RESULT_NFT_DOES_NOT_EXIST,
			);
		});

		it('should throw if NFT is escrowed', async () => {
			await expect(method.unlock(methodContext, module.name, escrowedNFT.nftID)).rejects.toThrow(
				'NFT is escrowed to another chain',
			);
		});

		it('should throw and log LockEvent if NFT is not locked', async () => {
			await expect(method.unlock(methodContext, module.name, existingNFT.nftID)).rejects.toThrow(
				'NFT is not locked',
			);

			checkEventResult<LockEventData>(
				methodContext.eventQueue,
				1,
				LockEvent,
				0,
				{
					module: module.name,
					nftID: existingNFT.nftID,
				},
				NftEventResult.RESULT_NFT_NOT_LOCKED,
			);
		});

		it('should throw and log LockEvent if unlocking module is not the locking module', async () => {
			await expect(
				method.unlock(methodContext, module.name, lockedExistingNFT.nftID),
			).rejects.toThrow('Unlocking NFT via module that did not lock it');

			checkEventResult<LockEventData>(
				methodContext.eventQueue,
				1,
				LockEvent,
				0,
				{
					module: module.name,
					nftID: lockedExistingNFT.nftID,
				},
				NftEventResult.RESULT_UNAUTHORIZED_UNLOCK,
			);
		});

		it('should unlock and log LockEvent', async () => {
			await expect(
				method.unlock(methodContext, lockedExistingNFT.lockingModule, lockedExistingNFT.nftID),
			).resolves.toBeUndefined();

			checkEventResult<LockEventData>(
				methodContext.eventQueue,
				1,
				LockEvent,
				0,
				{
					module: lockedExistingNFT.lockingModule,
					nftID: lockedExistingNFT.nftID,
				},
				NftEventResult.RESULT_SUCCESSFUL,
			);

			const { lockingModule } = await userStore.get(
				methodContext,
				userStore.getKey(lockedExistingNFT.owner, lockedExistingNFT.nftID),
			);

			expect(lockingModule).toEqual(NFT_NOT_LOCKED);
		});
	});

<<<<<<< HEAD
	describe('transfer', () => {
		const senderAddress = utils.getRandomBytes(LENGTH_ADDRESS);
		const recipientAddress = utils.getRandomBytes(LENGTH_ADDRESS);

		it('should throw and emit error transfer event if nft does not exist', async () => {
			await expect(
				method.transfer(methodContext, senderAddress, recipientAddress, nftID),
			).rejects.toThrow('NFT substore entry does not exist');
			checkEventResult<TransferEventData>(
				methodContext.eventQueue,
				1,
				TransferEvent,
				0,
				{
					senderAddress,
					recipientAddress,
					nftID,
				},
				NftEventResult.RESULT_NFT_DOES_NOT_EXIST,
			);
		});

		it('should throw and emit error transfer event if nft is escrowed', async () => {
			await expect(
				method.transfer(methodContext, senderAddress, recipientAddress, escrowedNFT.nftID),
			).rejects.toThrow('NFT is escrowed to another chain');
			checkEventResult<TransferEventData>(
				methodContext.eventQueue,
				1,
				TransferEvent,
				0,
				{
					senderAddress,
					recipientAddress,
					nftID: escrowedNFT.nftID,
				},
				NftEventResult.RESULT_NFT_ESCROWED,
			);
		});

		it('should throw and emit error transfer event if transfer is not initiated by the nft owner', async () => {
			await expect(
				method.transfer(methodContext, senderAddress, recipientAddress, existingNFT.nftID),
			).rejects.toThrow('Transfer not initiated by the NFT owner');
			checkEventResult<TransferEventData>(
				methodContext.eventQueue,
				1,
				TransferEvent,
				0,
				{
					senderAddress,
					recipientAddress,
					nftID: existingNFT.nftID,
				},
				NftEventResult.RESULT_INITIATED_BY_NONOWNER,
			);
		});

		it('should throw and emit error transfer event if nft is locked', async () => {
			await expect(
				method.transfer(
					methodContext,
					lockedExistingNFT.owner,
					recipientAddress,
					lockedExistingNFT.nftID,
				),
			).rejects.toThrow('Locked NFTs cannot be transferred');
			checkEventResult<TransferEventData>(
				methodContext.eventQueue,
				1,
				TransferEvent,
				0,
				{
					senderAddress: lockedExistingNFT.owner,
					recipientAddress,
					nftID: lockedExistingNFT.nftID,
				},
				NftEventResult.RESULT_NFT_LOCKED,
			);
		});

		it('should resolve if all params are valid', async () => {
			jest.spyOn(internalMethod, 'transferInternal');

			await expect(
				method.transfer(methodContext, existingNFT.owner, recipientAddress, existingNFT.nftID),
			).resolves.toBeUndefined();
			expect(internalMethod['transferInternal']).toHaveBeenCalledWith(
				methodContext,
				recipientAddress,
				existingNFT.nftID,
			);
		});
	});

	describe('transferCrossChain', () => {
		const senderAddress = utils.getRandomBytes(LENGTH_ADDRESS);
		const recipientAddress = utils.getRandomBytes(LENGTH_ADDRESS);
		const messageFee = BigInt(1000);
		const data = '';
		const includeAttributes = false;
		let receivingChainID: Buffer;

		beforeEach(() => {
			receivingChainID = existingNFT.nftID.slice(0, LENGTH_CHAIN_ID);
		});

		it('should throw and emit error transfer cross chain event if nft does not exist', async () => {
			receivingChainID = nftID.slice(0, LENGTH_CHAIN_ID);
			await expect(
				method.transferCrossChain(
					methodContext,
					senderAddress,
					recipientAddress,
					nftID,
					receivingChainID,
					messageFee,
					data,
					includeAttributes,
				),
			).rejects.toThrow('NFT substore entry does not exist');
			checkEventResult<TransferCrossChainEventData>(
				methodContext.eventQueue,
				1,
				TransferCrossChainEvent,
				0,
				{
					senderAddress,
					recipientAddress,
					receivingChainID,
					nftID,
					includeAttributes,
				},
				NftEventResult.RESULT_NFT_DOES_NOT_EXIST,
			);
		});

		it('should throw and emit error transfer cross chain event if nft is escrowed', async () => {
			receivingChainID = escrowedNFT.nftID.slice(0, LENGTH_CHAIN_ID);
			await expect(
				method.transferCrossChain(
					methodContext,
					senderAddress,
					recipientAddress,
					escrowedNFT.nftID,
					receivingChainID,
					messageFee,
					data,
					includeAttributes,
				),
			).rejects.toThrow('NFT is escrowed to another chain');
			checkEventResult<TransferCrossChainEventData>(
				methodContext.eventQueue,
				1,
				TransferCrossChainEvent,
				0,
				{
					senderAddress,
					recipientAddress,
					receivingChainID,
					nftID: escrowedNFT.nftID,
					includeAttributes,
				},
				NftEventResult.RESULT_NFT_ESCROWED,
			);
		});

		it('should throw and emit error transfer cross chain event if nft chain id is equal to neither own chain id or receiving chain id', async () => {
			await expect(
				method.transferCrossChain(
					methodContext,
					lockedExistingNFT.owner,
					recipientAddress,
					lockedExistingNFT.nftID,
					receivingChainID,
					messageFee,
					data,
					includeAttributes,
				),
			).rejects.toThrow('NFT must be native either to the sending chain or the receiving chain');
			checkEventResult<TransferCrossChainEventData>(
				methodContext.eventQueue,
				1,
				TransferCrossChainEvent,
				0,
				{
					senderAddress: lockedExistingNFT.owner,
					recipientAddress,
					receivingChainID,
					nftID: lockedExistingNFT.nftID,
					includeAttributes,
				},
				NftEventResult.RESULT_NFT_NOT_NATIVE,
			);
		});

		it('should throw and emit error transfer cross chain event if transfer is not initiated by the nft owner', async () => {
			await expect(
				method.transferCrossChain(
					methodContext,
					senderAddress,
					recipientAddress,
					existingNFT.nftID,
					receivingChainID,
					messageFee,
					data,
					includeAttributes,
				),
			).rejects.toThrow('Transfer not initiated by the NFT owner');
			checkEventResult<TransferCrossChainEventData>(
				methodContext.eventQueue,
				1,
				TransferCrossChainEvent,
				0,
				{
					senderAddress,
					recipientAddress,
					receivingChainID,
					nftID: existingNFT.nftID,
					includeAttributes,
				},
				NftEventResult.RESULT_INITIATED_BY_NONOWNER,
			);
		});

		it('should throw and emit error transfer cross chain event if nft is locked', async () => {
			receivingChainID = lockedExistingNFT.nftID.slice(0, LENGTH_CHAIN_ID);
			await expect(
				method.transferCrossChain(
					methodContext,
					lockedExistingNFT.owner,
					recipientAddress,
					lockedExistingNFT.nftID,
					receivingChainID,
					messageFee,
					data,
					includeAttributes,
				),
			).rejects.toThrow('Locked NFTs cannot be transferred');
			checkEventResult<TransferCrossChainEventData>(
				methodContext.eventQueue,
				1,
				TransferCrossChainEvent,
				0,
				{
					senderAddress: lockedExistingNFT.owner,
					recipientAddress,
					receivingChainID,
					nftID: lockedExistingNFT.nftID,
					includeAttributes,
				},
				NftEventResult.RESULT_NFT_LOCKED,
			);
		});

		it('should throw and emit error transfer cross chain event if balance is less than message fee', async () => {
			when(tokenMethod.getAvailableBalance)
				.calledWith(methodContext, existingNFT.owner, messageFeeTokenID)
				.mockResolvedValue(messageFee - BigInt(10));

			await expect(
				method.transferCrossChain(
					methodContext,
					existingNFT.owner,
					recipientAddress,
					existingNFT.nftID,
					receivingChainID,
					messageFee,
					data,
					includeAttributes,
				),
			).rejects.toThrow('Insufficient balance for the message fee');
			checkEventResult<TransferCrossChainEventData>(
				methodContext.eventQueue,
				1,
				TransferCrossChainEvent,
				0,
				{
					senderAddress: existingNFT.owner,
					recipientAddress,
					receivingChainID,
					nftID: existingNFT.nftID,
					includeAttributes,
				},
				NftEventResult.RESULT_INSUFFICIENT_BALANCE,
			);
		});

		it('should resolve if all params are valid', async () => {
			jest.spyOn(internalMethod, 'transferCrossChainInternal');
			when(tokenMethod.getAvailableBalance)
				.calledWith(methodContext, existingNFT.owner, messageFeeTokenID)
				.mockResolvedValue(messageFee + BigInt(10));

			await expect(
				method.transferCrossChain(
					methodContext,
					existingNFT.owner,
					recipientAddress,
					existingNFT.nftID,
					receivingChainID,
					messageFee,
					data,
					includeAttributes,
				),
			).resolves.toBeUndefined();
			expect(internalMethod['transferCrossChainInternal']).toHaveBeenCalledWith(
				methodContext,
				existingNFT.owner,
				recipientAddress,
				existingNFT.nftID,
				receivingChainID,
				messageFee,
				data,
				includeAttributes,
=======
	describe('supportAllNFTs', () => {
		it('should remove all existing entries, add ALL_SUPPORTED_NFTS_KEY entry and log AllNFTsSupportedEvent', async () => {
			const chainID = utils.getRandomBytes(LENGTH_CHAIN_ID);
			await supportedNFTsStore.save(methodContext, chainID, {
				supportedCollectionIDArray: [],
			});

			await expect(method.supportAllNFTs(methodContext)).resolves.toBeUndefined();
			await expect(
				supportedNFTsStore.has(methodContext, ALL_SUPPORTED_NFTS_KEY),
			).resolves.toBeTrue();

			await expect(supportedNFTsStore.has(methodContext, chainID)).resolves.toBeFalse();

			checkEventResult(methodContext.eventQueue, 1, AllNFTsSupportedEvent, 0, {}, null);
		});

		it('should not update SupportedNFTsStore if ALL_SUPPORTED_NFTS_KEY entry already exists', async () => {
			await supportedNFTsStore.save(methodContext, ALL_SUPPORTED_NFTS_KEY, {
				supportedCollectionIDArray: [],
			});

			await expect(method.supportAllNFTs(methodContext)).resolves.toBeUndefined();

			expect(methodContext.eventQueue.getEvents()).toHaveLength(0);
		});
	});

	describe('removeSupportAllNFTs', () => {
		it('should remove all existing entries and log AllNFTsSupportRemovedEvent', async () => {
			const chainID = utils.getRandomBytes(LENGTH_CHAIN_ID);

			await supportedNFTsStore.save(methodContext, utils.getRandomBytes(LENGTH_CHAIN_ID), {
				supportedCollectionIDArray: [],
			});

			await expect(method.removeSupportAllNFTs(methodContext)).resolves.toBeUndefined();

			await expect(supportedNFTsStore.has(methodContext, chainID)).resolves.toBeFalse();

			checkEventResult(methodContext.eventQueue, 1, AllNFTsSupportRemovedEvent, 0, {}, null);
		});
	});

	describe('supportAllNFTsFromChain', () => {
		it('should not update SupportedNFTsStore if provided chainID is equal to ownChainID', async () => {
			await expect(
				method.supportAllNFTsFromChain(methodContext, ownChainID),
			).resolves.toBeUndefined();

			expect(methodContext.eventQueue.getEvents()).toHaveLength(0);
		});

		it('should not update SupportedNFTsStore if ALL_SUPPORTED_NFTS_KEY entry exists', async () => {
			await supportedNFTsStore.save(methodContext, ALL_SUPPORTED_NFTS_KEY, {
				supportedCollectionIDArray: [],
			});

			await expect(
				method.supportAllNFTsFromChain(methodContext, utils.getRandomBytes(LENGTH_CHAIN_ID)),
			).resolves.toBeUndefined();

			expect(methodContext.eventQueue.getEvents()).toHaveLength(0);
		});

		it('should not update SupportedNFTStore if all collections of provided chainID are already supported', async () => {
			const chainID = utils.getRandomBytes(LENGTH_CHAIN_ID);

			await supportedNFTsStore.save(methodContext, chainID, {
				supportedCollectionIDArray: [],
			});

			await expect(method.supportAllNFTsFromChain(methodContext, chainID)).resolves.toBeUndefined();

			expect(methodContext.eventQueue.getEvents()).toHaveLength(0);
		});

		it('should update SupportedNFTStore if provided chainID does not exist', async () => {
			const chainID = utils.getRandomBytes(LENGTH_CHAIN_ID);

			await expect(method.supportAllNFTsFromChain(methodContext, chainID)).resolves.toBeUndefined();

			await expect(supportedNFTsStore.get(methodContext, chainID)).resolves.toEqual({
				supportedCollectionIDArray: [],
			});

			checkEventResult<AllNFTsFromChainSupportedEventData>(
				methodContext.eventQueue,
				1,
				AllNFTsFromChainSupportedEvent,
				0,
				{
					chainID,
				},
				null,
			);
		});

		it('should update SupportedNFTStore if provided chainID has supported collections', async () => {
			const chainID = utils.getRandomBytes(LENGTH_CHAIN_ID);

			await supportedNFTsStore.save(methodContext, chainID, {
				supportedCollectionIDArray: [
					{
						collectionID: utils.getRandomBytes(LENGTH_COLLECTION_ID),
					},
				],
			});

			await expect(method.supportAllNFTsFromChain(methodContext, chainID)).resolves.toBeUndefined();

			await expect(supportedNFTsStore.get(methodContext, chainID)).resolves.toEqual({
				supportedCollectionIDArray: [],
			});

			checkEventResult<AllNFTsFromChainSupportedEventData>(
				methodContext.eventQueue,
				1,
				AllNFTsFromChainSupportedEvent,
				0,
				{
					chainID,
				},
				null,
			);
		});
	});

	describe('removeSupportAllNFTsFromChain', () => {
		it('should throw if provided chainID is equal to ownChainID', async () => {
			await expect(method.removeSupportAllNFTsFromChain(methodContext, ownChainID)).rejects.toThrow(
				'Support for native NFTs cannot be removed',
			);
		});

		it('should throw if all NFTs are supported', async () => {
			await supportedNFTsStore.save(methodContext, ALL_SUPPORTED_NFTS_KEY, {
				supportedCollectionIDArray: [],
			});

			await expect(
				method.removeSupportAllNFTsFromChain(methodContext, utils.getRandomBytes(LENGTH_CHAIN_ID)),
			).rejects.toThrow('All NFTs from all chains are supported');
		});

		it('should not update Supported NFTs store if provided chain does not exist', async () => {
			await expect(
				method.removeSupportAllNFTsFromChain(methodContext, utils.getRandomBytes(LENGTH_CHAIN_ID)),
			).resolves.toBeUndefined();

			expect(methodContext.eventQueue.getEvents()).toHaveLength(0);
		});

		it('should remove support for the provided chain and log AllNFTsFromChainSupportedEvent event', async () => {
			const chainID = utils.getRandomBytes(LENGTH_CHAIN_ID);

			await supportedNFTsStore.save(methodContext, chainID, {
				supportedCollectionIDArray: [],
			});

			await expect(
				method.removeSupportAllNFTsFromChain(methodContext, chainID),
			).resolves.toBeUndefined();

			checkEventResult<AllNFTsFromChainSupportRemovedEventData>(
				methodContext.eventQueue,
				1,
				AllNFTsFromChainSupportRemovedEvent,
				0,
				{
					chainID,
				},
				null,
			);

			await expect(supportedNFTsStore.has(methodContext, chainID)).resolves.toBeFalse();
		});
	});

	describe('supportAllNFTsFromCollection', () => {
		it('should not update SupportedNFTsStore if provided chainID is equal to ownChainID', async () => {
			await expect(
				method.supportAllNFTsFromCollection(
					methodContext,
					ownChainID,
					utils.getRandomBytes(LENGTH_COLLECTION_ID),
				),
			).resolves.toBeUndefined();

			expect(methodContext.eventQueue.getEvents()).toHaveLength(0);
		});

		it('should not update SupportedNFTsStore if all NFTs are supported', async () => {
			await supportedNFTsStore.save(methodContext, ALL_SUPPORTED_NFTS_KEY, {
				supportedCollectionIDArray: [],
			});

			await expect(
				method.supportAllNFTsFromCollection(
					methodContext,
					utils.getRandomBytes(LENGTH_CHAIN_ID),
					utils.getRandomBytes(LENGTH_COLLECTION_ID),
				),
			).resolves.toBeUndefined();

			expect(methodContext.eventQueue.getEvents()).toHaveLength(0);
		});

		it('should not update SupportedNFTsStore if all collections of the provided chain are supported', async () => {
			const chainID = utils.getRandomBytes(LENGTH_CHAIN_ID);

			await supportedNFTsStore.save(methodContext, chainID, {
				supportedCollectionIDArray: [],
			});

			await expect(
				method.supportAllNFTsFromCollection(
					methodContext,
					chainID,
					utils.getRandomBytes(LENGTH_COLLECTION_ID),
				),
			).resolves.toBeUndefined();

			expect(methodContext.eventQueue.getEvents()).toHaveLength(0);
		});

		it('should not update SupportedNFTsStore if the provided collection is already supported for the provided chain', async () => {
			const chainID = utils.getRandomBytes(LENGTH_CHAIN_ID);
			const collectionID = utils.getRandomBytes(LENGTH_COLLECTION_ID);

			await supportedNFTsStore.save(methodContext, chainID, {
				supportedCollectionIDArray: [
					{
						collectionID,
					},
				],
			});

			await expect(
				method.supportAllNFTsFromCollection(methodContext, chainID, collectionID),
			).resolves.toBeUndefined();

			expect(methodContext.eventQueue.getEvents()).toHaveLength(0);
		});

		it('should add the collection to supported collections of the already supported chain lexicographically', async () => {
			const chainID = utils.getRandomBytes(LENGTH_CHAIN_ID);
			const collectionID = Buffer.alloc(LENGTH_COLLECTION_ID, 0);
			const alreadySupportedCollection = Buffer.alloc(LENGTH_COLLECTION_ID, 1);

			await supportedNFTsStore.save(methodContext, chainID, {
				supportedCollectionIDArray: [
					{
						collectionID: alreadySupportedCollection,
					},
				],
			});

			await expect(
				method.supportAllNFTsFromCollection(methodContext, chainID, collectionID),
			).resolves.toBeUndefined();

			const expectedSupportedCollectionIDArray = [
				{
					collectionID,
				},
				{
					collectionID: alreadySupportedCollection,
				},
			];

			await expect(supportedNFTsStore.get(methodContext, chainID)).resolves.toEqual({
				supportedCollectionIDArray: expectedSupportedCollectionIDArray,
			});

			checkEventResult<AllNFTsFromCollectionSupportedEventData>(
				methodContext.eventQueue,
				1,
				AllNFTsFromCollectionSupportedEvent,
				0,
				{
					chainID,
					collectionID,
				},
				null,
			);
		});

		it('should support the provided collection for the provided chain', async () => {
			const chainID = utils.getRandomBytes(LENGTH_CHAIN_ID);
			const collectionID = utils.getRandomBytes(LENGTH_COLLECTION_ID);

			await expect(
				method.supportAllNFTsFromCollection(methodContext, chainID, collectionID),
			).resolves.toBeUndefined();

			await expect(supportedNFTsStore.get(methodContext, chainID)).resolves.toEqual({
				supportedCollectionIDArray: [{ collectionID }],
			});

			checkEventResult<AllNFTsFromCollectionSupportedEventData>(
				methodContext.eventQueue,
				1,
				AllNFTsFromCollectionSupportedEvent,
				0,
				{
					chainID,
					collectionID,
				},
				null,
			);
		});
	});

	describe('removeSupportAllNFTsFromCollection', () => {
		it('should not update SupportedNFTsStore if provided chainID is equal to ownChainID', async () => {
			await expect(
				method.removeSupportAllNFTsFromCollection(
					methodContext,
					ownChainID,
					utils.getRandomBytes(LENGTH_CHAIN_ID),
				),
			).resolves.toBeUndefined();

			expect(methodContext.eventQueue.getEvents()).toHaveLength(0);
		});

		it('should throw if all NFTs are supported', async () => {
			await supportedNFTsStore.save(methodContext, ALL_SUPPORTED_NFTS_KEY, {
				supportedCollectionIDArray: [],
			});

			await expect(
				method.removeSupportAllNFTsFromCollection(
					methodContext,
					utils.getRandomBytes(LENGTH_CHAIN_ID),
					utils.getRandomBytes(LENGTH_COLLECTION_ID),
				),
			).rejects.toThrow('All NFTs from all chains are supported');
		});

		it('should throw if all NFTs for the specified chain are supported', async () => {
			const chainID = utils.getRandomBytes(LENGTH_CHAIN_ID);

			await supportedNFTsStore.save(methodContext, chainID, {
				supportedCollectionIDArray: [],
			});

			await expect(
				method.removeSupportAllNFTsFromCollection(
					methodContext,
					chainID,
					utils.getRandomBytes(LENGTH_COLLECTION_ID),
				),
			).rejects.toThrow('All NFTs from the specified chain are supported');
		});

		it('should not update SupportedNFTsStore if collection is not already supported', async () => {
			await expect(
				method.removeSupportAllNFTsFromCollection(
					methodContext,
					utils.getRandomBytes(LENGTH_CHAIN_ID),
					utils.getRandomBytes(LENGTH_COLLECTION_ID),
				),
			).resolves.toBeUndefined();

			expect(methodContext.eventQueue.getEvents()).toHaveLength(0);
		});

		it('should remove the support for provided collection and save the remaning supported collections lexicographically', async () => {
			const chainID = utils.getRandomBytes(LENGTH_CHAIN_ID);
			const collectionID = Buffer.alloc(LENGTH_CHAIN_ID, 5);

			const supportedCollectionIDArray = [
				{
					collectionID: Buffer.alloc(LENGTH_CHAIN_ID, 3),
				},
				{
					collectionID,
				},
				{
					collectionID: Buffer.alloc(LENGTH_CHAIN_ID, 7),
				},
			];

			const expectedSupportedCollectionIDArray = [
				{
					collectionID: Buffer.alloc(LENGTH_CHAIN_ID, 3),
				},
				{
					collectionID: Buffer.alloc(LENGTH_CHAIN_ID, 7),
				},
			];

			await supportedNFTsStore.save(methodContext, chainID, {
				supportedCollectionIDArray,
			});

			await expect(
				method.removeSupportAllNFTsFromCollection(methodContext, chainID, collectionID),
			).resolves.toBeUndefined();

			await expect(supportedNFTsStore.get(methodContext, chainID)).resolves.toEqual({
				supportedCollectionIDArray: expectedSupportedCollectionIDArray,
			});

			checkEventResult<AllNFTsFromCollectionSupportRemovedEventData>(
				methodContext.eventQueue,
				1,
				AllNFTsFromCollectionSupportRemovedEvent,
				0,
				{
					collectionID,
					chainID,
				},
				null,
			);
		});

		it('should remove the entry for provided collection if the only supported collection is removed', async () => {
			const chainID = utils.getRandomBytes(LENGTH_CHAIN_ID);
			const collectionID = utils.getRandomBytes(LENGTH_CHAIN_ID);

			await supportedNFTsStore.save(methodContext, chainID, {
				supportedCollectionIDArray: [
					{
						collectionID,
					},
				],
			});

			await expect(
				method.removeSupportAllNFTsFromCollection(methodContext, chainID, collectionID),
			).resolves.toBeUndefined();

			await expect(supportedNFTsStore.has(methodContext, chainID)).resolves.toBeFalse();

			checkEventResult<AllNFTsFromCollectionSupportRemovedEventData>(
				methodContext.eventQueue,
				1,
				AllNFTsFromCollectionSupportRemovedEvent,
				0,
				{
					collectionID,
					chainID,
				},
				null,
>>>>>>> 13bde5c7
			);
		});
	});
});<|MERGE_RESOLUTION|>--- conflicted
+++ resolved
@@ -38,14 +38,12 @@
 import { SupportedNFTsStore } from '../../../../src/modules/nft/stores/supported_nfts';
 import { CreateEvent } from '../../../../src/modules/nft/events/create';
 import { LockEvent, LockEventData } from '../../../../src/modules/nft/events/lock';
-<<<<<<< HEAD
 import { InternalMethod } from '../../../../src/modules/nft/internal_method';
 import { TransferEvent, TransferEventData } from '../../../../src/modules/nft/events/transfer';
 import {
 	TransferCrossChainEvent,
 	TransferCrossChainEventData,
 } from '../../../../src/modules/nft/events/transfer_cross_chain';
-=======
 import { AllNFTsSupportedEvent } from '../../../../src/modules/nft/events/all_nfts_supported';
 import { AllNFTsSupportRemovedEvent } from '../../../../src/modules/nft/events/all_nfts_support_removed';
 import {
@@ -64,12 +62,10 @@
 	AllNFTsFromChainSupportRemovedEvent,
 	AllNFTsFromChainSupportRemovedEventData,
 } from '../../../../src/modules/nft/events/all_nfts_from_chain_support_removed';
->>>>>>> 13bde5c7
 
 describe('NFTMethod', () => {
 	const module = new NFTModule();
 	const method = new NFTMethod(module.stores, module.events);
-<<<<<<< HEAD
 	const internalMethod = new InternalMethod(module.stores, module.events);
 	const messageFeeTokenID = utils.getRandomBytes(LENGTH_TOKEN_ID);
 	const interopMethod = {
@@ -87,11 +83,7 @@
 		escrowAccountInitializationFee: BigInt(50000000),
 		userAccountInitializationFee: BigInt(50000000),
 	};
-=======
-	const ownChainID = utils.getRandomBytes(LENGTH_CHAIN_ID);
->>>>>>> 13bde5c7
-
-	method.init({ ownChainID });
+
 	let methodContext!: MethodContext;
 
 	const nftStore = module.stores.get(NFTStore);
@@ -147,7 +139,7 @@
 
 		existingNativeNFT = {
 			owner: utils.getRandomBytes(LENGTH_ADDRESS),
-			nftID: Buffer.concat([ownChainID, Buffer.alloc(LENGTH_NFT_ID - LENGTH_CHAIN_ID)]),
+			nftID: Buffer.concat([config.ownChainID, Buffer.alloc(LENGTH_NFT_ID - LENGTH_CHAIN_ID)]),
 		};
 
 		lockedExistingNFT = {
@@ -376,7 +368,6 @@
 	});
 
 	describe('isNFTSupported', () => {
-		const supportedNFTsStore = module.stores.get(SupportedNFTsStore);
 		beforeEach(async () => {
 			await nftStore.save(methodContext, nftID, {
 				owner: utils.getRandomBytes(LENGTH_CHAIN_ID),
@@ -392,16 +383,7 @@
 		});
 
 		it('should return true if nft chain id equals own chain id', async () => {
-<<<<<<< HEAD
-			const newNftID = Buffer.alloc(LENGTH_NFT_ID, 1);
-			await nftStore.save(methodContext, newNftID, {
-				owner: utils.getRandomBytes(LENGTH_CHAIN_ID),
-				attributesArray: [],
-			});
-			const isSupported = await method.isNFTSupported(methodContext, newNftID);
-=======
 			const isSupported = await method.isNFTSupported(methodContext, existingNativeNFT.nftID);
->>>>>>> 13bde5c7
 			expect(isSupported).toBe(true);
 		});
 
@@ -560,23 +542,16 @@
 		];
 		const attributesArray2 = [{ module: 'customMod3', attributes: Buffer.alloc(7) }];
 		const attributesArray3 = [{ module: 'customMod3', attributes: Buffer.alloc(9) }];
-<<<<<<< HEAD
-=======
-
->>>>>>> 13bde5c7
 		const collectionID = nftID.slice(LENGTH_CHAIN_ID, LENGTH_CHAIN_ID + LENGTH_COLLECTION_ID);
 		const address = utils.getRandomBytes(LENGTH_ADDRESS);
 
 		beforeEach(() => {
-<<<<<<< HEAD
-=======
-			method.addDependencies(interopMethod, feeMethod);
->>>>>>> 13bde5c7
+			method.addDependencies(interopMethod, internalMethod, feeMethod, tokenMethod);
 			jest.spyOn(feeMethod, 'payFee');
 		});
 
 		it('should set data to stores with correct key and emit successfull create event when there is no entry in the nft substore', async () => {
-			const expectedKey = Buffer.concat([ownChainID, collectionID, Buffer.from('0')]);
+			const expectedKey = Buffer.concat([config.ownChainID, collectionID, Buffer.from('0')]);
 
 			await method.create(methodContext, address, collectionID, attributesArray3);
 			const nftStoreData = await nftStore.get(methodContext, expectedKey);
@@ -605,7 +580,7 @@
 				owner: utils.getRandomBytes(LENGTH_CHAIN_ID),
 				attributesArray: attributesArray2,
 			});
-			const expectedKey = Buffer.concat([ownChainID, collectionID, Buffer.from('2')]);
+			const expectedKey = Buffer.concat([config.ownChainID, collectionID, Buffer.from('2')]);
 
 			await method.create(methodContext, address, collectionID, attributesArray3);
 			const nftStoreData = await nftStore.get(methodContext, expectedKey);
@@ -794,7 +769,6 @@
 		});
 	});
 
-<<<<<<< HEAD
 	describe('transfer', () => {
 		const senderAddress = utils.getRandomBytes(LENGTH_ADDRESS);
 		const recipientAddress = utils.getRandomBytes(LENGTH_ADDRESS);
@@ -1110,7 +1084,10 @@
 				messageFee,
 				data,
 				includeAttributes,
-=======
+			);
+		});
+	});
+
 	describe('supportAllNFTs', () => {
 		it('should remove all existing entries, add ALL_SUPPORTED_NFTS_KEY entry and log AllNFTsSupportedEvent', async () => {
 			const chainID = utils.getRandomBytes(LENGTH_CHAIN_ID);
@@ -1158,7 +1135,7 @@
 	describe('supportAllNFTsFromChain', () => {
 		it('should not update SupportedNFTsStore if provided chainID is equal to ownChainID', async () => {
 			await expect(
-				method.supportAllNFTsFromChain(methodContext, ownChainID),
+				method.supportAllNFTsFromChain(methodContext, config.ownChainID),
 			).resolves.toBeUndefined();
 
 			expect(methodContext.eventQueue.getEvents()).toHaveLength(0);
@@ -1241,9 +1218,9 @@
 
 	describe('removeSupportAllNFTsFromChain', () => {
 		it('should throw if provided chainID is equal to ownChainID', async () => {
-			await expect(method.removeSupportAllNFTsFromChain(methodContext, ownChainID)).rejects.toThrow(
-				'Support for native NFTs cannot be removed',
-			);
+			await expect(
+				method.removeSupportAllNFTsFromChain(methodContext, config.ownChainID),
+			).rejects.toThrow('Support for native NFTs cannot be removed');
 		});
 
 		it('should throw if all NFTs are supported', async () => {
@@ -1295,7 +1272,7 @@
 			await expect(
 				method.supportAllNFTsFromCollection(
 					methodContext,
-					ownChainID,
+					config.ownChainID,
 					utils.getRandomBytes(LENGTH_COLLECTION_ID),
 				),
 			).resolves.toBeUndefined();
@@ -1430,7 +1407,7 @@
 			await expect(
 				method.removeSupportAllNFTsFromCollection(
 					methodContext,
-					ownChainID,
+					config.ownChainID,
 					utils.getRandomBytes(LENGTH_CHAIN_ID),
 				),
 			).resolves.toBeUndefined();
@@ -1558,7 +1535,6 @@
 					chainID,
 				},
 				null,
->>>>>>> 13bde5c7
 			);
 		});
 	});
