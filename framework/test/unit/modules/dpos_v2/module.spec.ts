--- conflicted
+++ resolved
@@ -47,10 +47,7 @@
 import { GenesisDataStore } from '../../../../src/modules/dpos_v2/stores/genesis';
 import { SnapshotStore } from '../../../../src/modules/dpos_v2/stores/snapshot';
 import { createStoreGetter } from '../../../../src/testing/utils';
-<<<<<<< HEAD
-=======
 import { TOKEN_ID_LENGTH } from '../../../../src/modules/dpos_v2/constants';
->>>>>>> 18f7bbeb
 import { EligibleDelegatesStore } from '../../../../src/modules/dpos_v2/stores/eligible_delegates';
 import { getDelegateWeight, ValidatorWeight } from '../../../../src/modules/dpos_v2/utils';
 
@@ -68,13 +65,9 @@
 		minWeightStandby: (BigInt(1000) * BigInt(10 ** 8)).toString(),
 		numberActiveDelegates: 101,
 		numberStandbyDelegates: 2,
-<<<<<<< HEAD
-		tokenIDDPoS: '0000000000000000',
-=======
 		governanceTokenID: '0000000000000000',
 		tokenIDFee: '0000000000000000',
 		delegateRegistrationFee: (BigInt(10) * BigInt(10) ** BigInt(8)).toString(),
->>>>>>> 18f7bbeb
 		maxBFTWeightCap: 500,
 	};
 
@@ -319,11 +312,7 @@
 						eligibleDelegateStore.getKey(
 							Buffer.from(data.address, 'hex'),
 							getDelegateWeight(
-<<<<<<< HEAD
-								BigInt(defaultConfigs.factorSelfVotes),
-=======
 								BigInt(defaultConfig.factorSelfVotes),
->>>>>>> 18f7bbeb
 								BigInt(data.voteWeight),
 								BigInt(data.voteWeight),
 							),
@@ -1037,11 +1026,7 @@
 			await dpos.init({
 				generatorConfig: {},
 				genesisConfig: {} as GenesisConfig,
-<<<<<<< HEAD
-				moduleConfig: defaultConfigs,
-=======
 				moduleConfig: defaultConfig,
->>>>>>> 18f7bbeb
 			});
 
 			stateStore = new PrefixedStateReadWriter(new InMemoryPrefixedStateDB());
@@ -1068,19 +1053,11 @@
 				sortValidatorsByWeightDesc(delegates);
 
 				const result = await dpos['_getActiveDelegates'](context, delegates, 6);
-<<<<<<< HEAD
-				expect(result).toHaveLength(defaultConfigs.numberActiveDelegates);
-				const fromInitDelegates = result.filter(
-					v => initDelegates.findIndex(address => v.address.equals(address)) > -1,
-				);
-				expect(fromInitDelegates).toHaveLength(3 + defaultConfigs.numberActiveDelegates - 6);
-=======
 				expect(result).toHaveLength(defaultConfig.numberActiveDelegates);
 				const fromInitDelegates = result.filter(
 					v => initDelegates.findIndex(address => v.address.equals(address)) > -1,
 				);
 				expect(fromInitDelegates).toHaveLength(3 + defaultConfig.numberActiveDelegates - 6);
->>>>>>> 18f7bbeb
 			});
 
 			it('should not select the same delegate twice', async () => {
@@ -1101,11 +1078,7 @@
 
 				const result = await dpos['_getActiveDelegates'](context, delegates, 6);
 
-<<<<<<< HEAD
-				expect(result).toHaveLength(defaultConfigs.numberActiveDelegates);
-=======
 				expect(result).toHaveLength(defaultConfig.numberActiveDelegates);
->>>>>>> 18f7bbeb
 				const duplicateAddressList = result.filter(v => v.address.equals(initDelegates[0]));
 				expect(duplicateAddressList).toHaveLength(1);
 			});
@@ -1129,11 +1102,7 @@
 
 				const result = await dpos['_getActiveDelegates'](context, delegates, 6);
 
-<<<<<<< HEAD
-				expect(result).toHaveLength(defaultConfigs.numberActiveDelegates);
-=======
 				expect(result).toHaveLength(defaultConfig.numberActiveDelegates);
->>>>>>> 18f7bbeb
 			});
 		});
 
@@ -1170,11 +1139,7 @@
 				sortValidatorsByWeightDesc(delegates);
 
 				const result = await dpos['_getActiveDelegates'](context, delegates, 104);
-<<<<<<< HEAD
-				expect(result).toHaveLength(defaultConfigs.numberActiveDelegates);
-=======
 				expect(result).toHaveLength(defaultConfig.numberActiveDelegates);
->>>>>>> 18f7bbeb
 			});
 
 			it('should cap the weight if activeDelegates is more than capValue', async () => {
@@ -1193,11 +1158,7 @@
 				await dpos['_getActiveDelegates'](context, delegates, 104);
 				expect(dpos['_capWeight']).toHaveBeenCalledWith(
 					expect.any(Array),
-<<<<<<< HEAD
-					defaultConfigs.maxBFTWeightCap,
-=======
 					defaultConfig.maxBFTWeightCap,
->>>>>>> 18f7bbeb
 				);
 			});
 		});
