/*
 * Copyright © 2021 Lisk Foundation
 *
 * See the LICENSE file at the top-level directory of this distribution
 * for licensing information.
 *
 * Unless otherwise agreed in a custom licensing agreement with the Lisk Foundation,
 * no part of this software, including this file, may be copied, modified,
 * propagated, or distributed except according to the terms contained in the
 * LICENSE file.
 *
 * Removal or modification of this copyright notice is prohibited.
 */

import { address as cryptoAddress, utils } from '@liskhq/lisk-cryptography';
import { codec } from '@liskhq/lisk-codec';
import {
	defaultConfig,
	EMPTY_KEY,
	VOTER_PUNISH_TIME,
	WAIT_TIME_SELF_VOTE,
	WAIT_TIME_VOTE,
} from '../../../../src/modules/dpos_v2/constants';
import { DPoSEndpoint } from '../../../../src/modules/dpos_v2/endpoint';
import { InMemoryPrefixedStateDB } from '../../../../src/testing/in_memory_prefixed_state';
import { PrefixedStateReadWriter } from '../../../../src/state_machine/prefixed_state_read_writer';
import { ModuleConfig } from '../../../../src/modules/dpos_v2/types';
import { DPoSModule } from '../../../../src';
import {
	VoterData,
	VoterStore,
	voterStoreSchema,
} from '../../../../src/modules/dpos_v2/stores/voter';
import { DelegateStore } from '../../../../src/modules/dpos_v2/stores/delegate';
import { createStoreGetter } from '../../../../src/testing/utils';
import {
	createFakeBlockHeader,
	createTransientModuleEndpointContext,
} from '../../../../src/testing';
import { GenesisDataStore } from '../../../../src/modules/dpos_v2/stores/genesis';
import { EligibleDelegatesStore } from '../../../../src/modules/dpos_v2/stores/eligible_delegates';

describe('DposModuleEndpoint', () => {
	const dpos = new DPoSModule();

	let dposEndpoint: DPoSEndpoint;
	let stateStore: PrefixedStateReadWriter;
	let voterSubStore: VoterStore;
	let delegateSubStore: DelegateStore;
	let genesisSubStore: GenesisDataStore;
	let eligibleDelegatesSubStore: EligibleDelegatesStore;

	const address = utils.getRandomBytes(20);
	const address1 = utils.getRandomBytes(20);
	const address2 = utils.getRandomBytes(20);
	const voterData: VoterData = {
		sentVotes: [
			{
				delegateAddress: utils.getRandomBytes(20),
				amount: BigInt(0),
				voteSharingCoefficients: [],
			},
		],
		pendingUnlocks: [
			{
				delegateAddress: utils.getRandomBytes(20),
				amount: BigInt(0),
				unvoteHeight: 0,
			},
		],
	};

	const delegateData = {
		name: 'delegate1',
		totalVotesReceived: BigInt(0),
		selfVotes: BigInt(0),
		lastGeneratedHeight: 0,
		isBanned: false,
		pomHeights: [0],
		consecutiveMissedBlocks: 0,
		address: cryptoAddress.getLisk32AddressFromAddress(address),
		commission: 0,
		lastCommissionIncreaseHeight: 0,
		sharingCoefficients: [{ tokenID: Buffer.alloc(8), coefficient: Buffer.alloc(24) }],
	};

	const config: ModuleConfig = {
		...defaultConfig,
		minWeightStandby: BigInt(defaultConfig.minWeightStandby),
<<<<<<< HEAD
		governanceTokenID: Buffer.from('1000000000000002'),
=======
		tokenIDDPoS: Buffer.from(defaultConfig.tokenIDDPoS, 'hex'),
		tokenIDFee: Buffer.from(defaultConfig.tokenIDFee, 'hex'),
		delegateRegistrationFee: BigInt(defaultConfig.delegateRegistrationFee),
>>>>>>> 29916f57
	};

	beforeEach(() => {
		dposEndpoint = new DPoSEndpoint(dpos.stores, dpos.offchainStores);
		dposEndpoint.init('dpos', config, {
			getAvailableBalance: jest.fn(),
			getLockedAmount: jest.fn(),
			lock: jest.fn(),
			transfer: jest.fn(),
			unlock: jest.fn(),
		});
		stateStore = new PrefixedStateReadWriter(new InMemoryPrefixedStateDB());
		voterSubStore = dpos.stores.get(VoterStore);
		delegateSubStore = dpos.stores.get(DelegateStore);
		genesisSubStore = dpos.stores.get(GenesisDataStore);
		eligibleDelegatesSubStore = dpos.stores.get(EligibleDelegatesStore);
	});

	describe('getVoter', () => {
		describe('when input address is valid', () => {
			it('should return correct voter data corresponding to the input address', async () => {
				await voterSubStore.set(createStoreGetter(stateStore), address, voterData);
				const voterDataReturned = await dposEndpoint.getVoter(
					createTransientModuleEndpointContext({
						stateStore,
						params: {
							address: cryptoAddress.getLisk32AddressFromAddress(address),
						},
					}),
				);

				expect(voterDataReturned).toStrictEqual(codec.toJSON(voterStoreSchema, voterData));
			});

			it('should return valid JSON output', async () => {
				await voterSubStore.set(createStoreGetter(stateStore), address, voterData);
				const voterDataReturned = await dposEndpoint.getVoter(
					createTransientModuleEndpointContext({
						stateStore,
						params: {
							address: cryptoAddress.getLisk32AddressFromAddress(address),
						},
					}),
				);

				expect(voterDataReturned.sentVotes[0].delegateAddress).toBeString();
				expect(voterDataReturned.sentVotes[0].amount).toBeString();
				expect(voterDataReturned.pendingUnlocks[0].delegateAddress).toBeString();
				expect(voterDataReturned.pendingUnlocks[0].amount).toBeString();
			});
		});
	});

	describe('getDelegate', () => {
		describe('when input address is valid', () => {
			it('should return correct delegate data corresponding to the input address', async () => {
				await delegateSubStore.set(createStoreGetter(stateStore), address, delegateData);
				const delegateDataReturned = await dposEndpoint.getDelegate(
					createTransientModuleEndpointContext({
						stateStore,
						params: {
							address: cryptoAddress.getLisk32AddressFromAddress(address),
						},
					}),
				);

				const delegateDataJSON = {
					...delegateData,
					totalVotesReceived: delegateData.totalVotesReceived.toString(),
					selfVotes: delegateData.selfVotes.toString(),
					address: cryptoAddress.getLisk32AddressFromAddress(address),
					sharingCoefficients: [
						{
							tokenID: Buffer.alloc(8).toString('hex'),
							coefficient: Buffer.alloc(24).toString('hex'),
						},
					],
				};

				expect(delegateDataReturned).toStrictEqual(delegateDataJSON);
			});

			it('should return valid JSON output', async () => {
				await delegateSubStore.set(createStoreGetter(stateStore), address, delegateData);
				const delegateDataReturned = await dposEndpoint.getDelegate(
					createTransientModuleEndpointContext({
						stateStore,
						params: {
							address: cryptoAddress.getLisk32AddressFromAddress(address),
						},
					}),
				);

				expect(delegateDataReturned.totalVotesReceived).toBeString();
				expect(delegateDataReturned.selfVotes).toBeString();
			});
		});
	});

	describe('getAllDelegates', () => {
		describe('when input address is valid', () => {
			const address1Str = cryptoAddress.getLisk32AddressFromAddress(address1);
			const address2Str = cryptoAddress.getLisk32AddressFromAddress(address2);

			const addresses = [address1Str, address2Str];

			const delegateData1 = Object.assign(delegateData, { address: address1Str });
			const delegateData2 = Object.assign(delegateData, { address: address2Str });

			// CAUTION!
			// getAllDelegates() returns data in random order
			it('should return correct data for all delegates', async () => {
				await delegateSubStore.set(createStoreGetter(stateStore), address1, delegateData1);
				await delegateSubStore.set(createStoreGetter(stateStore), address2, delegateData2);
				const { delegates: delegatesDataReturned } = await dposEndpoint.getAllDelegates(
					createTransientModuleEndpointContext({ stateStore }),
				);

				expect(addresses).toContain(delegatesDataReturned[0].address);
				expect(addresses).toContain(delegatesDataReturned[1].address);
			});

			it('should return valid JSON output', async () => {
				await delegateSubStore.set(createStoreGetter(stateStore), address, delegateData1);
				await delegateSubStore.set(createStoreGetter(stateStore), address1, delegateData2);
				const { delegates: delegatesDataReturned } = await dposEndpoint.getAllDelegates(
					createTransientModuleEndpointContext({ stateStore }),
				);

				expect(delegatesDataReturned[0].totalVotesReceived).toBeString();
				expect(delegatesDataReturned[0].selfVotes).toBeString();
				expect(delegatesDataReturned[1].totalVotesReceived).toBeString();
				expect(delegatesDataReturned[1].selfVotes).toBeString();
			});
		});
	});

	describe('getLockedVotedAmount', () => {
		beforeEach(async () => {
			const context = createStoreGetter(stateStore);
			await voterSubStore.set(context, address, {
				sentVotes: [
					{ delegateAddress: address1, amount: BigInt(200), voteSharingCoefficients: [] },
					{ delegateAddress: address2, amount: BigInt(10), voteSharingCoefficients: [] },
				],
				pendingUnlocks: [{ amount: BigInt(30), delegateAddress: address1, unvoteHeight: 99 }],
			});
		});

		it('should reject with invalid params', async () => {
			await expect(
				dposEndpoint.getLockedVotedAmount(
					createTransientModuleEndpointContext({ stateStore, params: { address: true } }),
				),
			).rejects.toThrow('Lisk validator found 1 error[s]:');
		});

		it('should return amount locked for votes', async () => {
			const resp = await dposEndpoint.getLockedVotedAmount(
				createTransientModuleEndpointContext({
					stateStore,
					params: { address: cryptoAddress.getLisk32AddressFromAddress(address) },
				}),
			);
			expect(resp.amount).toEqual(Number(200 + 10 + 30).toString());
		});
	});

	describe('getConstants', () => {
		it('should return DPoSModule configuration', async () => {
			const constants = await dposEndpoint.getConstants();

			expect(constants).toStrictEqual({
				...defaultConfig,
				governanceTokenID: config.governanceTokenID.toString('hex'),
			});
		});
	});

	describe('getPendingUnlocks', () => {
		it('should reject if input address is invalid', async () => {
			await expect(
				dposEndpoint.getPendingUnlocks(
					createTransientModuleEndpointContext({
						params: {
							address: 1,
						},
					}),
				),
			).rejects.toThrow('Parameter address must be a string');
		});

		it('should reject if input address is not lisk32 format', async () => {
			await expect(
				dposEndpoint.getPendingUnlocks(
					createTransientModuleEndpointContext({
						params: {
							address: 'lskos7tnf5jx4e6jq400000000000000000000000',
						},
					}),
				),
			).rejects.toThrow('Invalid character found in address');
		});

		it('should return empty if voter does not exist', async () => {
			await expect(
				dposEndpoint.getPendingUnlocks(
					createTransientModuleEndpointContext({
						params: {
							address: 'lskos7tnf5jx4e6jq4bf5z4gwo2ow5he4khn75gpo',
						},
					}),
				),
			).resolves.toEqual({ pendingUnlocks: [] });
		});

		it('should return return all pending unlocks with expected unlockable heights', async () => {
			await delegateSubStore.set(createStoreGetter(stateStore), address, {
				...delegateData,
				name: 'delegate',
				pomHeights: [],
			});
			await delegateSubStore.set(createStoreGetter(stateStore), address1, {
				...delegateData,
				name: 'delegate1',
				pomHeights: [],
			});
			const pomHeight = 260000;
			await delegateSubStore.set(createStoreGetter(stateStore), address2, {
				...delegateData,
				name: 'delegate2',
				pomHeights: [pomHeight],
			});
			const pendingUnlocks = [
				{
					amount: BigInt(200),
					delegateAddress: address,
					unvoteHeight: 100000,
				},
				{
					amount: BigInt(200),
					delegateAddress: address1,
					unvoteHeight: 300000,
				},
				{
					amount: BigInt(500),
					delegateAddress: address2,
					unvoteHeight: 250000,
				},
			];
			await voterSubStore.set(createStoreGetter(stateStore), address, {
				sentVotes: [],
				pendingUnlocks,
			});
			await genesisSubStore.set(createStoreGetter(stateStore), EMPTY_KEY, {
				height: 0,
				initDelegates: [],
				initRounds: 3,
			});

			await expect(
				dposEndpoint.getPendingUnlocks(
					createTransientModuleEndpointContext({
						stateStore,
						context: {
							header: createFakeBlockHeader({
								height: 1000000,
								timestamp: 100000,
								aggregateCommit: {
									aggregationBits: Buffer.alloc(0),
									certificateSignature: Buffer.alloc(0),
									height: 250000,
								},
							}),
						},
						params: {
							address: cryptoAddress.getLisk32AddressFromAddress(address),
						},
					}),
				),
			).resolves.toEqual({
				pendingUnlocks: [
					{
						...pendingUnlocks[0],
						delegateAddress: cryptoAddress.getLisk32AddressFromAddress(
							pendingUnlocks[0].delegateAddress,
						),
						amount: pendingUnlocks[0].amount.toString(),
						unlockable: true,
						expectedUnlockableHeight: pendingUnlocks[0].unvoteHeight + WAIT_TIME_SELF_VOTE,
					},
					{
						...pendingUnlocks[1],
						delegateAddress: cryptoAddress.getLisk32AddressFromAddress(
							pendingUnlocks[1].delegateAddress,
						),
						amount: pendingUnlocks[1].amount.toString(),
						unlockable: false,
						expectedUnlockableHeight: pendingUnlocks[1].unvoteHeight + WAIT_TIME_VOTE,
					},
					{
						...pendingUnlocks[2],
						delegateAddress: cryptoAddress.getLisk32AddressFromAddress(
							pendingUnlocks[2].delegateAddress,
						),
						amount: pendingUnlocks[2].amount.toString(),
						unlockable: false,
						expectedUnlockableHeight: pomHeight + VOTER_PUNISH_TIME,
					},
				],
			});
		});
	});

	describe('getGovernanceTokenID', () => {
		it('should return governanceTokenID', async () => {
			await expect(
				dposEndpoint.getGovernanceTokenID(createTransientModuleEndpointContext({ stateStore })),
			).resolves.toEqual({
				tokenID: config.governanceTokenID.toString('hex'),
			});
		});
	});

	describe('getValidatorsByStake', () => {
		beforeEach(async () => {
			const context = createStoreGetter(stateStore);
			await eligibleDelegatesSubStore.set(
				context,
				eligibleDelegatesSubStore.getKey(address, BigInt(20)),
				{ lastPomHeight: 0 },
			);
			await eligibleDelegatesSubStore.set(
				context,
				eligibleDelegatesSubStore.getKey(address1, BigInt(50)),
				{ lastPomHeight: 0 },
			);
			await eligibleDelegatesSubStore.set(
				context,
				eligibleDelegatesSubStore.getKey(address2, BigInt(100)),
				{ lastPomHeight: 0 },
			);

			await delegateSubStore.set(context, address, {
				...delegateData,
				name: '1',
			});
			await delegateSubStore.set(context, address1, {
				...delegateData,
				name: '2',
			});
			await delegateSubStore.set(context, address2, {
				...delegateData,
				name: '3',
			});
		});

		it('should reject with invalid params', async () => {
			await expect(
				dposEndpoint.getValidatorsByStake(
					createTransientModuleEndpointContext({ stateStore, params: { limit: true } }),
				),
			).rejects.toThrow('Lisk validator found 1 error[s]:');
		});

		it('should return validators with default limit', async () => {
			const resp = await dposEndpoint.getValidatorsByStake(
				createTransientModuleEndpointContext({ stateStore }),
			);
			expect(resp.validators).toHaveLength(3);
			expect(resp.validators[0]).toEqual({
				...delegateData,
				name: '3',
				totalVotesReceived: delegateData.totalVotesReceived.toString(),
				selfVotes: delegateData.selfVotes.toString(),
				sharingCoefficients: delegateData.sharingCoefficients.map(co => ({
					tokenID: co.tokenID.toString('hex'),
					coefficient: co.coefficient.toString('hex'),
				})),
			});
		});

		it('should return all validators with limit', async () => {
			const resp = await dposEndpoint.getValidatorsByStake(
				createTransientModuleEndpointContext({ stateStore, params: { limit: 2 } }),
			);
			expect(resp.validators).toHaveLength(2);
			expect(resp.validators[0]).toEqual({
				...delegateData,
				name: '3',
				address: cryptoAddress.getLisk32AddressFromAddress(address2),
				totalVotesReceived: delegateData.totalVotesReceived.toString(),
				selfVotes: delegateData.selfVotes.toString(),
				sharingCoefficients: delegateData.sharingCoefficients.map(co => ({
					tokenID: co.tokenID.toString('hex'),
					coefficient: co.coefficient.toString('hex'),
				})),
			});
			expect(resp.validators[1]).toEqual({
				...delegateData,
				address: cryptoAddress.getLisk32AddressFromAddress(address1),
				name: '2',
				totalVotesReceived: delegateData.totalVotesReceived.toString(),
				selfVotes: delegateData.selfVotes.toString(),
				sharingCoefficients: delegateData.sharingCoefficients.map(co => ({
					tokenID: co.tokenID.toString('hex'),
					coefficient: co.coefficient.toString('hex'),
				})),
			});
		});
	});

	describe('getLockedRewards', () => {
		beforeEach(async () => {
			const context = createStoreGetter(stateStore);
			await voterSubStore.set(context, address, {
				sentVotes: [
					{ delegateAddress: address1, amount: BigInt(200), voteSharingCoefficients: [] },
					{ delegateAddress: address2, amount: BigInt(10), voteSharingCoefficients: [] },
				],
				pendingUnlocks: [{ amount: BigInt(30), delegateAddress: address1, unvoteHeight: 99 }],
			});

			(dposEndpoint['_tokenMethod'].getLockedAmount as jest.Mock).mockResolvedValue(BigInt(5000));
		});

		it('should reject with invalid params', async () => {
			await expect(
				dposEndpoint.getLockedRewards(
					createTransientModuleEndpointContext({ stateStore, params: { limit: true } }),
				),
			).rejects.toThrow('Lisk validator found 2 error[s]:');
		});

		it('should reject with invalid token ID params', async () => {
			await expect(
				dposEndpoint.getLockedRewards(
					createTransientModuleEndpointContext({
						stateStore,
						params: { address: cryptoAddress.getLisk32AddressFromAddress(address), tokenID: 123 },
					}),
				),
			).rejects.toThrow('Lisk validator found 1 error[s]:');
		});

		it('should return full amount when token ID requested is not governance tokenID', async () => {
			const resp = await dposEndpoint.getLockedRewards(
				createTransientModuleEndpointContext({
					stateStore,
					params: {
						address: cryptoAddress.getLisk32AddressFromAddress(address),
						tokenID: Buffer.alloc(8).toString('hex'),
					},
				}),
			);
			expect(resp.reward).toEqual('5000');
		});

		it('should return amount without the amount locked for votes with token ID requested is the governance token ID', async () => {
			const resp = await dposEndpoint.getLockedRewards(
				createTransientModuleEndpointContext({
					stateStore,
					params: {
						address: cryptoAddress.getLisk32AddressFromAddress(address),
						tokenID: config.governanceTokenID.toString('hex'),
					},
				}),
			);
			expect(resp.reward).toEqual(Number(5000 - 200 - 10 - 30).toString());
		});
	});
});<|MERGE_RESOLUTION|>--- conflicted
+++ resolved
@@ -87,13 +87,9 @@
 	const config: ModuleConfig = {
 		...defaultConfig,
 		minWeightStandby: BigInt(defaultConfig.minWeightStandby),
-<<<<<<< HEAD
 		governanceTokenID: Buffer.from('1000000000000002'),
-=======
-		tokenIDDPoS: Buffer.from(defaultConfig.tokenIDDPoS, 'hex'),
 		tokenIDFee: Buffer.from(defaultConfig.tokenIDFee, 'hex'),
 		delegateRegistrationFee: BigInt(defaultConfig.delegateRegistrationFee),
->>>>>>> 29916f57
 	};
 
 	beforeEach(() => {
@@ -101,6 +97,7 @@
 		dposEndpoint.init('dpos', config, {
 			getAvailableBalance: jest.fn(),
 			getLockedAmount: jest.fn(),
+			burn: jest.fn(),
 			lock: jest.fn(),
 			transfer: jest.fn(),
 			unlock: jest.fn(),
