/*
 * Copyright © 2021 Lisk Foundation
 *
 * See the LICENSE file at the top-level directory of this distribution
 * for licensing information.
 *
 * Unless otherwise agreed in a custom licensing agreement with the Lisk Foundation,
 * no part of this software, including this file, may be copied, modified,
 * propagated, or distributed except according to the terms contained in the
 * LICENSE file.
 *
 * Removal or modification of this copyright notice is prohibited.
 */
import { codec } from '@liskhq/lisk-codec';
import { utils, address as cryptoAddress } from '@liskhq/lisk-cryptography';
import { Transaction, BlockAssets, EMPTY_BUFFER } from '@liskhq/lisk-chain';
import { when } from 'jest-when';
import { AuthModule } from '../../../../src/modules/auth';
import * as testing from '../../../../src/testing';
import { genesisAuthStoreSchema } from '../../../../src/modules/auth/schemas';
import { TransactionExecuteContext, VerifyStatus } from '../../../../src/state_machine';
import { InvalidNonceError } from '../../../../src/modules/auth/errors';
import { createGenesisBlockContext } from '../../../../src/testing';
import { PrefixedStateReadWriter } from '../../../../src/state_machine/prefixed_state_read_writer';
import { InMemoryPrefixedStateDB } from '../../../../src/testing/in_memory_prefixed_state';
import {
	authAccountSchema,
	AuthAccountStore,
} from '../../../../src/modules/auth/stores/auth_account';
<<<<<<< HEAD
import {
	chainID,
	unsignedRegisterMultisigTx,
	multisigAddress,
	keyPairs,
	multisigParams,
} from './multisig_fixture';
=======
import { ADDRESS_LENGTH } from '../../../../src/modules/auth/constants';
>>>>>>> 2a285654

describe('AuthModule', () => {
	let authAccountStoreMock: jest.Mock;
	let storeMock: jest.Mock;
	let stateStore: any;
	let authModule: AuthModule;

	const registerMultisigTx = new Transaction(unsignedRegisterMultisigTx);

	beforeEach(() => {
		authAccountStoreMock = jest.fn();
		storeMock = jest.fn().mockReturnValue({ getWithSchema: authAccountStoreMock });

		authModule = new AuthModule();
		stateStore = { getStore: storeMock };
	});

	describe('initGenesisState', () => {
<<<<<<< HEAD
=======
		const address = utils.getRandomBytes(ADDRESS_LENGTH);
>>>>>>> 2a285654
		const publicKey = utils.getRandomBytes(32);
		const validAsset = {
			authDataSubstore: [
				{
					storeKey: utils.getRandomBytes(20),
					storeValue: {
						numberOfSignatures: 0,
						mandatoryKeys: [],
						optionalKeys: [],
						nonce: BigInt(23),
					},
				},
				{
					storeKey: utils.getRandomBytes(ADDRESS_LENGTH),
					storeValue: {
						numberOfSignatures: 3,
						mandatoryKeys: [utils.getRandomBytes(32), utils.getRandomBytes(32)].sort((a, b) =>
							a.compare(b),
						),
						optionalKeys: [utils.getRandomBytes(32), utils.getRandomBytes(32)].sort((a, b) =>
							a.compare(b),
						),
						nonce: BigInt(1),
					},
				},
			],
		};
		const invalidTestData = [
			[
				'when store key is not 20 bytes',
				{
					authDataSubstore: [
						{
							storeKey: utils.getRandomBytes(8),
							storeValue: {
								numberOfSignatures: 0,
								mandatoryKeys: [],
								optionalKeys: [],
								nonce: BigInt(1),
							},
						},
					],
				},
			],
			[
				'mandatory key is not lexicographically sorted',
				{
					authDataSubstore: [
						{
							storeKey: utils.getRandomBytes(ADDRESS_LENGTH),
							storeValue: {
								numberOfSignatures: 3,
								mandatoryKeys: [utils.getRandomBytes(32), utils.getRandomBytes(32)].sort((a, b) =>
									b.compare(a),
								),
								optionalKeys: [],
								nonce: BigInt(1),
							},
						},
					],
				},
			],
			[
				'mandatory key is not unique',
				{
					authDataSubstore: [
						{
							storeKey: utils.getRandomBytes(ADDRESS_LENGTH),
							storeValue: {
								numberOfSignatures: 2,
								mandatoryKeys: [publicKey, publicKey],
								optionalKeys: [],
								nonce: BigInt(1),
							},
						},
					],
				},
			],
			[
				'optional key is not lexicographically sorted',
				{
					authDataSubstore: [
						{
							storeKey: utils.getRandomBytes(ADDRESS_LENGTH),
							storeValue: {
								numberOfSignatures: 3,
								mandatoryKeys: [],
								optionalKeys: [utils.getRandomBytes(32), utils.getRandomBytes(32)].sort((a, b) =>
									b.compare(a),
								),
								nonce: BigInt(1),
							},
						},
					],
				},
			],
			[
				'optional key is not unique',
				{
					authDataSubstore: [
						{
							storeKey: utils.getRandomBytes(ADDRESS_LENGTH),
							storeValue: {
								numberOfSignatures: 2,
								mandatoryKeys: [],
								optionalKeys: [publicKey, publicKey],
								nonce: BigInt(1),
							},
						},
					],
				},
			],
			[
				'exceed total keys',
				{
					authDataSubstore: [
						{
							storeKey: utils.getRandomBytes(ADDRESS_LENGTH),
							storeValue: {
								numberOfSignatures: 36,
								mandatoryKeys: Array.from({ length: 33 }, () => utils.getRandomBytes(32)).sort(
									(a, b) => b.compare(a),
								),
								optionalKeys: Array.from({ length: 33 }, () => utils.getRandomBytes(32)).sort(
									(a, b) => b.compare(a),
								),
								nonce: BigInt(1),
							},
						},
					],
				},
			],
			[
				'number of signatures exceed total keys',
				{
					authDataSubstore: [
						{
							storeKey: utils.getRandomBytes(ADDRESS_LENGTH),
							storeValue: {
								numberOfSignatures: 3,
								mandatoryKeys: [],
								optionalKeys: [utils.getRandomBytes(32), utils.getRandomBytes(32)].sort((a, b) =>
									b.compare(a),
								),
								nonce: BigInt(1),
							},
						},
					],
				},
			],
			[
				'number of signatures less than mandatory keys',
				{
					authDataSubstore: [
						{
							storeKey: utils.getRandomBytes(ADDRESS_LENGTH),
							storeValue: {
								numberOfSignatures: 1,
								mandatoryKeys: [utils.getRandomBytes(32), utils.getRandomBytes(32)].sort((a, b) =>
									b.compare(a),
								),
								optionalKeys: [],
								nonce: BigInt(1),
							},
						},
					],
				},
			],
		];

		beforeEach(() => {
			stateStore = new PrefixedStateReadWriter(new InMemoryPrefixedStateDB());
		});

		it('should not throw error if asset does not exist', async () => {
			const context = createGenesisBlockContext({ stateStore }).createInitGenesisStateContext();
			jest.spyOn(context, 'getStore');

			await expect(authModule.initGenesisState(context)).toResolve();
			expect(context.getStore).not.toHaveBeenCalled();
		});

		it('should resolve when asset is valid', async () => {
			const assetBytes = codec.encode(genesisAuthStoreSchema, validAsset);
			const context = createGenesisBlockContext({
				stateStore,
				assets: new BlockAssets([{ module: authModule.name, data: assetBytes }]),
			}).createInitGenesisStateContext();
			jest.spyOn(context, 'getStore');

			await expect(authModule.initGenesisState(context)).toResolve();
			const authStore = authModule.stores.get(AuthAccountStore);
			for (const data of validAsset.authDataSubstore) {
				await expect(authStore.has(context, data.storeKey)).resolves.toBeTrue();
			}
		});

		describe.each(invalidTestData)('%p', (_, data) => {
			it('should throw error when asset is invalid', async () => {
				const assetBytes = codec.encode(genesisAuthStoreSchema, data as object);
				const context = createGenesisBlockContext({
					stateStore,
					assets: new BlockAssets([{ module: authModule.name, data: assetBytes }]),
				}).createInitGenesisStateContext();

				await expect(authModule.initGenesisState(context)).toReject();
			});
		});
	});

	describe('verifyTransaction', () => {
		describe('Invalid nonce errors', () => {
			const accountNonce = BigInt(2);

			beforeEach(() => {
				when(authAccountStoreMock).calledWith(multisigAddress, authAccountSchema).mockReturnValue({
					mandatoryKeys: [],
					optionalKeys: [],
					nonce: accountNonce,
					numberOfSignatures: 0,
				});
			});

			it('should return FAIL status with error when trx nonce is lower than account nonce', async () => {
				const context = testing
					.createTransactionContext({
						stateStore,
						transaction: registerMultisigTx,
						chainID,
					})
					.createTransactionVerifyContext();

				await expect(authModule.verifyTransaction(context)).rejects.toThrow(
					new InvalidNonceError(
						`Transaction with id:${registerMultisigTx.id.toString(
							'hex',
						)} nonce is lower than account nonce.`,
						registerMultisigTx.nonce,
						accountNonce,
					),
				);
			});

			it('should return PENDING status with no error when trx nonce is higher than account nonce', async () => {
				const transaction = new Transaction({
					module: 'token',
					command: 'transfer',
					nonce: BigInt(4),
					fee: BigInt(100_000_000),
					senderPublicKey: keyPairs[0].publicKey,
					params: utils.getRandomBytes(100),
					signatures: [],
				});

				transaction.sign(chainID, keyPairs[0].privateKey);

				const context = testing
					.createTransactionContext({
						stateStore,
						transaction,
						chainID,
					})
					.createTransactionVerifyContext();

				await expect(authModule.verifyTransaction(context)).resolves.toEqual({
					status: VerifyStatus.PENDING,
				});
			});
		});

		describe('Multi-signature registration transaction', () => {
			registerMultisigTx.sign(chainID, keyPairs[0].privateKey);

			it('should not throw for a valid transaction', async () => {
				when(authAccountStoreMock)
					.calledWith(multisigAddress, authAccountSchema)
					.mockReturnValue({
						mandatoryKeys: [],
						optionalKeys: [],
						nonce: BigInt(0),
						numberOfSignatures: 0,
					});

				const context = testing
					.createTransactionContext({
						stateStore,
						transaction: registerMultisigTx,
						chainID,
					})
					.createTransactionVerifyContext();

				await expect(authModule.verifyTransaction(context)).resolves.toEqual({
					status: VerifyStatus.OK,
				});
			});
		});

		describe('Transaction from a single signature account', () => {
			let transaction: Transaction;

			const singleSigAddress = cryptoAddress.getAddressFromPublicKey(keyPairs[1].publicKey);

			beforeEach(() => {
				transaction = new Transaction({
					module: 'token',
					command: 'transfer',
					nonce: BigInt(0),
					fee: BigInt(100_000_000),
					senderPublicKey: keyPairs[1].publicKey,
					params: utils.getRandomBytes(100),
					signatures: [],
				});

				when(authAccountStoreMock)
					.calledWith(singleSigAddress, authAccountSchema)
					.mockReturnValue({
						mandatoryKeys: [],
						optionalKeys: [],
						nonce: BigInt(0),
						numberOfSignatures: 0,
					});
			});

			it('should not throw for a valid transaction', async () => {
				transaction.sign(chainID, keyPairs[1].privateKey);

				const context = testing
					.createTransactionContext({
						stateStore,
						transaction,
						chainID,
					})
					.createTransactionVerifyContext();

				await expect(authModule.verifyTransaction(context)).resolves.toEqual({
					status: VerifyStatus.OK,
				});
			});

			it('should throw if signature is invalid', async () => {
				transaction.signatures.push(utils.getRandomBytes(64));

				const context = testing
					.createTransactionContext({
						stateStore,
						transaction,
						chainID,
					})
					.createTransactionVerifyContext();

				await expect(authModule.verifyTransaction(context)).rejects.toThrow(
					'Failed to validate signature',
				);
			});

			it('should throw if signature is missing', async () => {
				const context = testing
					.createTransactionContext({
						stateStore,
						transaction,
						chainID,
					})
					.createTransactionVerifyContext();

				await expect(authModule.verifyTransaction(context)).rejects.toThrow(
					'Transactions from a single signature account should have exactly one signature. Found 0 signatures.',
				);
			});

			it('should throw error if account is not multi signature and more than one signature present', async () => {
				transaction.sign(chainID, keyPairs[1].privateKey);
				transaction.signatures.push(utils.getRandomBytes(64));

				const context = testing
					.createTransactionContext({
						stateStore,
						transaction,
						chainID,
					})
					.createTransactionVerifyContext();

				await expect(authModule.verifyTransaction(context)).rejects.toThrow(
					'Transactions from a single signature account should have exactly one signature. Found 2 signatures.',
				);
			});
		});

		describe('Transaction from a multi-signature account', () => {
			let transaction: Transaction;

			const privateKeys = {
				mandatory: [keyPairs[0].privateKey, keyPairs[1].privateKey],
				optional: [keyPairs[2].privateKey, keyPairs[3].privateKey],
			};

			beforeEach(() => {
				when(authAccountStoreMock)
					.calledWith(multisigAddress, authAccountSchema)
					.mockResolvedValue({
						numberOfSignatures: 3,
						mandatoryKeys: multisigParams.mandatoryKeys,
						optionalKeys: multisigParams.optionalKeys,
						nonce: BigInt(0),
					});

				transaction = new Transaction({
					module: 'token',
					command: 'transfer',
					nonce: BigInt(0),
					fee: BigInt(100_000_000),
					senderPublicKey: multisigParams.mandatoryKeys[0],
					params: utils.getRandomBytes(100),
					signatures: [],
				});
			});

			it('should verify a valid transaction from a 1-of-2 multisig account with 0 mandatory signers', async () => {
				when(authAccountStoreMock)
					.calledWith(multisigAddress, authAccountSchema)
					.mockResolvedValue({
						numberOfSignatures: 1,
						mandatoryKeys: [],
						optionalKeys: multisigParams.optionalKeys,
						nonce: BigInt(0),
					});

				transaction.sign(chainID, privateKeys.optional[0]);
				transaction.signatures.push(EMPTY_BUFFER);

				let context = testing
					.createTransactionContext({
						stateStore,
						transaction,
						chainID,
					})
					.createTransactionVerifyContext();

				await expect(authModule.verifyTransaction(context)).resolves.toEqual({
					status: VerifyStatus.OK,
				});

				// now do the same, but with the other optional signature present
				transaction.signatures.splice(0, 2);
				transaction.signatures.push(EMPTY_BUFFER);
				transaction.sign(chainID, privateKeys.optional[1]);

				context = testing
					.createTransactionContext({
						stateStore,
						transaction,
						chainID,
					})
					.createTransactionVerifyContext();

				await expect(authModule.verifyTransaction(context)).resolves.toEqual({
					status: VerifyStatus.OK,
				});
			});

			it('should verify a valid transaction from 3-of-4 multisig account with 2 mandatory signers, when the first optional signature is present', async () => {
				transaction.sign(chainID, privateKeys.mandatory[0]);
				transaction.sign(chainID, privateKeys.mandatory[1]);
				transaction.sign(chainID, privateKeys.optional[0]);
				transaction.signatures.push(EMPTY_BUFFER);

				const context = testing
					.createTransactionContext({
						stateStore,
						transaction,
						chainID,
					})
					.createTransactionVerifyContext();

				await expect(authModule.verifyTransaction(context)).resolves.toEqual({
					status: VerifyStatus.OK,
				});
			});

			it('should verify a valid transaction from 3-of-4 multisig account with 2 mandatory signers, when the second optional signature is present', async () => {
				transaction.sign(chainID, privateKeys.mandatory[0]);
				transaction.sign(chainID, privateKeys.mandatory[1]);
				transaction.signatures.push(EMPTY_BUFFER);
				transaction.sign(chainID, privateKeys.optional[1]);

				const context = testing
					.createTransactionContext({
						stateStore,
						transaction,
						chainID,
					})
					.createTransactionVerifyContext();

				await expect(authModule.verifyTransaction(context)).resolves.toEqual({
					status: VerifyStatus.OK,
				});
			});

			it('should throw when an optional absent signature is not replaced by an empty buffer', async () => {
				transaction.sign(chainID, privateKeys.mandatory[0]);
				transaction.sign(chainID, privateKeys.mandatory[1]);
				transaction.sign(chainID, privateKeys.optional[1]);

				const context = testing
					.createTransactionContext({
						stateStore,
						transaction,
						chainID,
					})
					.createTransactionVerifyContext();

				await expect(authModule.verifyTransaction(context)).rejects.toThrow(
					`Transaction signatures does not match required number of signatures: '3' for transaction with id '${transaction.id.toString(
						'hex',
					)}'`,
				);
			});

			it('should throw when a transaction from 3-of-4 multisig account has 4 signatures', async () => {
				transaction.sign(chainID, privateKeys.mandatory[0]);
				transaction.sign(chainID, privateKeys.mandatory[1]);
				transaction.sign(chainID, privateKeys.optional[0]);
				transaction.sign(chainID, privateKeys.optional[1]);

				const context = testing
					.createTransactionContext({
						stateStore,
						transaction,
						chainID,
					})
					.createTransactionVerifyContext();

				await expect(authModule.verifyTransaction(context)).rejects.toThrow(
					`Transaction signatures does not match required number of signatures: '3' for transaction with id '${transaction.id.toString(
						'hex',
					)}'`,
				);
			});

			it('should throw when a transaction from 3-of-4 multisig account with 2 mandatory signers has only 2 mandatory signatures', async () => {
				transaction.sign(chainID, privateKeys.mandatory[0]);
				transaction.sign(chainID, privateKeys.mandatory[1]);
				transaction.signatures.push(EMPTY_BUFFER);
				transaction.signatures.push(EMPTY_BUFFER);

				const context = testing
					.createTransactionContext({
						stateStore,
						transaction,
						chainID,
					})
					.createTransactionVerifyContext();

				await expect(authModule.verifyTransaction(context)).rejects.toThrow(
					`Transaction signatures does not match required number of signatures: '3' for transaction with id '${transaction.id.toString(
						'hex',
					)}'`,
				);
			});

			it('should throw when a transaction from 3-of-4 multisig account with 2 mandatory signers has only 2 optional signatures', async () => {
				transaction.signatures.push(EMPTY_BUFFER);
				transaction.signatures.push(EMPTY_BUFFER);
				transaction.sign(chainID, privateKeys.optional[0]);
				transaction.sign(chainID, privateKeys.optional[1]);

				const context = testing
					.createTransactionContext({
						stateStore,
						transaction,
						chainID,
					})
					.createTransactionVerifyContext();

				await expect(authModule.verifyTransaction(context)).rejects.toThrow(
					`Transaction signatures does not match required number of signatures: '3' for transaction with id '${transaction.id.toString(
						'hex',
					)}'`,
				);
			});

			it('should throw if a mandatory signature is absent', async () => {
				transaction.sign(chainID, privateKeys.mandatory[0]);
				transaction.signatures.push(EMPTY_BUFFER);
				transaction.sign(chainID, privateKeys.optional[0]);
				transaction.sign(chainID, privateKeys.optional[1]);

				const context = testing
					.createTransactionContext({
						stateStore,
						transaction,
						chainID,
					})
					.createTransactionVerifyContext();

				await expect(authModule.verifyTransaction(context)).rejects.toThrow(
					'Missing signature for a mandatory key.',
				);
			});

			it('should throw if a mandatory signature is invalid', async () => {
				transaction.signatures.push(utils.getRandomBytes(64));
				transaction.sign(chainID, privateKeys.mandatory[1]);
				transaction.signatures.push(EMPTY_BUFFER);
				transaction.sign(chainID, privateKeys.optional[1]);

				const context = testing
					.createTransactionContext({
						stateStore,
						transaction,
						chainID,
					})
					.createTransactionVerifyContext();

				await expect(authModule.verifyTransaction(context)).rejects.toThrow(
					'Failed to validate signature',
				);
			});

			it('should throw if an optional signature is invalid', async () => {
				transaction.sign(chainID, privateKeys.mandatory[0]);
				transaction.sign(chainID, privateKeys.mandatory[1]);
				transaction.signatures.push(utils.getRandomBytes(64));
				transaction.signatures.push(EMPTY_BUFFER);

				const context = testing
					.createTransactionContext({
						stateStore,
						transaction,
						chainID,
					})
					.createTransactionVerifyContext();

				await expect(authModule.verifyTransaction(context)).rejects.toThrow(
					'Failed to validate signature',
				);
			});

			it('should throw if mandatory signatures are not in order', async () => {
				transaction.sign(chainID, privateKeys.mandatory[1]);
				transaction.sign(chainID, privateKeys.mandatory[0]);
				transaction.signatures.push(EMPTY_BUFFER);
				transaction.sign(chainID, privateKeys.optional[1]);

				const context = testing
					.createTransactionContext({
						stateStore,
						transaction,
						chainID,
					})
					.createTransactionVerifyContext();

				await expect(authModule.verifyTransaction(context)).rejects.toThrow(
					`Failed to validate signature '${transaction.signatures[0].toString(
						'hex',
					)}' for transaction with id '${transaction.id.toString('hex')}'`,
				);
			});

			it('should throw if optional signatures are not in order', async () => {
				transaction.sign(chainID, privateKeys.mandatory[0]);
				transaction.sign(chainID, privateKeys.mandatory[1]);
				transaction.signatures.push(EMPTY_BUFFER);
				transaction.sign(chainID, privateKeys.optional[0]);

				const context = testing
					.createTransactionContext({
						stateStore,
						transaction,
						chainID,
					})
					.createTransactionVerifyContext();

				await expect(authModule.verifyTransaction(context)).rejects.toThrow(
					`Failed to validate signature '${transaction.signatures[3].toString(
						'hex',
					)}' for transaction with id '${transaction.id.toString('hex')}'`,
				);
			});
		});
	});

	describe('beforeCommandExecute', () => {
		let authAccountStore: AuthAccountStore;
		let context: TransactionExecuteContext;

		beforeEach(() => {
			stateStore = new PrefixedStateReadWriter(new InMemoryPrefixedStateDB());
			authAccountStore = authModule.stores.get(AuthAccountStore);

			context = testing
				.createTransactionContext({
					stateStore,
					transaction: registerMultisigTx,
					chainID,
				})
				.createTransactionExecuteContext();
		});

		it('should increment account nonce after a transaction', async () => {
			const authAccountBeforeTransaction = {
				nonce: BigInt(registerMultisigTx.nonce),
				numberOfSignatures: 4,
				mandatoryKeys: multisigParams.mandatoryKeys,
				optionalKeys: multisigParams.optionalKeys,
			};
			await authAccountStore.set(context, multisigAddress, authAccountBeforeTransaction);

			await authModule.beforeCommandExecute(context);

			const authAccountAfterTransaction = await authAccountStore.get(
				context,
				context.transaction.senderAddress,
			);

			expect(authAccountAfterTransaction.nonce).toBe(
				authAccountBeforeTransaction.nonce + BigInt(1),
			);
			expect(authAccountAfterTransaction.numberOfSignatures).toBe(
				authAccountBeforeTransaction.numberOfSignatures,
			);
			expect(authAccountAfterTransaction.mandatoryKeys).toEqual(
				authAccountBeforeTransaction.mandatoryKeys,
			);
			expect(authAccountAfterTransaction.optionalKeys).toEqual(
				authAccountBeforeTransaction.optionalKeys,
			);
		});

		it('should initialize account with default values when the account is not in Auth Store', async () => {
			await authModule.beforeCommandExecute(context);

			const authAccount = await authAccountStore.get(context, context.transaction.senderAddress);

			expect(authAccount.nonce).toBe(BigInt(1)); // the hook incremented nonce
			expect(authAccount.numberOfSignatures).toBe(0);
			expect(authAccount.mandatoryKeys).toEqual([]);
			expect(authAccount.optionalKeys).toEqual([]);
		});
	});
});<|MERGE_RESOLUTION|>--- conflicted
+++ resolved
@@ -27,7 +27,6 @@
 	authAccountSchema,
 	AuthAccountStore,
 } from '../../../../src/modules/auth/stores/auth_account';
-<<<<<<< HEAD
 import {
 	chainID,
 	unsignedRegisterMultisigTx,
@@ -35,9 +34,7 @@
 	keyPairs,
 	multisigParams,
 } from './multisig_fixture';
-=======
 import { ADDRESS_LENGTH } from '../../../../src/modules/auth/constants';
->>>>>>> 2a285654
 
 describe('AuthModule', () => {
 	let authAccountStoreMock: jest.Mock;
@@ -56,10 +53,6 @@
 	});
 
 	describe('initGenesisState', () => {
-<<<<<<< HEAD
-=======
-		const address = utils.getRandomBytes(ADDRESS_LENGTH);
->>>>>>> 2a285654
 		const publicKey = utils.getRandomBytes(32);
 		const validAsset = {
 			authDataSubstore: [
