--- conflicted
+++ resolved
@@ -175,12 +175,7 @@
 	this.initAllModules = function(cb, scope) {
 		this.initModules(
 			[
-<<<<<<< HEAD
 				{ chain: require('@liskhq/lisk-chain') },
-				{ loader: require('../../../src/application/node/loader') },
-=======
-				{ blocks: require('@liskhq/lisk-blocks') },
->>>>>>> f3b6789f
 				{
 					transport: require('../../../src/application/node/transport'),
 				},
