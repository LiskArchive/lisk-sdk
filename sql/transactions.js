'use strict';

var TransactionsSql = {
	sortFields: [
		'id',
		'blockId',
		'amount',
		'fee',
		'type',
		'timestamp',
		'senderPublicKey',
		'senderId',
		'recipientId',
		'confirmations',
		'height'
	],

	count: 'SELECT COUNT("transaction_id")::int AS "count" FROM transactions',

	countById: 'SELECT COUNT("transaction_id")::int AS "count" FROM transactions WHERE "transaction_id" = ${id}',

	countList: function (params) {
		return [
			'SELECT COUNT(1) FROM transactions_list',
			(params.where.length || params.owner ? 'WHERE' : ''),
			(params.where.length ? '(' + params.where.join(' ') + ')' : ''),
			// FIXME: Backward compatibility, should be removed after transitional period
			(params.where.length && params.owner ? ' AND ' + params.owner : params.owner)
		].filter(Boolean).join(' ');
	},

	list: function (params) {
		return [
			'SELECT "t_id", "b_height", "t_blockId", "t_type", "t_timestamp", "t_senderId", "t_recipientId",',
			'"t_amount", "t_fee", "t_signature", "t_SignSignature", "t_signatures", "confirmations",',
			'ENCODE ("t_senderPublicKey", \'hex\') AS "t_senderPublicKey", ENCODE ("a_recipientPublicKey", \'hex\') AS "a_recipientPublicKey"',
			'FROM transactions_list',
			(params.where.length || params.owner ? 'WHERE' : ''),
			(params.where.length ? '(' + params.where.join(' ') + ')' : ''),
			// FIXME: Backward compatibility, should be removed after transitional period
			(params.where.length && params.owner ? ' AND ' + params.owner : params.owner),
			(params.sortField ? 'ORDER BY ' + [params.sortField, params.sortMethod].join(' ') : ''),
			'LIMIT ${limit} OFFSET ${offset}'
		].filter(Boolean).join(' ');
	},

<<<<<<< HEAD
	getById: 'SELECT *, ENCODE ("t_senderPublicKey", \'hex\') AS "t_senderPublicKey", ENCODE ("a_recipientPublicKey", \'hex\') AS "a_recipientPublicKey" FROM transactions_list WHERE "t_id" = ${id}',

	getTransferById: 'SELECT CONVERT_FROM(data, \'utf8\') AS "tf_data" FROM transfer WHERE "transaction_id" = ${id}',

	getVotesById: 'SELECT votes AS "v_votes" FROM votes WHERE "transaction_id" = ${id}',

	getDelegateById: 'SELECT name AS "d_username" FROM delegates WHERE "transaction_id" = ${id}',

	getSignatureById: 'SELECT ENCODE ("publicKey", \'hex\') AS "s_publicKey" FROM signatures WHERE "transaction_id" = ${id}',

// TODO: Add multisignatures member here - Covert old keysgroup and LEFT JOIN keysgroup AS "m_keysgroup"
	getMultiById: 'SELECT minimum AS "m_min", lifetime AS "m_lifetime" FROM multisignatures_master WHERE "transaction_id" = ${id}',

	getDappById: 'SELECT name AS "dapp_name", description AS "dapp_description", tags AS "dapp_tags", link AS "dapp_link", type AS "dapp_type", category AS "dapp_category", icon AS "dapp_icon" FROM dapps WHERE "transaction_id" = ${id}',

	getInTransferById: 'SELECT "dapp_id" AS "in_dappId" FROM intransfer WHERE "transaction_id" = ${id}',

	getOutTransferById: 'SELECT "dapp_id" AS "ot_dappId", "out_transaction_id" AS "ot_outTransactionId" FROM outtransfer WHERE "transaction_id" = ${id}'
=======
	getTransferByIds: 'SELECT "transactionId" as "transaction_id", CONVERT_FROM(data, \'utf8\') AS "tf_data" FROM transfer WHERE "transactionId" IN (${id:csv})',

	getVotesByIds: 'SELECT "transactionId" as "transaction_id", votes AS "v_votes" FROM votes WHERE "transactionId" IN (${id:csv})',

	getDelegateByIds: 'SELECT "tx_id" as "transaction_id", name AS "d_username" FROM delegates WHERE "tx_id" IN (${id:csv})',

	getSignatureByIds: 'SELECT "transactionId" as "transaction_id", ENCODE ("publicKey", \'hex\') AS "s_publicKey" FROM signatures WHERE "transactionId" IN (${id:csv})',

	getMultiByIds: 'SELECT "transactionId" as "transaction_id", min AS "m_min", lifetime AS "m_lifetime", keysgroup AS "m_keysgroup" FROM multisignatures WHERE "transactionId" IN (${id:csv})',

	getDappByIds: 'SELECT "transactionId" as "transaction_id", name AS "dapp_name", description AS "dapp_description", tags AS "dapp_tags", link AS "dapp_link", type AS "dapp_type", category AS "dapp_category", icon AS "dapp_icon" FROM dapps WHERE "transactionId" IN (${id:csv})',

	getInTransferByIds: 'SELECT "transactionId" as "transaction_id", "dappId" AS "in_dappId" FROM intransfer WHERE "transactionId" IN (${id:csv})',

	getOutTransferByIds: 'SELECT "transactionId" as "transaction_id", "dappId" AS "ot_dappId", "outTransactionId" AS "ot_outTransactionId" FROM outtransfer WHERE "transactionId" IN (${id:csv})'
>>>>>>> a20c1df3
};

module.exports = TransactionsSql;<|MERGE_RESOLUTION|>--- conflicted
+++ resolved
@@ -44,42 +44,24 @@
 		].filter(Boolean).join(' ');
 	},
 
-<<<<<<< HEAD
 	getById: 'SELECT *, ENCODE ("t_senderPublicKey", \'hex\') AS "t_senderPublicKey", ENCODE ("a_recipientPublicKey", \'hex\') AS "a_recipientPublicKey" FROM transactions_list WHERE "t_id" = ${id}',
 
-	getTransferById: 'SELECT CONVERT_FROM(data, \'utf8\') AS "tf_data" FROM transfer WHERE "transaction_id" = ${id}',
+	getTransferByIds: 'SELECT "transaction_id", CONVERT_FROM(data, \'utf8\') AS "tf_data" FROM transfer WHERE "transaction_id" IN (${id:csv})',
 
-	getVotesById: 'SELECT votes AS "v_votes" FROM votes WHERE "transaction_id" = ${id}',
+	getVotesByIds: 'SELECT "transaction_id", votes AS "v_votes" FROM votes WHERE "transaction_id" IN (${id:csv})',
 
-	getDelegateById: 'SELECT name AS "d_username" FROM delegates WHERE "transaction_id" = ${id}',
+	getDelegateByIds: 'SELECT "transaction_id", name AS "d_username" FROM delegates WHERE "transaction_id" IN (${id:csv})',
 
-	getSignatureById: 'SELECT ENCODE ("publicKey", \'hex\') AS "s_publicKey" FROM signatures WHERE "transaction_id" = ${id}',
+	getSignatureByIds: 'SELECT "transaction_id", ENCODE ("publicKey", \'hex\') AS "s_publicKey" FROM second_signature WHERE "transaction_id" IN (${id:csv})',
 
-// TODO: Add multisignatures member here - Covert old keysgroup and LEFT JOIN keysgroup AS "m_keysgroup"
-	getMultiById: 'SELECT minimum AS "m_min", lifetime AS "m_lifetime" FROM multisignatures_master WHERE "transaction_id" = ${id}',
+	getMultiByIds: 'SELECT "transaction_id", min AS "m_min", lifetime AS "m_lifetime", keysgroup AS "m_keysgroup" FROM multisignatures_master WHERE "transaction_id" IN (${id:csv})',
 
-	getDappById: 'SELECT name AS "dapp_name", description AS "dapp_description", tags AS "dapp_tags", link AS "dapp_link", type AS "dapp_type", category AS "dapp_category", icon AS "dapp_icon" FROM dapps WHERE "transaction_id" = ${id}',
+	getDappByIds: 'SELECT "transaction_id", name AS "dapp_name", description AS "dapp_description", tags AS "dapp_tags", link AS "dapp_link", type AS "dapp_type", category AS "dapp_category", icon AS "dapp_icon" FROM dapps WHERE "transaction_id" IN (${id:csv})',
 
-	getInTransferById: 'SELECT "dapp_id" AS "in_dappId" FROM intransfer WHERE "transaction_id" = ${id}',
+	getInTransferByIds: 'SELECT "transaction_id", "dapp_id" AS "in_dapp_id" FROM intransfer WHERE "transaction_id" IN (${id:csv})',
 
-	getOutTransferById: 'SELECT "dapp_id" AS "ot_dappId", "out_transaction_id" AS "ot_outTransactionId" FROM outtransfer WHERE "transaction_id" = ${id}'
-=======
-	getTransferByIds: 'SELECT "transactionId" as "transaction_id", CONVERT_FROM(data, \'utf8\') AS "tf_data" FROM transfer WHERE "transactionId" IN (${id:csv})',
+	getOutTransferByIds: 'SELECT "transaction_id", "dapp_id" AS "ot_dapp_id", "outTransactionId" AS "ot_outTransactionId" FROM outtransfer WHERE "transaction_id" IN (${id:csv})'
 
-	getVotesByIds: 'SELECT "transactionId" as "transaction_id", votes AS "v_votes" FROM votes WHERE "transactionId" IN (${id:csv})',
-
-	getDelegateByIds: 'SELECT "tx_id" as "transaction_id", name AS "d_username" FROM delegates WHERE "tx_id" IN (${id:csv})',
-
-	getSignatureByIds: 'SELECT "transactionId" as "transaction_id", ENCODE ("publicKey", \'hex\') AS "s_publicKey" FROM signatures WHERE "transactionId" IN (${id:csv})',
-
-	getMultiByIds: 'SELECT "transactionId" as "transaction_id", min AS "m_min", lifetime AS "m_lifetime", keysgroup AS "m_keysgroup" FROM multisignatures WHERE "transactionId" IN (${id:csv})',
-
-	getDappByIds: 'SELECT "transactionId" as "transaction_id", name AS "dapp_name", description AS "dapp_description", tags AS "dapp_tags", link AS "dapp_link", type AS "dapp_type", category AS "dapp_category", icon AS "dapp_icon" FROM dapps WHERE "transactionId" IN (${id:csv})',
-
-	getInTransferByIds: 'SELECT "transactionId" as "transaction_id", "dappId" AS "in_dappId" FROM intransfer WHERE "transactionId" IN (${id:csv})',
-
-	getOutTransferByIds: 'SELECT "transactionId" as "transaction_id", "dappId" AS "ot_dappId", "outTransactionId" AS "ot_outTransactionId" FROM outtransfer WHERE "transactionId" IN (${id:csv})'
->>>>>>> a20c1df3
 };
 
 module.exports = TransactionsSql;