'use strict';

var DappsSql = {
	sortFields: ['name'],

	countByTransactionId: 'SELECT COUNT(*)::int AS "count" FROM dapps WHERE "transaction_id" = ${id}',

	countByOutTransactionId: 'SELECT COUNT(*)::int AS "count" FROM outtransfer WHERE "out_transaction_id" = ${transactionId}',

	getExisting: 'SELECT "name", "link" FROM dapps WHERE ("name" = ${name} OR "link" = ${link}) AND "transaction_id" != ${transactionId}',

	// Need to fix "or" or "and" in query
	list: function (params) {
		return [
<<<<<<< HEAD
			'SELECT "name", "description", "tags", "link", "type", "category", "icon", "transaction_id" AS "transactionId" FROM dapps',
=======
			'SELECT "name" COLLATE "C", "description", "tags", "link", "type", "category", "icon", "transactionId" FROM dapps',
>>>>>>> 02149fe1
      (params.where.length ? 'WHERE ' + params.where.join(' OR ') : ''),
      (params.sortField ? 'ORDER BY ' + [params.sortField, params.sortMethod].join(' ') : ''),
			'LIMIT ${limit} OFFSET ${offset}'
		].filter(Boolean).join(' ');
	},

	getGenesis: 'SELECT b."height" AS "height", b."id" AS "id", t."senderId" AS "authorId" FROM trs t INNER JOIN blocks b ON t."blockId" = b."id" WHERE t."id" = ${id}'
};

module.exports = DappsSql;<|MERGE_RESOLUTION|>--- conflicted
+++ resolved
@@ -12,11 +12,7 @@
 	// Need to fix "or" or "and" in query
 	list: function (params) {
 		return [
-<<<<<<< HEAD
-			'SELECT "name", "description", "tags", "link", "type", "category", "icon", "transaction_id" AS "transactionId" FROM dapps',
-=======
-			'SELECT "name" COLLATE "C", "description", "tags", "link", "type", "category", "icon", "transactionId" FROM dapps',
->>>>>>> 02149fe1
+			'SELECT "name" COLLATE "C", "description", "tags", "link", "type", "category", "icon", "transaction_id" AS "transactionId" FROM dapps',
       (params.where.length ? 'WHERE ' + params.where.join(' OR ') : ''),
       (params.sortField ? 'ORDER BY ' + [params.sortField, params.sortMethod].join(' ') : ''),
 			'LIMIT ${limit} OFFSET ${offset}'
