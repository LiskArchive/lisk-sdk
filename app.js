'use strict';
/**
 * A node-style callback as used by {@link logic} and {@link modules}.
 * @see {@link https://nodejs.org/api/errors.html#errors_node_js_style_callbacks}
 * @callback nodeStyleCallback
 * @param {?Error} error - Error, if any, otherwise `null`.
 * @param {Data} data - Data, if there hasn't been an error.
 */
/**
 * A triggered by setImmediate callback as used by {@link logic}, {@link modules} and {@link helpers}.
 * Parameters formats: (cb, error, data), (cb, error), (cb).
 * @see {@link https://nodejs.org/api/timers.html#timers_setimmediate_callback_args}
 * @callback setImmediateCallback
 * @param {function} cb - Callback function.
 * @param {?Error} [error] - Error, if any, otherwise `null`.
 * @param {Data} [data] - Data, if there hasn't been an error and the function should return data.
 */

/**
 * Main entry point.
 * Loads the lisk modules, the lisk api and run the express server as Domain master.
 * CLI options available.
 * @module app
 */

var async = require('async');
var SocketCluster = require('socketcluster').SocketCluster;
var checkIpInList = require('./helpers/checkIpInList.js');
var extend = require('extend');
var fs = require('fs');

var genesisblock = require('./genesisBlock.json');
var git = require('./helpers/git.js');
var https = require('https');
var Logger = require('./logger.js');
var packageJson = require('./package.json');
var path = require('path');
var program = require('commander');
var httpApi = require('./helpers/httpApi.js');
var Sequence = require('./helpers/sequence.js');
var util = require('util');
var z_schema = require('./helpers/z_schema.js');
var workersController = require('./api/ws/workersController');
var WsRPCServer = require('./api/RPC').WsRPCServer;
process.stdin.resume();

var versionBuild = fs.readFileSync(path.join(__dirname, 'build'), 'utf8');

/**
 * @property {string} - Hash of last git commit.
 */
var lastCommit = '';

if (typeof gc !== 'undefined') {
	setInterval(function () {
		gc();
	}, 60000);
}

program
	.version(packageJson.version)
	.option('-c, --config <path>', 'config file path')
	.option('-p, --port <port>', 'listening port number')
	.option('-d, --database <database>', 'database name')
	.option('-a, --address <ip>', 'listening host name or ip')
	.option('-x, --peers [peers...]', 'peers list')
	.option('-l, --log <level>', 'log level')
	.option('-s, --snapshot <round>', 'verify snapshot')
	.parse(process.argv);

<<<<<<< HEAD
var appConfig = require('./helpers/config.js')(program);
=======
/**
 * @property {object} - The default list of configuration options. Can be updated by CLI.
 * @default 'config.json'
 */
var appConfig = require('./helpers/config.js')(program.config);

if (program.port) {
	appConfig.port = program.port;
}

if (program.address) {
	appConfig.address = program.address;
}

if (program.peers) {
	if (typeof program.peers === 'string') {
		appConfig.peers.list = program.peers.split(',').map(function (peer) {
			peer = peer.split(':');
			return {
				ip: peer.shift(),
				port: peer.shift() || appConfig.port
			};
		});
	} else {
		appConfig.peers.list = [];
	}
}

if (program.log) {
	appConfig.consoleLogLevel = program.log;
}

if (program.snapshot) {
	appConfig.loading.snapshot = Math.abs(
		Math.floor(program.snapshot)
	);
}

if (process.env.NODE_ENV === 'test') {
	appConfig.coverage = true;
}
>>>>>>> 2f617f49

// Define top endpoint availability
process.env.TOP = appConfig.topAccounts;

/**
 * The config object to handle lisk modules and lisk api.
 * It loads `modules` and `api` folders content.
 * Also contains db configuration from config.json.
 * @property {object} db - Config values for database.
 * @property {object} modules - `modules` folder content.
 * @property {object} api - `api/http` folder content.
 */
var config = {
	db: appConfig.db,
	modules: {
		server: './modules/server.js',
		accounts: './modules/accounts.js',
		transactions: './modules/transactions.js',
		blocks: './modules/blocks.js',
		signatures: './modules/signatures.js',
		transport: './modules/transport.js',
		loader: './modules/loader.js',
		system: './modules/system.js',
		peers: './modules/peers.js',
		delegates: './modules/delegates.js',
		rounds: './modules/rounds.js',
		multisignatures: './modules/multisignatures.js',
		dapps: './modules/dapps.js',
		crypto: './modules/crypto.js',
		sql: './modules/sql.js'
	},
	api: {
		accounts: { http: './api/http/accounts.js' },
		blocks: { http: './api/http/blocks.js' },
		dapps: { http: './api/http/dapps.js' },
		delegates: { http: './api/http/delegates.js' },
		loader: { http: './api/http/loader.js' },
		multisignatures: { http: './api/http/multisignatures.js' },
		peers: { http: './api/http/peers.js' },
		server: { http: './api/http/server.js' },
		signatures: { http: './api/http/signatures.js' },
		transactions: { http: './api/http/transactions.js' },
		transport: { http: './api/http/transport.js', ws: './api/ws/transport.js'}
	}
};

/**
 * Logger holder so we can log with custom functionality.
 * The Object is initialized here and pass to others as parameter.
 * @property {object} - Logger instance.
 */
var logger = new Logger({ echo: appConfig.consoleLogLevel, errorLevel: appConfig.fileLogLevel, 
	filename: appConfig.logFileName });

// Trying to get last git commit
try {
	lastCommit = git.getLastCommit();
} catch (err) {
	logger.debug('Cannot get last git commit', err.message);
}

/**
 * Creates the express server and loads all the Modules and logic.
 * @property {object} - Domain instance.
 */
var d = require('domain').create();

d.on('error', function (err) {
	logger.fatal('Domain master', { message: err.message, stack: err.stack });
	process.exitCode = 0;
});

// runs domain
d.run(function () {
	var modules = [];
	async.auto({
		/**
		 * Loads `payloadHash` and generate dapp password if it is empty and required.
		 * Then updates config.json with new random  password.
		 * @method config
		 * @param {nodeStyleCallback} cb - Callback function with the mutated `appConfig`.
		 * @throws {Error} If failed to assign nethash from genesis block.
		 */
		config: function (cb) {
			try {
				appConfig.nethash = Buffer.from(genesisblock.payloadHash, 'hex').toString('hex');
			} catch (e) {
				logger.error('Failed to assign nethash from genesis block');
				throw Error(e);
			}

			if (appConfig.dapp.masterrequired && !appConfig.dapp.masterpassword) {
				var randomstring = require('randomstring');

				appConfig.dapp.masterpassword = randomstring.generate({
					length: 12,
					readable: true,
					charset: 'alphanumeric'
				});

				if (appConfig.loading.snapshot != null) {
					delete appConfig.loading.snapshot;
				}

				fs.writeFileSync('./config.json', JSON.stringify(appConfig, null, 4));

				cb(null, appConfig);
			} else {
				cb(null, appConfig);
			}
		},

		logger: function (cb) {
			cb(null, logger);
		},

		build: function (cb) {
			cb(null, versionBuild);
		},

		/**
		 * Returns hash of last git commit.
		 * @method lastCommit
		 * @param {nodeStyleCallback} cb - Callback function with Hash of last git commit.
		 */
		lastCommit: function (cb) {
			cb(null, lastCommit);
		},

		genesisblock: function (cb) {
			cb(null, {
				block: genesisblock
			});
		},

		public: function (cb) {
			cb(null, path.join(__dirname, 'public'));
		},

		schema: function (cb) {
			cb(null, new z_schema());
		},

		/**
		 * Once config is completed, creates app, http & https servers & sockets with express.
		 * @method network
		 * @param {object} scope - The results from current execution,
		 * at leats will contain the required elements.
		 * @param {nodeStyleCallback} cb - Callback function with created Object: 
		 * `{express, app, server, io, https, https_io}`.
		 */
		network: ['config', function (scope, cb) {
			var express = require('express');
			var compression = require('compression');
			var cors = require('cors');
			var app = express();

			if (appConfig.coverage) {
				var im = require('istanbul-middleware');
				logger.debug('Hook loader for coverage - do not use in production environment!');
				im.hookLoader(__dirname);
				app.use('/coverage', im.createHandler());
			}

			require('./helpers/request-limiter')(app, appConfig);

			app.use(compression({ level: 9 }));
			app.use(cors());
			app.options('*', cors());

			var server = require('http').createServer(app);
			var io = require('socket.io')(server);

			var privateKey, certificate, https, https_io;

			if (scope.config.ssl.enabled) {
				privateKey = fs.readFileSync(scope.config.ssl.options.key);
				certificate = fs.readFileSync(scope.config.ssl.options.cert);

				https = require('https').createServer({
					key: privateKey,
					cert: certificate,
					ciphers: 'ECDHE-RSA-AES128-GCM-SHA256:ECDHE-ECDSA-AES128-GCM-SHA256:ECDHE-RSA-AES256-GCM-SHA384:ECDHE-ECDSA-AES256-GCM-SHA384:DHE-RSA-AES128-GCM-SHA256:' + 'ECDHE-RSA-AES128-SHA256:DHE-RSA-AES128-SHA256:ECDHE-RSA-AES256-SHA384:DHE-RSA-AES256-SHA384:ECDHE-RSA-AES256-SHA256:DHE-RSA-AES256-SHA256:HIGH:' + '!aNULL:!eNULL:!EXPORT:!DES:!RC4:!MD5:!PSK:!SRP:!CAMELLIA'
				}, app);

				https_io = require('socket.io')(https);
			}

			cb(null, {
				express: express,
				app: app,
				server: server,
				io: io,
				https: https,
				https_io: https_io
			});
		}],

		webSocket: ['config', 'connect', 'logger', 'network', function (scope, cb) {
			var webSocketConfig = {
				workers: 1,
				port: parseInt(scope.config.port) + 1000,
				// port: 8000,
				wsEngine: 'uws',
				appName: 'lisk',
				workerController: './api/ws/workersController',
				perMessageDeflate: false,
				secretKey: 'dupa',
				// The interval in milliseconds on which to
				// send a ping to the client to check that
				// it is still alive
				pingInterval: 5000,

				// How many milliseconds to wait without receiving a ping
				// before closing the socket
				pingTimeout: 60000,

				// Maximum amount of milliseconds to wait before force-killing
				// a process after it was passed a 'SIGTERM' or 'SIGUSR2' signal
				processTermTimeout: 10000
			};

			if (scope.config.ssl.enabled) {
				extend(webSocketConfig, {
					protocol: 'https',
					// This is the same as the object provided to Node.js's https server
					protocolOptions: {
						key: fs.readFileSync(scope.config.ssl.options.key),
						cert: fs.readFileSync(scope.config.ssl.options.cert),
						ciphers: 'ECDHE-RSA-AES128-GCM-SHA256:ECDHE-ECDSA-AES128-GCM-SHA256:ECDHE-RSA-AES256-GCM-SHA384:ECDHE-ECDSA-AES256-GCM-SHA384:DHE-RSA-AES128-GCM-SHA256:' + 'ECDHE-RSA-AES128-SHA256:DHE-RSA-AES128-SHA256:ECDHE-RSA-AES256-SHA384:DHE-RSA-AES256-SHA384:ECDHE-RSA-AES256-SHA256:DHE-RSA-AES256-SHA256:HIGH:' + '!aNULL:!eNULL:!EXPORT:!DES:!RC4:!MD5:!PSK:!SRP:!CAMELLIA'
					}
				});
			}

			var childProcessOptions = {
				version: scope.config.version,
				minVersion: scope.config.minVersion,
				nethash: scope.config.nethash,
				port: scope.config.port,
				nonce: scope.config.nonce
			};

			var socketCluster = new SocketCluster(webSocketConfig);

			var MasterWAMPServer = require('wamp-socket-cluster/MasterWAMPServer');

			scope.network.app.rpc = WsRPCServer.setServer(new MasterWAMPServer(socketCluster, childProcessOptions));

			socketCluster.on('ready', function (err, result) {
				scope.logger.info('Socket Cluster ready for incoming connections');
				cb();
			});

		}],

		dbSequence: ['logger', function (scope, cb) {
			var sequence = new Sequence({
				onWarning: function (current, limit) {
					scope.logger.warn('DB queue', current);
				}
			});
			cb(null, sequence);
		}],

		sequence: ['logger', function (scope, cb) {
			var sequence = new Sequence({
				onWarning: function (current, limit) {
					scope.logger.warn('Main queue', current);
				}
			});
			cb(null, sequence);
		}],

		balancesSequence: ['logger', function (scope, cb) {
			var sequence = new Sequence({
				onWarning: function (current, limit) {
					scope.logger.warn('Balance queue', current);
				}
			});
			cb(null, sequence);
		}],

		/**
		 * Once config, public, genesisblock, logger, build and network are completed,
		 * adds configuration to `network.app`.
		 * @method connect
		 * @param {object} scope - The results from current execution, 
		 * at leats will contain the required elements.
		 * @param {function} cb - Callback function.
		 */
		connect: ['config', 'public', 'genesisblock', 'logger', 'build', 'network', function (scope, cb) {
			var path = require('path');
			var bodyParser = require('body-parser');
			var methodOverride = require('method-override');
			var queryParser = require('express-query-int');
			var randomString = require('randomstring');

			scope.config.nonce = randomString.generate(16);
			process.env['NONCE'] = scope.config.nonce;
			scope.network.app.engine('html', require('ejs').renderFile);
			scope.network.app.use(require('express-domain-middleware'));
			scope.network.app.set('view engine', 'ejs');
			scope.network.app.set('views', path.join(__dirname, 'public'));
			scope.network.app.use(scope.network.express.static(path.join(__dirname, 'public')));
			scope.network.app.use(bodyParser.raw({limit: '2mb'}));
			scope.network.app.use(bodyParser.urlencoded({extended: true, limit: '2mb', parameterLimit: 5000}));
			scope.network.app.use(bodyParser.json({limit: '2mb'}));
			scope.network.app.use(methodOverride());

			var ignore = ['id', 'name', 'lastBlockId', 'blockId', 'transactionId', 'address', 'recipientId', 'senderId', 'previousBlock'];

			scope.network.app.use(queryParser({
				parser: function (value, radix, name) {
					if (ignore.indexOf(name) >= 0) {
						return value;
					}

					// Ignore conditional fields for transactions list
					if (/^.+?:(blockId|recipientId|senderId)$/.test(name)) {
						return value;
					}

					/*eslint-disable eqeqeq */
					if (isNaN(value) || parseInt(value) != value || isNaN(parseInt(value, radix))) {
						return value;
					}
					/*eslint-enable eqeqeq */
					return parseInt(value);
				}
			}));

			scope.network.app.use(require('./helpers/z_schema-express.js')(scope.schema));

			scope.network.app.use(httpApi.middleware.logClientConnections.bind(null, scope.logger));

			/* Instruct browser to deny display of <frame>, <iframe> regardless of origin.
			 *
			 * RFC -> https://tools.ietf.org/html/rfc7034
			 */
			scope.network.app.use(httpApi.middleware.attachResponseHeader.bind(null, 'X-Frame-Options', 'DENY'));
			/* Set Content-Security-Policy headers.
			 *
			 * frame-ancestors - Defines valid sources for <frame>, <iframe>, <object>, <embed> or <applet>.
			 *
			 * W3C Candidate Recommendation -> https://www.w3.org/TR/CSP/
			 */
			scope.network.app.use(httpApi.middleware.attachResponseHeader.bind(null, 'Content-Security-Policy', 'frame-ancestors \'none\''));

			scope.network.app.use(httpApi.middleware.applyAPIAccessRules.bind(null, scope.config));

			cb();
		}],

		ed: function (cb) {
			cb(null, require('./helpers/ed.js'));
		},

		bus: ['ed', function (scope, cb) {
			var changeCase = require('change-case');
			var bus = function () {
				this.message = function () {
					var args = [];
					Array.prototype.push.apply(args, arguments);
					var topic = args.shift();
					var eventName = 'on' + changeCase.pascalCase(topic);

					// executes the each module onBind function
					modules.forEach(function (module) {
						if (typeof(module[eventName]) === 'function') {
							module[eventName].apply(module[eventName], args);
						}
						if (module.submodules) {
							async.each(module.submodules, function (submodule) {
								if (submodule && typeof(submodule[eventName]) === 'function') {
									submodule[eventName].apply(submodule[eventName], args);
								}
							});
						}
					});
				};
			};
			cb(null, new bus());
		}],

		db: function (cb) {
			var db = require('./helpers/database.js');
			db.connect(config.db, logger, cb);
		},

		/**
		 * Once db, bus, schema and genesisblock are completed,
		 * loads transaction, block, account and peers from logic folder.
		 * @method logic
		 * @param {object} scope - The results from current execution, 
		 * at leats will contain the required elements.
		 * @param {function} cb - Callback function.
		 */	
		logic: ['db', 'bus', 'schema', 'genesisblock', function (scope, cb) {
			var Transaction = require('./logic/transaction.js');
			var Block = require('./logic/block.js');
			var Account = require('./logic/account.js');
			var Peers = require('./logic/peers.js');

			async.auto({
				bus: function (cb) {
					cb(null, scope.bus);
				},
				db: function (cb) {
					cb(null, scope.db);
				},
				ed: function (cb) {
					cb(null, scope.ed);
				},
				logger: function (cb) {
					cb(null, logger);
				},
				schema: function (cb) {
					cb(null, scope.schema);
				},
				genesisblock: function (cb) {
					cb(null, {
						block: genesisblock
					});
				},
				account: ['db', 'bus', 'ed', 'schema', 'genesisblock', function (scope, cb) {
					new Account(scope, cb);
				}],
				transaction: ['db', 'bus', 'ed', 'schema', 'genesisblock', 'account', function (scope, cb) {
					new Transaction(scope, cb);
				}],
				block: ['db', 'bus', 'ed', 'schema', 'genesisblock', 'account', 'transaction', function (scope, cb) {
					new Block(scope, cb);
				}],
				peers: function (cb) {
					new Peers(scope, cb);
				}
			}, cb);
		}],

<<<<<<< HEAD
		modules: ['network', 'webSocket', 'connect', 'config', 'logger', 'bus', 'sequence', 'dbSequence', 'balancesSequence', 'db', 'logic', function (scope, cb) {
=======
		/**
		 * Once network, connect, config, logger, bus, sequence,
		 * dbSequence, balancesSequence, db and logic are completed,
		 * loads modules from `modules` folder using `config.modules`.
		 * @method modules
		 * @param {object} scope - The results from current execution,
		 * at leats will contain the required elements.
		 * @param {nodeStyleCallback} cb - Callback function with resulted load.
		 */
		modules: ['network', 'connect', 'config', 'logger', 'bus', 'sequence', 'dbSequence', 'balancesSequence', 'db', 'logic', function (scope, cb) {
>>>>>>> 2f617f49
			var tasks = {};

			Object.keys(config.modules).forEach(function (name) {
				tasks[name] = function (cb) {
					var d = require('domain').create();

					d.on('error', function (err) {
						scope.logger.fatal('Domain ' + name, {message: err.message, stack: err.stack});
					});

					d.run(function () {
						logger.debug('Loading module', name);
						var Klass = require(config.modules[name]);
						var obj = new Klass(cb, scope);
						modules.push(obj);
					});
				};
			});

			async.parallel(tasks, function (err, results) {
				cb(err, results);
			});
		}],

<<<<<<< HEAD
		api: ['modules', 'logger', 'network', 'webSocket', function (scope, cb) {
=======
		/**
		 * Loads api from `api` folder using `config.api`, once modules, logger and
		 * network are completed.
		 * @method api
		 * @param {object} scope - The results from current execution, 
		 * at leats will contain the required elements.
		 * @param {function} cb - Callback function.
		 */	
		api: ['modules', 'logger', 'network', function (scope, cb) {
>>>>>>> 2f617f49
			Object.keys(config.api).forEach(function (moduleName) {
				Object.keys(config.api[moduleName]).forEach(function (protocol) {
					var apiEndpointPath = config.api[moduleName][protocol];
					try {
						var ApiEndpoint = require(apiEndpointPath);
						new ApiEndpoint(scope.modules[moduleName], scope.network.app, scope.logger);
					} catch (e) {
						scope.logger.error('Unable to load API endpoint for ' + moduleName + ' of ' + protocol, e.message);
					}
				});
			});

			scope.network.app.use(httpApi.middleware.errorLogger.bind(null, scope.logger));
			cb();
		}],

		ready: ['modules', 'bus', 'logic', function (scope, cb) {
			scope.bus.message('bind', scope.modules);
			scope.logic.transaction.bindModules(scope.modules);
			scope.logic.peers.bind(scope);
			cb();
		}],

		/**
		 * Once 'ready' is completed, binds and listens for connections on the
		 * specified host and port for `scope.network.server`.
		 * @method listen
		 * @param {object} scope - The results from current execution, 
		 * at leats will contain the required elements.
		 * @param {nodeStyleCallback} cb - Callback function with `scope.network`.
		 */
		listen: ['ready', function (scope, cb) {
			scope.network.server.listen(scope.config.port, scope.config.address, function (err) {
				scope.logger.info('Lisk started: ' + scope.config.address + ':' + scope.config.port);

				if (!err) {
					if (scope.config.ssl.enabled) {
						scope.network.https.listen(scope.config.ssl.options.port, scope.config.ssl.options.address, function (err) {
							scope.logger.info('Lisk https started: ' + scope.config.ssl.options.address + ':' + scope.config.ssl.options.port);

							cb(err, scope.network);
						});
					} else {
						cb(null, scope.network);
					}
				} else {
					cb(err, scope.network);
				}
			});
		}]
	}, function (err, scope) {
		if (err) {
			logger.fatal(err);
		} else {
			/**
			 * Handles app instance (acts as global variable, passed as parameter).
			 * @global
			 * @typedef {Object} scope
			 * @property {Object} api - Undefined.
			 * @property {undefined} balancesSequence - Sequence function, sequence Array.
			 * @property {string} build - Empty.
			 * @property {Object} bus - Message function, bus constructor.
			 * @property {Object} config - Configuration.
			 * @property {undefined} connect - Undefined.
			 * @property {Object} db - Database constructor, database functions.
			 * @property {function} dbSequence - Database function.
			 * @property {Object} ed - Crypto functions from lisk node-sodium.
			 * @property {Object} genesisblock - Block information.
			 * @property {string} lastCommit - Hash transaction.
			 * @property {Object} listen - Network information.
			 * @property {Object} logger - Log functions.
			 * @property {Object} logic - several logic functions and objects.
			 * @property {Object} modules - Several modules functions.
			 * @property {Object} network - Several network functions.
			 * @property {string} nonce
			 * @property {string} public - Path to lisk public folder.
			 * @property {undefined} ready
			 * @property {Object} schema - ZSchema with objects.
			 * @property {Object} sequence - Sequence function, sequence Array.
			 * @todo logic repeats: bus, ed, genesisblock, logger, schema.
			 * @todo description for nonce and ready
			 */
			scope.logger.info('Modules ready and launched');
			/**
			 * Event reporting a cleanup.
			 * @event cleanup
			 */
			/**
			 * Receives a 'cleanup' signal and cleans all modules.
			 * @listens cleanup
			 */
			process.once('cleanup', function () {
				scope.logger.info('Cleaning up...');
				async.eachSeries(modules, function (module, cb) {
					if (typeof(module.cleanup) === 'function') {
						module.cleanup(cb);
					} else {
						setImmediate(cb);
					}
				}, function (err) {
					if (err) {
						scope.logger.error(err);
					} else {
						scope.logger.info('Cleaned up successfully');
					}
					/**
					 * Exits process gracefully with code 1
					 * @see {@link https://nodejs.org/api/process.html#process_process_exit_code}
					 */
					process.exitCode = 1;
				});
			});

			/**
			 * Event reporting a SIGTERM.
			 * @event SIGTERM
			 */
			/**
			 * Receives a 'SIGTERM' signal and emits a cleanup.
			 * @listens SIGTERM
			 */
			process.once('SIGTERM', function () {
				/**
				 * emits cleanup once 'SIGTERM'.
				 * @emits cleanup
				 */
				process.emit('cleanup');
			});

			/**
			 * Event reporting an exit.
			 * @event exit
			 */
			/**
			 * Receives an 'exit' signal and emits a cleanup.
			 * @listens exit
			 */
			process.once('exit', function () {
				/**
				 * emits cleanup once 'exit'.
				 * @emits cleanup
				 */
				process.emit('cleanup');
			});

			/**
			 * Event reporting a SIGINT.
			 * @event SIGINT
			 */
			/**
			 * Receives a 'SIGINT' signal and emits a cleanup.
			 * @listens SIGINT
			 */
			process.once('SIGINT', function () {
				/**
				 * emits cleanup once 'SIGINT'.
				 * @emits cleanup
				 */
				process.emit('cleanup');
			});
		}
	});
});

/**
 * Event reporting an uncaughtException.
 * @event uncaughtException
 */
/**
 * Receives a 'uncaughtException' signal and emits a cleanup.
 * @listens uncaughtException
 */
process.on('uncaughtException', function (err) {
	// Handle error safely
	logger.fatal('System error', { message: err.message, stack: err.stack });
	/**
	 * emits cleanup once 'uncaughtException'.
	 * @emits cleanup
	 */
	process.emit('cleanup');
});<|MERGE_RESOLUTION|>--- conflicted
+++ resolved
@@ -24,7 +24,6 @@
  */
 
 var async = require('async');
-var SocketCluster = require('socketcluster').SocketCluster;
 var checkIpInList = require('./helpers/checkIpInList.js');
 var extend = require('extend');
 var fs = require('fs');
@@ -68,63 +67,15 @@
 	.option('-s, --snapshot <round>', 'verify snapshot')
 	.parse(process.argv);
 
-<<<<<<< HEAD
-var appConfig = require('./helpers/config.js')(program);
-=======
 /**
  * @property {object} - The default list of configuration options. Can be updated by CLI.
  * @default 'config.json'
  */
 var appConfig = require('./helpers/config.js')(program.config);
 
-if (program.port) {
-	appConfig.port = program.port;
-}
-
-if (program.address) {
-	appConfig.address = program.address;
-}
-
-if (program.peers) {
-	if (typeof program.peers === 'string') {
-		appConfig.peers.list = program.peers.split(',').map(function (peer) {
-			peer = peer.split(':');
-			return {
-				ip: peer.shift(),
-				port: peer.shift() || appConfig.port
-			};
-		});
-	} else {
-		appConfig.peers.list = [];
-	}
-}
-
-if (program.log) {
-	appConfig.consoleLogLevel = program.log;
-}
-
-if (program.snapshot) {
-	appConfig.loading.snapshot = Math.abs(
-		Math.floor(program.snapshot)
-	);
-}
-
-if (process.env.NODE_ENV === 'test') {
-	appConfig.coverage = true;
-}
->>>>>>> 2f617f49
-
 // Define top endpoint availability
 process.env.TOP = appConfig.topAccounts;
 
-/**
- * The config object to handle lisk modules and lisk api.
- * It loads `modules` and `api` folders content.
- * Also contains db configuration from config.json.
- * @property {object} db - Config values for database.
- * @property {object} modules - `modules` folder content.
- * @property {object} api - `api/http` folder content.
- */
 var config = {
 	db: appConfig.db,
 	modules: {
@@ -164,7 +115,7 @@
  * The Object is initialized here and pass to others as parameter.
  * @property {object} - Logger instance.
  */
-var logger = new Logger({ echo: appConfig.consoleLogLevel, errorLevel: appConfig.fileLogLevel, 
+var logger = new Logger({ echo: appConfig.consoleLogLevel, errorLevel: appConfig.fileLogLevel,
 	filename: appConfig.logFileName });
 
 // Trying to get last git commit
@@ -261,7 +212,7 @@
 		 * @method network
 		 * @param {object} scope - The results from current execution,
 		 * at leats will contain the required elements.
-		 * @param {nodeStyleCallback} cb - Callback function with created Object: 
+		 * @param {nodeStyleCallback} cb - Callback function with created Object:
 		 * `{express, app, server, io, https, https_io}`.
 		 */
 		network: ['config', function (scope, cb) {
@@ -399,7 +350,7 @@
 		 * Once config, public, genesisblock, logger, build and network are completed,
 		 * adds configuration to `network.app`.
 		 * @method connect
-		 * @param {object} scope - The results from current execution, 
+		 * @param {object} scope - The results from current execution,
 		 * at leats will contain the required elements.
 		 * @param {function} cb - Callback function.
 		 */
@@ -506,10 +457,10 @@
 		 * Once db, bus, schema and genesisblock are completed,
 		 * loads transaction, block, account and peers from logic folder.
 		 * @method logic
-		 * @param {object} scope - The results from current execution, 
+		 * @param {object} scope - The results from current execution,
 		 * at leats will contain the required elements.
 		 * @param {function} cb - Callback function.
-		 */	
+		 */
 		logic: ['db', 'bus', 'schema', 'genesisblock', function (scope, cb) {
 			var Transaction = require('./logic/transaction.js');
 			var Block = require('./logic/block.js');
@@ -552,9 +503,6 @@
 			}, cb);
 		}],
 
-<<<<<<< HEAD
-		modules: ['network', 'webSocket', 'connect', 'config', 'logger', 'bus', 'sequence', 'dbSequence', 'balancesSequence', 'db', 'logic', function (scope, cb) {
-=======
 		/**
 		 * Once network, connect, config, logger, bus, sequence,
 		 * dbSequence, balancesSequence, db and logic are completed,
@@ -564,8 +512,7 @@
 		 * at leats will contain the required elements.
 		 * @param {nodeStyleCallback} cb - Callback function with resulted load.
 		 */
-		modules: ['network', 'connect', 'config', 'logger', 'bus', 'sequence', 'dbSequence', 'balancesSequence', 'db', 'logic', function (scope, cb) {
->>>>>>> 2f617f49
+		modules: ['network', 'webSocket', 'connect', 'config', 'logger', 'bus', 'sequence', 'dbSequence', 'balancesSequence', 'db', 'logic', function (scope, cb) {
 			var tasks = {};
 
 			Object.keys(config.modules).forEach(function (name) {
@@ -590,19 +537,15 @@
 			});
 		}],
 
-<<<<<<< HEAD
-		api: ['modules', 'logger', 'network', 'webSocket', function (scope, cb) {
-=======
 		/**
 		 * Loads api from `api` folder using `config.api`, once modules, logger and
 		 * network are completed.
 		 * @method api
-		 * @param {object} scope - The results from current execution, 
+		 * @param {object} scope - The results from current execution,
 		 * at leats will contain the required elements.
 		 * @param {function} cb - Callback function.
-		 */	
-		api: ['modules', 'logger', 'network', function (scope, cb) {
->>>>>>> 2f617f49
+		 */
+		api: ['modules', 'logger', 'network', 'webSocket', function (scope, cb) {
 			Object.keys(config.api).forEach(function (moduleName) {
 				Object.keys(config.api[moduleName]).forEach(function (protocol) {
 					var apiEndpointPath = config.api[moduleName][protocol];
@@ -630,7 +573,7 @@
 		 * Once 'ready' is completed, binds and listens for connections on the
 		 * specified host and port for `scope.network.server`.
 		 * @method listen
-		 * @param {object} scope - The results from current execution, 
+		 * @param {object} scope - The results from current execution,
 		 * at leats will contain the required elements.
 		 * @param {nodeStyleCallback} cb - Callback function with `scope.network`.
 		 */
