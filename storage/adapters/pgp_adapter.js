/*
 * Copyright © 2018 Lisk Foundation
 *
 * See the LICENSE file at the top-level directory of this distribution
 * for licensing information.
 *
 * Unless otherwise agreed in a custom licensing agreement with the Lisk Foundation,
 * no part of this software, including this file, may be copied, modified,
 * propagated, or distributed except according to the terms contained in the
 * LICENSE file.
 *
 * Removal or modification of this copyright notice is prohibited.
 */

'use strict';

const path = require('path');
const Promise = require('bluebird');
const monitor = require('pg-monitor');
const pgpLib = require('pg-promise');
const QueryFile = require('pg-promise').QueryFile;
const MigrationsRepo = require('../../db/repos/migrations.js');
const BaseAdapter = require('./base_adapter');

class PgpAdapter extends BaseAdapter {
	/**
	 *
	 * @param {Object} options
	 * @param {Boolean} options.inTest
	 * @param {string} options.logger
	 * @param {string} options.sqlDirectory
	 */
	constructor(options) {
		super({
			engineName: 'pgp',
			inTest: options.inTest,
		});

		this.options = options;
		this.logger = options.logger;
		this.sqlDirectory = options.sqlDirectory;

		this.pgpOptions = {
			capSQL: true,
			promiseLib: Promise,
			noLocking: options.inTest,
			connect: () => {
				this.emit(this.EVENT_CONNECT);
			},
			error: () => {
				this.emit(this.EVENT_ERROR);
			},
			disconnect: () => {
				this.emit(this.EVENT_DISCONNECT);
			},
		};

		// This is only for being able to re-use existing migrations
		if (this.inTest) {
			this.pgpOptions.extend = object => {
				object.migrations = new MigrationsRepo(object, this.pgp);
			};
		}

		this.pgp = pgpLib(this.pgpOptions);
		this.db = undefined;
	}

	/**
	 * @return {Promise}
	 */
	connect() {
		if (monitor.isAttached()) {
			monitor.detach();
		}

		const monitorOptions = {
			error: (error, e) => {
				this.logger.error(error);

				// e.cn corresponds to an object, which exists only when there is a connection related error.
				// https://vitaly-t.github.io/pg-promise/global.html#event:error
				if (e.cn) {
					process.emit('cleanup', new Error('DB Connection Error'));
				}
			},
		};
		monitor.attach(
			{ ...this.pgpOptions, ...monitorOptions },
			this.options.logEvents
		);
		monitor.setLog((msg, info) => {
			this.logger.log(info.event, info.text);
			info.display = false;
		});
		monitor.setTheme('matrix');

		this.options.user = this.options.user || process.env.USER;

<<<<<<< HEAD
		// this.pgp.end();
=======
		// TODO: When we remove the old db layer we can uncomment this line.
		// this.pgp.end();

>>>>>>> 4cb13266
		this.db = this.pgp(this.options);

		// As of the nature of pg-promise the connection is acquired either a query is started to execute.
		// So to actually verify the connection works fine
		// based on the provided options, we need to test it by acquiring
		// the connection a manually

		let connectionObject = null;

		return this.db
			.connect()
			.then(co => {
				connectionObject = co;
				return true;
			})
			.finally(() => {
				if (connectionObject) {
					connectionObject.done();
				}
			});
	}

	disconnect() {
		this.logger.info('Disconnecting');
		if (monitor.isAttached()) {
			monitor.detach();
		}
	}

	/**
	 * Execute an SQL file
	 *
	 * @param {string} file
	 * @param {Object} params
	 * @param {Object} options
	 * @param {Number} [options.expectedResultCount]
	 * @param {Object} tx
	 * @return {*}
	 */
	executeFile(file, params = {}, options = {}, tx) {
		return this._getExecutionContext(tx, options.expectedResultCount)(
			file,
			params
		);
	}

	/**
	 * Execute an SQL file
	 *
	 * @param {string} sql
	 * @param {Object} params
	 * @param {Object} options
	 * @param {Number} [options.expectedResultCount]
	 * @param {Object} tx
	 * @return {*}
	 */
	execute(sql, params = {}, options = {}, tx) {
		return this._getExecutionContext(tx, options.expectedResultCount)(
			sql,
			params
		);
	}

	transaction(name, cb, tx) {
		return (tx || this.db).tx(name, cb);
	}

	task(name, cb, tx) {
		return (tx || this.db).task(name, cb);
	}

	loadSQLFile(filePath) {
		const fullPath = path.join(this.sqlDirectory, filePath); // Generating full path;

		const options = {
			minify: true, // Minifies the SQL
		};

		const qf = new QueryFile(fullPath, options);

		if (qf.error) {
			this.logger.error(qf.error); // Something is wrong with our query file
			throw qf.error; // throw pg-promisse QueryFileError error
		}

		return qf;
	}

	parseQueryComponent(query, params) {
		return this.pgp.as.format(query, params);
	}

	_getExecutionContext(tx, expectedResultCount) {
		const count = Number(expectedResultCount);
		const context = tx || this.db;

		if (!Number.isInteger(count)) {
			return context.query;
		}

		switch (count) {
			case 0:
				return context.none;
			case 1:
				return context.one;
			default:
				return context.any;
		}
	}
}

module.exports = PgpAdapter;<|MERGE_RESOLUTION|>--- conflicted
+++ resolved
@@ -97,13 +97,9 @@
 
 		this.options.user = this.options.user || process.env.USER;
 
-<<<<<<< HEAD
-		// this.pgp.end();
-=======
 		// TODO: When we remove the old db layer we can uncomment this line.
 		// this.pgp.end();
 
->>>>>>> 4cb13266
 		this.db = this.pgp(this.options);
 
 		// As of the nature of pg-promise the connection is acquired either a query is started to execute.
