/*
 * Copyright © 2018 Lisk Foundation
 *
 * See the LICENSE file at the top-level directory of this distribution
 * for licensing information.
 *
 * Unless otherwise agreed in a custom licensing agreement with the Lisk Foundation,
 * no part of this software, including this file, may be copied, modified,
 * propagated, or distributed except according to the terms contained in the
 * LICENSE file.
 *
 * Removal or modification of this copyright notice is prohibited.
 */
'use strict';

var constants = require('../helpers/constants.js');
var slots = require('../helpers/slots.js');

// Private fields
var modules, library, shared;

/**
 * Initializes library.
 * @memberof module:dapps
 * @class
 * @classdesc Main InTransfer logic.
 * @param {Database} db
 * @param {ZSchema} schema
 */
// Constructor
function InTransfer (db, schema) {
	library = {
		db: db,
		schema: schema,
	};
}

// Public methods
/**
 * Binds input parameters to private variables modules and shared.
 * @param {Accounts} accounts
 * @param {Object} sharedApi
 */
InTransfer.prototype.bind = function (accounts, sharedApi) {
	modules = {
		accounts: accounts
	};
	shared = sharedApi;
};

/**
 * Returns send fee from constants.
 * @param {transaction} transaction
 * @param {account} sender
 * @return {number} fee
 */
InTransfer.prototype.calculateFee = function (transaction, sender) {
	return constants.fees.send;
};

/**
 * Verifies recipientId, amount and InTransfer object content.
 * Finds application into `dapps` table.
 * @implements {library.db.one}
 * @param {transaction} transaction
 * @param {account} sender
 * @param {function} cb
 * @return {setImmediateCallback} errors message | transaction
 */
InTransfer.prototype.verify = function (transaction, sender, cb, tx) {
	if (transaction.recipientId) {
		return setImmediate(cb, 'Invalid recipient');
	}

	if (!transaction.amount) {
		return setImmediate(cb, 'Invalid transaction amount');
	}

	if (!transaction.asset || !transaction.asset.inTransfer) {
		return setImmediate(cb, 'Invalid transaction asset');
	}

	(tx || library.db).dapps.countByTransactionId(transaction.asset.inTransfer.dappId).then(function (row) {
		if (row.count === 0) {
			return setImmediate(cb, 'Application not found: ' + transaction.asset.inTransfer.dappId);
		} else {
			return setImmediate(cb);
		}
	}).catch(function (err) {
		return setImmediate(cb, err);
	});
};

/**
 * @param {transaction} transaction
 * @param {account} sender
 * @param {function} cb
 * @return {setImmediateCallback} cb, null, transaction
 */
InTransfer.prototype.process = function (transaction, sender, cb) {
	return setImmediate(cb, null, transaction);
};

/**
 * Creates buffer with inTransfer content:
 * - dappId
 * @param {transaction} transaction
 * @return {Array} Buffer
 * @throws {e} Error
 */
InTransfer.prototype.getBytes = function (transaction) {
	var buf;

	try {
		buf = Buffer.from([]);
		var nameBuf = Buffer.from(transaction.asset.inTransfer.dappId, 'utf8');
		buf = Buffer.concat([buf, nameBuf]);
	} catch (e) {
		throw e;
	}

	return buf;
};

/**
 * Calls getGenesis with dappid to obtain authorId.
 * Calls mergeAccountAndGet with unconfirmed transaction amount and authorId as
 * address.
 * @implements {shared.getGenesis}
 * @implements {modules.accounts.mergeAccountAndGet}
 * @implements {slots.calcRound}
 * @param {transaction} transaction
 * @param {block} block
 * @param {account} sender
 * @param {function} cb - Callback function
 * @return {setImmediateCallback} error, cb
 */
InTransfer.prototype.apply = function (transaction, block, sender, cb, tx) {
	shared.getGenesis({dappid: transaction.asset.inTransfer.dappId}, function (err, res) {
		if (err) {
			return setImmediate(cb, err);
		}
		modules.accounts.mergeAccountAndGet({
			address: res.authorId,
			balance: transaction.amount,
			u_balance: transaction.amount,
			blockId: block.id,
			round: slots.calcRound(block.height)
		}, function (err) {
			return setImmediate(cb, err);
		}, tx);
	}, tx);
};

/**
 * Calls getGenesis with dappid to obtain authorId.
 * Calls mergeAccountAndGet with authorId as address and unconfirmed
 * transaction amount and balance both negatives.
 * @implements {shared.getGenesis}
 * @implements {modules.accounts.mergeAccountAndGet}
 * @implements {slots.calcRound}
 * @param {transaction} transaction
 * @param {block} block
 * @param {account} sender
 * @param {function} cb - Callback function
 * @return {setImmediateCallback} error, cb
 */
InTransfer.prototype.undo = function (transaction, block, sender, cb) {
	shared.getGenesis({dappid: transaction.asset.inTransfer.dappId}, function (err, res) {
		if (err) {
			return setImmediate(cb, err);
		}
		modules.accounts.mergeAccountAndGet({
			address: res.authorId,
			balance: -transaction.amount,
			u_balance: -transaction.amount,
			blockId: block.id,
			round: slots.calcRound(block.height)
		}, function (err) {
			return setImmediate(cb, err);
		});
	});
};

/**
 * @param {transaction} transaction
 * @param {account} sender
 * @param {function} cb
 * @return {setImmediateCallback} cb
 */
InTransfer.prototype.applyUnconfirmed = function (transaction, sender, cb, tx) {
	return setImmediate(cb);
};

/**
 * @param {transaction} transaction
 * @param {account} sender
 * @param {function} cb
 * @return {setImmediateCallback} cb
 */
InTransfer.prototype.undoUnconfirmed = function (transaction, sender, cb, tx) {
	return setImmediate(cb);
};

InTransfer.prototype.schema = {
	id: 'InTransfer',
	type: 'object',
	properties: {
		dappId: {
			type: 'string',
			format: 'id',
			minLength: 1,
			maxLength: 20
		}
	},
	required: ['dappId']
};

/**
 * Calls `objectNormalize` with asset inTransfer.
 * @implements {library.schema.validate}
 * @param {transaction} transaction
 * @return {error|transaction} error string | transaction normalized
 * @throws {string} error message
 */
InTransfer.prototype.objectNormalize = function (transaction) {
	var report = library.schema.validate(transaction.asset.inTransfer, InTransfer.prototype.schema);

	if (!report) {
		throw 'Failed to validate inTransfer schema: ' + library.schema.getLastErrors().map(function (err) {
			return err.message;
		}).join(', ');
	}

	return transaction;
};

/**
 * Creates inTransfer object based on raw data.
 * @param {Object} raw
 * @return {Object} inTransfer with dappId
 */
InTransfer.prototype.dbRead = function (raw) {
	if (!raw.in_dappId) {
		return null;
	} else {
		var inTransfer = {
			dappId: raw.in_dappId
		};

		return {inTransfer: inTransfer};
	}
};

<<<<<<< HEAD
InTransfer.prototype.dbTable = 'intransfer';

InTransfer.prototype.dbFields = [
	'dappId',
	'transactionId'
];

/**
 * Creates db operation object to 'intransfer' table based on
 * inTransfer data.
 * @param {transaction} transaction
 * @return {Object[]} table, fields, values.
 */
InTransfer.prototype.dbSave = function (transaction) {
	return {
		table: this.dbTable,
		fields: this.dbFields,
		values: {
			dappId: transaction.asset.inTransfer.dappId,
			transactionId: transaction.id
		}
	};
};

=======
>>>>>>> d10081a2
/**
 * @param {transaction} transaction
 * @param {function} cb
 * @return {setImmediateCallback} cb
 */
InTransfer.prototype.afterSave = function (transaction, cb) {
	return setImmediate(cb);
};

/**
 * Checks if transaction has enough signatures to be confirmed.
 * @param {transaction} transaction
 * @param {account} sender
 * @return {boolean} True if transaction signatures greather than sender multimin, or there are no sender multisignatures.
 */
InTransfer.prototype.ready = function (transaction, sender) {
	if (Array.isArray(sender.multisignatures) && sender.multisignatures.length) {
		if (!Array.isArray(transaction.signatures)) {
			return false;
		}
		return transaction.signatures.length >= sender.multimin;
	} else {
		return true;
	}
};

// Export
module.exports = InTransfer;<|MERGE_RESOLUTION|>--- conflicted
+++ resolved
@@ -252,33 +252,6 @@
 	}
 };
 
-<<<<<<< HEAD
-InTransfer.prototype.dbTable = 'intransfer';
-
-InTransfer.prototype.dbFields = [
-	'dappId',
-	'transactionId'
-];
-
-/**
- * Creates db operation object to 'intransfer' table based on
- * inTransfer data.
- * @param {transaction} transaction
- * @return {Object[]} table, fields, values.
- */
-InTransfer.prototype.dbSave = function (transaction) {
-	return {
-		table: this.dbTable,
-		fields: this.dbFields,
-		values: {
-			dappId: transaction.asset.inTransfer.dappId,
-			transactionId: transaction.id
-		}
-	};
-};
-
-=======
->>>>>>> d10081a2
 /**
  * @param {transaction} transaction
  * @param {function} cb
