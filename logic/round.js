/*
 * Copyright © 2018 Lisk Foundation
 *
 * See the LICENSE file at the top-level directory of this distribution
 * for licensing information.
 *
 * Unless otherwise agreed in a custom licensing agreement with the Lisk Foundation,
 * no part of this software, including this file, may be copied, modified,
 * propagated, or distributed except according to the terms contained in the
 * LICENSE file.
 *
 * Removal or modification of this copyright notice is prohibited.
 */
'use strict';

<<<<<<< HEAD
var RoundChanges = require('../helpers/round_changes.js');
=======
var RoundChanges = require('../helpers/RoundChanges.js');
var Promise = require('bluebird');
>>>>>>> 9ce10b3e

/**
 * Validates required scope properties.
 * @memberof module:rounds
 * @class
 * @classdesc Main Round logic.
 * @param {Object} scope
 * @param {Task} t
 * @constructor
 */
// Constructor
function Round (scope, t) {
	this.scope = {
		backwards: scope.backwards,
		round: scope.round,
		roundOutsiders: scope.roundOutsiders,
		roundDelegates: scope.roundDelegates,
		roundFees: scope.roundFees,
		roundRewards: scope.roundRewards,
		library: {
			db: scope.library.db,
			logger: scope.library.logger
		},
		modules: {
			accounts: scope.modules.accounts
		},
		block: {
			generatorPublicKey: scope.block.generatorPublicKey,
			id: scope.block.id,
			height: scope.block.height
		}
	};
	this.t = t;

	// List of required scope properties
	var requiredProperties = ['library', 'modules', 'block', 'round', 'backwards'];

	// Require extra scope properties when finishing round
	if (scope.finishRound) {
		requiredProperties = requiredProperties.concat(['roundFees', 'roundRewards', 'roundDelegates', 'roundOutsiders']);
	}

	// Iterate over requiredProperties, checking for undefined scope properties
	requiredProperties.forEach(function (property) {
		if (scope[property] === undefined) {
			throw 'Missing required scope property: ' + property;
		}
	});
}

// Public methods
/**
 * Returns result from call to mergeAccountAndGet.
 * @implements {modules.accounts.mergeAccountAndGet}
 * @return {function} Promise
 */
Round.prototype.mergeBlockGenerator = function () {
	var self = this;

	return new Promise(function (resolve, reject) {
		self.scope.modules.accounts.mergeAccountAndGet({
			publicKey: self.scope.block.generatorPublicKey,
			producedblocks: (self.scope.backwards ? -1 : 1),
			blockId: self.scope.block.id,
			round: self.scope.round
		}, function (err, account) {
			if (err) {
				return reject(err);
			}

			return resolve(account);
		}, self.t);
	});
};

/**
 * If outsiders content, calls sql updateMissedBlocks.
 * @return {}
 */
Round.prototype.updateMissedBlocks = function () {
	if (this.scope.roundOutsiders.length === 0) {
		return this.t;
	}

	return (this.t || this.scope.library.db).rounds.updateMissedBlocks(this.scope.backwards, this.scope.roundOutsiders);
};

/**
 * Calls sql getVotes from `mem_round` table.
 * @return {}
 * @todo Round must be a param option.
 */
Round.prototype.getVotes = function () {
	return (this.t || this.scope.library.db).rounds.getVotes(this.scope.round);
};

/**
 * Calls getVotes with round.
 * @implements {getVotes}
 * @implements {modules.accounts.generateAddressByPublicKey}
 * @return {function} Promise
 */
Round.prototype.updateVotes = function () {
	var self = this;

	return self.getVotes(self.scope.round).then(function (votes) {
		var queries = votes.map(function (vote) {
			return self.t.rounds.updateVotes(self.scope.modules.accounts.generateAddressByPublicKey(vote.delegate), Math.floor(vote.amount));
		});

		if (queries.length > 0) {
			return self.t.batch(queries);
		} else {
			return self.t;
		}
	});
};

/**
 * For backwards option calls sql updateBlockId with newID: 0.
 * @return {function} Promise
 */
Round.prototype.markBlockId = function () {
	if (this.scope.backwards) {
		return (this.t || this.scope.library.db).rounds.updateBlockId(this.scope.block.id, '0');
	} else {
		return this.t;
	}
};

/**
 * Calls sql flush:
 * - Deletes round from `mem_round` table.
 * @return {function} Promise
 */
Round.prototype.flushRound = function () {
	return (this.t || this.scope.library.db).rounds.flush(this.scope.round);
};

/**
 * Calls sql truncateBlocks:
 * - Deletes blocks greather than height from `blocks` table.
 * @return {function} Promise
 */
Round.prototype.truncateBlocks = function () {
	return (this.t || this.scope.library.db).rounds.truncateBlocks(this.scope.block.height);
};

/**
 * Calls sql restoreRoundSnapshot:
 * - Restores mem_round table snapshot.
 * - Performed only when rollback last block of round.
 * @return {function} Promise
 */
Round.prototype.restoreRoundSnapshot = function () {
	this.scope.library.logger.debug('Restoring mem_round snapshot...');
	return (this.t || this.scope.library.db).rounds.restoreRoundSnapshot();
};

/**
 * Calls sql restoreVotesSnapshot:
 * - Restores mem_accounts.votes snapshot.
 * - Performed only when rollback last block of round.
 * @return {function} Promise
 */
Round.prototype.restoreVotesSnapshot = function () {
	this.scope.library.logger.debug('Restoring mem_accounts.vote snapshot...');
	return (this.t || this.scope.library.db).rounds.restoreVotesSnapshot();
};

/**
 * For each delegate calls mergeAccountAndGet and creates an address array.
 * @implements {helpers.RoundChanges}
 * @implements {modules.accounts.mergeAccountAndGet}
 * @return {function} Promise with address array.
 */
Round.prototype.applyRound = function () {
	var roundChanges = new RoundChanges(this.scope);
	var queries = [];
	var self = this;
	var changes, delegates, delegate, p;

	// Reverse delegates if going backwards
	delegates = (self.scope.backwards) ? self.scope.roundDelegates.reverse() : self.scope.roundDelegates;

	// Reverse rewards if going backwards
	if (self.scope.backwards) {
		self.scope.roundRewards.reverse();
	}

	// Apply round changes to each delegate
	for (var i = 0; i < self.scope.roundDelegates.length; i++) {
		delegate = self.scope.roundDelegates[i];
		changes = roundChanges.at(i);

		this.scope.library.logger.trace('Delegate changes', { delegate: delegate, changes: changes });

		p = new Promise(function (resolve, reject) {
			self.scope.modules.accounts.mergeAccountAndGet({
				publicKey: delegate,
				balance: (self.scope.backwards ? -changes.balance : changes.balance),
				u_balance: (self.scope.backwards ? -changes.balance : changes.balance),
				blockId: self.scope.block.id,
				round: self.scope.round,
				fees: (self.scope.backwards ? -changes.fees : changes.fees),
				rewards: (self.scope.backwards ? -changes.rewards : changes.rewards)
			}, function (err, account) {
				if (err) {
					return reject(err);
				}
				return resolve(account);
			}, self.t);
		});

		queries.push(p);
	}

	// Decide which delegate receives fees remainder
	var remainderIndex = (this.scope.backwards) ? 0 : delegates.length - 1;
	var remainderDelegate = delegates[remainderIndex];

	// Get round changes for chosen delegate
	changes = roundChanges.at(remainderIndex);

	// Apply fees remaining to chosen delegate
	if (changes.feesRemaining > 0) {
		var feesRemaining = (this.scope.backwards ? -changes.feesRemaining : changes.feesRemaining);

		this.scope.library.logger.trace('Fees remaining', { index: remainderIndex, delegate: remainderDelegate, fees: feesRemaining });

		p = new Promise(function (resolve, reject) {
			self.scope.modules.accounts.mergeAccountAndGet({
				publicKey: remainderDelegate,
				balance: feesRemaining,
				u_balance: feesRemaining,
				blockId: self.scope.block.id,
				round: self.scope.round,
				fees: feesRemaining
			}, function (err, account) {
				if (err) {
					return reject(err);
				}
				return resolve(account);
			}, self.t);
		});

		queries.push(p);
	}

	self.scope.library.logger.trace('Applying round', queries);

	if (queries.length > 0) {
		return this.t.batch(queries);
	} else {
		return this.t;
	}
};

/**
 * Calls:
 * - updateVotes
 * - updateMissedBlocks
 * - flushRound
 * - applyRound
 * - updateVotes
 * - flushRound
 * @implements {updateVotes}
 * @implements {updateMissedBlocks}
 * @implements {flushRound}
 * @implements {applyRound}
 * @return {function} Call result.
 */
Round.prototype.land = function () {
	return this.updateVotes()
		.then(this.updateMissedBlocks.bind(this))
		.then(this.flushRound.bind(this))
		.then(this.applyRound.bind(this))
		.then(this.updateVotes.bind(this))
		.then(this.flushRound.bind(this))
		.then(function () {
			return this.t;
		}.bind(this));
};

/**
 * Calls:
 * - updateVotes
 * - updateMissedBlocks
 * - flushRound
 * - applyRound
 * - updateVotes
 * - flushRound
 * - restoreRoundSnapshot
 * - restoreVotesSnapshot
 * @implements {updateVotes}
 * @implements {updateMissedBlocks}
 * @implements {flushRound}
 * @implements {applyRound}
 * @implements {restoreRoundSnapshot}
 * @implements {restoreVotesSnapshot}
 * @return {function} Call result.
 */
Round.prototype.backwardLand = function () {
	return this.updateVotes()
		.then(this.updateMissedBlocks.bind(this))
		.then(this.flushRound.bind(this))
		.then(this.applyRound.bind(this))
		.then(this.updateVotes.bind(this))
		.then(this.flushRound.bind(this))
		.then(this.restoreRoundSnapshot.bind(this))
		.then(this.restoreVotesSnapshot.bind(this))
		.then(function () {
			return this.t;
		}.bind(this));
};

// Export
module.exports = Round;<|MERGE_RESOLUTION|>--- conflicted
+++ resolved
@@ -13,12 +13,8 @@
  */
 'use strict';
 
-<<<<<<< HEAD
 var RoundChanges = require('../helpers/round_changes.js');
-=======
-var RoundChanges = require('../helpers/RoundChanges.js');
 var Promise = require('bluebird');
->>>>>>> 9ce10b3e
 
 /**
  * Validates required scope properties.
