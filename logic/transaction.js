var slots = require("../helpers/slots.js");
var ed = require("ed25519");
var crypto = require("crypto");
var genesisblock = null;
var constants = require("../helpers/constants.js");
var ByteBuffer = require("bytebuffer");
var bignum = require("../helpers/bignum.js");
var extend = require("util-extend");
var sql = require("../sql/transactions.js");

// Constructor
function Transaction(scope, cb) {
	this.scope = scope;
	genesisblock = this.scope.genesisblock;
	cb && setImmediate(cb, null, this);
}

// Private methods
var private = {};
private.types = {};

function calc (height) {
	return Math.floor(height / slots.delegates) + (height % slots.delegates > 0 ? 1 : 0);
}

// Public methods
Transaction.prototype.create = function (data) {
	if (!private.types[data.type]) {
		throw Error('Unknown transaction type ' + data.type);
	}

	if (!data.sender) {
		throw Error("Can't find sender");
	}

	if (!data.keypair) {
		throw Error("Can't find keypair");
	}

	var trs = {
		type: data.type,
		amount: 0,
		senderPublicKey: data.sender.publicKey,
		requesterPublicKey: data.requester ? data.requester.publicKey.toString('hex') : null,
		timestamp: slots.getTime(),
		asset: {}
	};

	trs = private.types[trs.type].create.call(this, data, trs);
	trs.signature = this.sign(data.keypair, trs);

	if (data.sender.secondSignature && data.secondKeypair) {
		trs.signSignature = this.sign(data.secondKeypair, trs);
	}

	trs.id = this.getId(trs);

	trs.fee = private.types[trs.type].calculateFee.call(this, trs, data.sender) || false;

	return trs;
}

Transaction.prototype.attachAssetType = function (typeId, instance) {
	if (instance && typeof instance.create == 'function' && typeof instance.getBytes == 'function' &&
		typeof instance.calculateFee == 'function' && typeof instance.verify == 'function' &&
		typeof instance.objectNormalize == 'function' && typeof instance.dbRead == 'function' &&
		typeof instance.apply == 'function' && typeof instance.undo == 'function' &&
		typeof instance.applyUnconfirmed == 'function' && typeof instance.undoUnconfirmed == 'function' &&
		typeof instance.ready == 'function' && typeof instance.process == 'function'
	) {
		private.types[typeId] = instance;
	} else {
		throw Error('Invalid instance interface');
	}
}

Transaction.prototype.sign = function (keypair, trs) {
	var hash = this.getHash(trs);
	return ed.Sign(hash, keypair).toString('hex');
}

Transaction.prototype.multisign = function (keypair, trs) {
	var bytes = this.getBytes(trs, true, true);
	var hash = crypto.createHash('sha256').update(bytes).digest();
	return ed.Sign(hash, keypair).toString('hex');
}

Transaction.prototype.getId = function (trs) {
	var hash = this.getHash(trs);
	var temp = new Buffer(8);
	for (var i = 0; i < 8; i++) {
		temp[i] = hash[7 - i];
	}

	var id = bignum.fromBuffer(temp).toString();
	return id;
}

Transaction.prototype.getHash = function (trs) {
	return crypto.createHash('sha256').update(this.getBytes(trs)).digest();
}

Transaction.prototype.getBytes = function (trs, skipSignature, skipSecondSignature) {
	if (!private.types[trs.type]) {
		throw Error('Unknown transaction type ' + trs.type);
	}

	try {
		var assetBytes = private.types[trs.type].getBytes.call(this, trs, skipSignature, skipSecondSignature);
		var assetSize = assetBytes ? assetBytes.length : 0;

		var bb = new ByteBuffer(1 + 4 + 32 + 32 + 8 + 8 + 64 + 64 + assetSize, true);
		bb.writeByte(trs.type);
		bb.writeInt(trs.timestamp);

		var senderPublicKeyBuffer = new Buffer(trs.senderPublicKey, 'hex');
		for (var i = 0; i < senderPublicKeyBuffer.length; i++) {
			bb.writeByte(senderPublicKeyBuffer[i]);
		}

		if (trs.requesterPublicKey) {
			var requesterPublicKey = new Buffer(trs.requesterPublicKey, 'hex');
			for (var i = 0; i < requesterPublicKey.length; i++) {
				bb.writeByte(requesterPublicKey[i]);
			}
		}

		if (trs.recipientId) {
			var recipient = trs.recipientId.slice(0, -1);
			recipient = bignum(recipient).toBuffer({size: 8});

			for (var i = 0; i < 8; i++) {
				bb.writeByte(recipient[i] || 0);
			}
		} else {
			for (var i = 0; i < 8; i++) {
				bb.writeByte(0);
			}
		}

		bb.writeLong(trs.amount);

		if (assetSize > 0) {
			for (var i = 0; i < assetSize; i++) {
				bb.writeByte(assetBytes[i]);
			}
		}

		if (!skipSignature && trs.signature) {
			var signatureBuffer = new Buffer(trs.signature, 'hex');
			for (var i = 0; i < signatureBuffer.length; i++) {
				bb.writeByte(signatureBuffer[i]);
			}
		}

		if (!skipSecondSignature && trs.signSignature) {
			var signSignatureBuffer = new Buffer(trs.signSignature, 'hex');
			for (var i = 0; i < signSignatureBuffer.length; i++) {
				bb.writeByte(signSignatureBuffer[i]);
			}
		}

		bb.flip();
	} catch (e) {
		throw Error(e.toString());
	}
	return bb.toBuffer();
}

Transaction.prototype.ready = function (trs, sender) {
	if (!private.types[trs.type]) {
		throw Error('Unknown transaction type ' + trs.type);
	}

	if (!sender) {
		return false;
	}

	return private.types[trs.type].ready.call(this, trs, sender);
}

Transaction.prototype.process = function (trs, sender, requester, cb) {
	if (typeof requester === 'function') {
		cb = requester;
	}

	if (!private.types[trs.type]) {
		return setImmediate(cb, "Unknown transaction type " + trs.type);
	}

	// if (!this.ready(trs, sender)) {
	// 	return setImmediate(cb, "Transaction is not ready: " + trs.id);
	// }

	try {
		var txId = this.getId(trs);
	} catch (e) {
		library.logger.error(e.toString());
		return setImmediate(cb, "Invalid transaction id");
	}

	if (trs.id && trs.id != txId) {
		return setImmediate(cb, "Invalid transaction id");
	} else {
		trs.id = txId;
	}

	if (!sender) {
		return setImmediate(cb, "Invalid sender");
	}

	trs.senderId = sender.address;

	// Verify that requester in multisignature
	if (trs.requesterPublicKey) {
		if (sender.multisignatures.indexOf(trs.requesterPublicKey) < 0) {
			return setImmediate(cb, "Failed to verify signature");
		}
	}

	if (trs.requesterPublicKey) {
		if (!this.verifySignature(trs, trs.requesterPublicKey, trs.signature)) {
			return setImmediate(cb, "Failed to verify signature");
		}
	}
	else {
		if (!this.verifySignature(trs, trs.senderPublicKey, trs.signature)) {
			return setImmediate(cb, "Failed to verify signature");
		}
	}

	private.types[trs.type].process.call(this, trs, sender, function (err, trs) {
		if (err) {
			return setImmediate(cb, err);
		}

		this.scope.db.one(sql.countById, { id: trs.id }).then(function (row) {
			if (row.count > 0) {
				return cb("Ignoring already confirmed transaction");
			}

			cb(null, trs);
		}).catch(function (err) {
			library.logger.error(err.toString());
			return cb("Transaction#process error");
		});
	}.bind(this));
}

Transaction.prototype.verify = function (trs, sender, requester, cb) { //inheritance
	if (typeof requester === 'function') {
		cb = requester;
	}

	if (!private.types[trs.type]) {
		return setImmediate(cb, "Unknown transaction type " + trs.type);
	}

	// Check sender
	if (!sender) {
		return setImmediate(cb, "Invalid sender");
	}

	if (trs.requesterPublicKey) {
		if (sender.multisignatures.indexOf(trs.requesterPublicKey) < 0) {
			return setImmediate(cb, "Failed to verify signature");
		}

		if (sender.publicKey != trs.senderPublicKey) {
			return setImmediate(cb, "Invalid public key");
		}
	}

	// Verify signature
	try {
		var valid = false;

		if (trs.requesterPublicKey) {
			valid = this.verifySignature(trs, trs.requesterPublicKey, trs.signature);
		} else {
			valid = this.verifySignature(trs, trs.senderPublicKey, trs.signature);
		}
	} catch (e) {
		library.logger.error(e.toString());
		return setImmediate(cb, e.toString());
	}

	if (!valid) {
		return setImmediate(cb, "Failed to verify signature");
	}

	// Verify second signature
	if (!trs.requesterPublicKey && sender.secondSignature) {
		try {
			var valid = this.verifySecondSignature(trs, sender.secondPublicKey, trs.signSignature);
		} catch (e) {
			return setImmediate(cb, e.toString());
		}
		if (!valid) {
			return setImmediate(cb, "Failed to verify second signature: " + trs.id);
		}
	} else if (trs.requesterPublicKey && requester.secondSignature) {
		try {
			var valid = this.verifySecondSignature(trs, requester.secondPublicKey, trs.signSignature);
		} catch (e) {
			return setImmediate(cb, e.toString());
		}
		if (!valid) {
			return setImmediate(cb, "Failed to verify second signature: " + trs.id);
		}
	}

	// Check that signatures unique
	if (trs.signatures && trs.signatures.length) {
		var signatures = trs.signatures.reduce(function (p, c) {
			if (p.indexOf(c) < 0) p.push(c);
			return p;
		}, []);

		if (signatures.length != trs.signatures.length) {
			return setImmediate(cb, "Encountered duplicate signatures");
		}
	}

	var multisignatures = sender.multisignatures || sender.u_multisignatures || [];
	if (multisignatures.length == 0) {
		if (trs.asset && trs.asset.multisignature && trs.asset.multisignature.keysgroup) {

			multisignatures = trs.asset.multisignature.keysgroup.map(function (key) {
				return key.slice(1);
			});
		}
	}

	if (trs.requesterPublicKey) {
		multisignatures.push(trs.senderPublicKey);
	}

	if (trs.signatures) {
		for (var d = 0; d < trs.signatures.length; d++) {
			verify = false;

			for (var s = 0; s < multisignatures.length; s++) {
				if (trs.requesterPublicKey && multisignatures[s] == trs.requesterPublicKey) {
					continue;
				}

				if (this.verifySignature(trs, multisignatures[s], trs.signatures[d])) {
					verify = true;
				}
			}

			if (!verify) {
				return setImmediate(cb, "Failed to verify multisignature: " + trs.id);
			}
		}
	}

	// Check sender
	if (trs.senderId != sender.address) {
		return setImmediate(cb, "Invalid sender id: " + trs.id);
	}

	// Calc fee
	var fee = private.types[trs.type].calculateFee.call(this, trs, sender) || false;
	if (!fee || trs.fee != fee) {
		return setImmediate(cb, "Invalid transaction type/fee: " + trs.id);
	}
	// Check amount
	if (trs.amount < 0 || trs.amount > constants.totalAmount || String(trs.amount).indexOf('.') >= 0 || trs.amount.toString().indexOf('e') >= 0) {
		return setImmediate(cb, "Invalid transaction amount: " + trs.id);
	}
	// Check timestamp
	if (slots.getSlotNumber(trs.timestamp) > slots.getSlotNumber()) {
		return setImmediate(cb, "Invalid transaction timestamp");
	}

	// Spec
	private.types[trs.type].verify.call(this, trs, sender, function (err) {
		cb(err);
	});
}

Transaction.prototype.verifySignature = function (trs, publicKey, signature) {
	if (!private.types[trs.type]) {
		throw Error('Unknown transaction type ' + trs.type);
	}

	if (!signature) return false;

	try {
		var bytes = this.getBytes(trs, true, true);
		var res = this.verifyBytes(bytes, publicKey, signature);
	} catch (e) {
		throw Error(e.toString());
	}

	return res;
}

Transaction.prototype.verifySecondSignature = function (trs, publicKey, signature) {
	if (!private.types[trs.type]) {
		throw Error('Unknown transaction type ' + trs.type);
	}

	if (!signature) return false;

	try {
		var bytes = this.getBytes(trs, false, true);
		var res = this.verifyBytes(bytes, publicKey, signature);
	} catch (e) {
		throw Error(e.toString());
	}

	return res;
}

Transaction.prototype.verifyBytes = function (bytes, publicKey, signature) {
	try {
		var data2 = new Buffer(bytes.length);

		for (var i = 0; i < data2.length; i++) {
			data2[i] = bytes[i];
		}

		var hash = crypto.createHash('sha256').update(data2).digest();
		var signatureBuffer = new Buffer(signature, 'hex');
		var publicKeyBuffer = new Buffer(publicKey, 'hex');
		var res = ed.Verify(hash, signatureBuffer || ' ', publicKeyBuffer || ' ');
	} catch (e) {
		throw Error(e.toString());
	}

	return res;
}

Transaction.prototype.apply = function (trs, block, sender, cb) {
	if (!private.types[trs.type]) {
		return setImmediate(cb, "Unknown transaction type " + trs.type);
	}

	if (!this.ready(trs, sender)) {
		return setImmediate(cb, "Transaction is not ready: " + trs.id);
	}

	var amount = trs.amount + trs.fee;

	if (trs.blockId != genesisblock.block.id && sender.balance < amount) {
<<<<<<< HEAD
		return setImmediate(cb, "Account has no LISK: " + sender.address +" balance="+sender.balance);
=======
>>>>>>> a827c2e6
		return setImmediate(cb, "Account has no LISK: " + sender.address + " balance=" + sender.balance);
	}

	this.scope.account.merge(sender.address, {
		balance: -amount,
		blockId: block.id,
		round: calc(block.height)
	}, function (err, sender) {
		if (err) {
			return cb(err);
		}

		private.types[trs.type].apply.call(this, trs, block, sender, function (err) {
			if (err) {
				this.scope.account.merge(sender.address, {
					balance: amount,
					blockId: block.id,
					round: calc(block.height)
				}, function (err) {
					cb(err);
				});
			} else {
				setImmediate(cb);
			}
		}.bind(this));
	}.bind(this));
}

Transaction.prototype.undo = function (trs, block, sender, cb) {
	if (!private.types[trs.type]) {
		return setImmediate(cb, "Unknown transaction type " + trs.type);
	}

	var amount = trs.amount + trs.fee;

	this.scope.account.merge(sender.address, {
		balance: amount,
		blockId: block.id,
		round: calc(block.height)
	}, function (err, sender) {
		if (err) {
			return cb(err);
		}

		private.types[trs.type].undo.call(this, trs, block, sender, function (err) {
			if (err) {
				this.scope.account.merge(sender.address, {
					balance: amount,
					blockId: block.id,
					round: calc(block.height)
				}, function (err) {
					cb(err);
				});
			} else {
				setImmediate(cb);
			}
		}.bind(this));
	}.bind(this));
}

Transaction.prototype.applyUnconfirmed = function (trs, sender, requester, cb) {
	if (typeof requester === 'function') {
		cb = requester;
	}

	if (!private.types[trs.type]) {
		return setImmediate(cb, "Unknown transaction type " + trs.type);
	}

	if (!trs.requesterPublicKey && sender.secondSignature && !trs.signSignature && trs.blockId != genesisblock.block.id) {
		return setImmediate(cb, "Failed second signature: " + trs.id);
	}

	if (!trs.requesterPublicKey && !sender.secondSignature && (trs.signSignature && trs.signSignature.length > 0)) {
		return setImmediate(cb, "Account does not have a second signature");
	}

	if (trs.requesterPublicKey && requester.secondSignature && !trs.signSignature) {
		return setImmediate(cb, "Failed second signature: " + trs.id);
	}

	if (trs.requesterPublicKey && !requester.secondSignature && (trs.signSignature && trs.signSignature.length > 0)) {
		return setImmediate(cb, "Account does not have a second signature");
	}

	var amount = trs.amount + trs.fee;

	if (sender.u_balance < amount && trs.blockId != genesisblock.block.id) {
		return setImmediate(cb, "Account has no LISK: " + sender.address);
	}

	this.scope.account.merge(sender.address, {u_balance: -amount}, function (err, sender) {
		if (err) {
			return cb(err);
		}

		private.types[trs.type].applyUnconfirmed.call(this, trs, sender, function (err) {
			if (err) {
				this.scope.account.merge(sender.address, {u_balance: amount}, function (err2) {
					cb(err2);
				});
			} else {
				setImmediate(cb);
			}
		}.bind(this));
	}.bind(this));
}

Transaction.prototype.undoUnconfirmed = function (trs, sender, cb) {
	if (!private.types[trs.type]) {
		return setImmediate(cb, "Unknown transaction type " + trs.type);
	}

	var amount = trs.amount + trs.fee;

	this.scope.account.merge(sender.address, {u_balance: amount}, function (err, sender) {
		if (err) {
			return cb(err);
		}

		private.types[trs.type].undoUnconfirmed.call(this, trs, sender, function (err) {
			if (err) {
				this.scope.account.merge(sender.address, {u_balance: -amount}, function (err) {
					cb(err);
				});
			} else {
				setImmediate(cb, err);
			}
		}.bind(this));
	}.bind(this));
}

Transaction.prototype.dbTable = "trs";

Transaction.prototype.dbFields = [
	"id",
	"blockId",
	"type",
	"timestamp",
	"senderPublicKey",
	"requesterPublicKey",
	"senderId",
	"recipientId",
	"amount",
	"fee",
	"signature",
	"signSignature",
	"signatures"
];

Transaction.prototype.dbSave = function (trs) {
	if (!private.types[trs.type]) {
		throw Error("Unknown transaction type: " + trs.type);
	}

	try {
		var senderPublicKey = new Buffer(trs.senderPublicKey, "hex");
		var signature = new Buffer(trs.signature, "hex");
		var signSignature = trs.signSignature ? new Buffer(trs.signSignature, "hex") : null;
		var requesterPublicKey = trs.requesterPublicKey ? new Buffer(trs.requesterPublicKey, "hex") : null;
	} catch (e) {
		throw Error(e.toString());
	}

	var promises = [
		{
			table: this.dbTable,
			fields: this.dbFields,
			values: {
				id: trs.id,
				blockId: trs.blockId,
				type: trs.type,
				timestamp: trs.timestamp,
				senderPublicKey: senderPublicKey,
				requesterPublicKey: requesterPublicKey,
				senderId: trs.senderId,
				recipientId: trs.recipientId || null,
				amount: trs.amount,
				fee: trs.fee,
				signature: signature,
				signSignature: signSignature,
				signatures: trs.signatures ? trs.signatures.join(",") : null,
			}
		}
	];

	var promise = private.types[trs.type].dbSave(trs);

	if (promise) {
		promises.push(promise);
	}

	return promises;
}

Transaction.prototype.afterSave = function (trs, cb) {
	var tx_type = private.types[trs.type];

	if (!tx_type) {
		return cb("Unknown transaction type: " + trs.type);
	} else {
		if (typeof tx_type.afterSave == "function") {
			return tx_type.afterSave.call(this, trs, cb);
		} else {
			return cb();
		}
	}
}

Transaction.prototype.objectNormalize = function (trs) {
	if (!private.types[trs.type]) {
		throw Error("Unknown transaction type " + trs.type);
	}

	for (var i in trs) {
		if (trs[i] === null || typeof trs[i] === "undefined") {
			delete trs[i];
		}
	}

	var report = this.scope.scheme.validate(trs, {
		type: "object",
		properties: {
			id: {
				type: "string"
			},
			height: {
				type: "integer"
			},
			blockId: {
				type: "string"
			},
			type: {
				type: "integer"
			},
			timestamp: {
				type: "integer"
			},
			senderPublicKey: {
				type: "string",
				format: "publicKey"
			},
			requesterPublicKey: {
				type: "string",
				format: "publicKey"
			},
			senderId: {
				type: "string"
			},
			recipientId: {
				type: "string"
			},
			amount: {
				type: "integer",
				minimum: 0,
				maximum: constants.totalAmount
			},
			fee: {
				type: "integer",
				minimum: 0,
				maximum: constants.totalAmount
			},
			signature: {
				type: "string",
				format: "signature"
			},
			signSignature: {
				type: "string",
				format: "signature"
			},
			asset: {
				type: "object"
			}
		},
		required: ['type', 'timestamp', 'senderPublicKey', 'signature']
	});

	if (!report) {
		throw Error(this.scope.scheme.getLastError());
	}

	try {
		trs = private.types[trs.type].objectNormalize.call(this, trs);
	} catch (e) {
		throw Error(e.toString());
	}

	return trs;
}

Transaction.prototype.dbRead = function (raw) {
	if (!raw.t_id) {
		return null;
	} else {
		var tx = {
			id: raw.t_id,
			height: raw.b_height,
			blockId: raw.b_id || raw.t_blockId,
			type: parseInt(raw.t_type),
			timestamp: parseInt(raw.t_timestamp),
			senderPublicKey: raw.t_senderPublicKey,
			requesterPublicKey: raw.t_requesterPublicKey,
			senderId: raw.t_senderId,
			recipientId: raw.t_recipientId,
			amount: parseInt(raw.t_amount),
			fee: parseInt(raw.t_fee),
			signature: raw.t_signature,
			signSignature: raw.t_signSignature,
			signatures: raw.t_signatures ? raw.t_signatures.split(',') : null,
			confirmations: parseInt(raw.confirmations),
			asset: {}
		}

		if (!private.types[tx.type]) {
			throw Error('Unknown transaction type ' + tx.type);
		}

		var asset = private.types[tx.type].dbRead.call(this, raw);

		if (asset) {
			tx.asset = extend(tx.asset, asset);
		}

		return tx;
	}
}

// Export
module.exports = Transaction;<|MERGE_RESOLUTION|>--- conflicted
+++ resolved
@@ -446,10 +446,6 @@
 	var amount = trs.amount + trs.fee;
 
 	if (trs.blockId != genesisblock.block.id && sender.balance < amount) {
-<<<<<<< HEAD
-		return setImmediate(cb, "Account has no LISK: " + sender.address +" balance="+sender.balance);
-=======
->>>>>>> a827c2e6
 		return setImmediate(cb, "Account has no LISK: " + sender.address + " balance=" + sender.balance);
 	}
 
