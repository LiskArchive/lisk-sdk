'use strict';

var _ = require('lodash');
var async = require('async');
var Peer = require('../logic/peer.js');
var schema = require('../schema/peers.js');
var constants = require('../helpers/constants.js');
var WsRPCClient = require('../api/RPC').WsRPCClient;

// Private fields
var __private = {};
var self;
var modules;
var library;

/**
 * Main peers logic.
 * @memberof module:peers
 * @class
 * @classdesc Main peers logic.
 * @param {scope} scope - App instance.
 * @param {function} cb - Callback function.
 * @return {setImmediateCallback} Callback function with `this` as data.
 */
// Constructor
function Peers (scope, cb) {
	library = scope;
	self = this;
	__private.peers = {};
	__private.me = null;

	return setImmediate(cb, null, this);
}

<<<<<<< HEAD
Peers.prototype.me = function () {
	if (__private.me) {
		return __private.me;
	}
	if (!constants.externalAddress) {
		return null;
	}

	__private.me = new Peer(_.assign({}, {
		ip: constants.externalAddress
	}, constants.getConst('headers')));

	return __private.me;
};

=======
/**
 * Returns a peer instance.
 * @param {peer} peer
 * @return {peer} peer instance
 */
>>>>>>> 2f617f49
Peers.prototype.create = function (peer) {
	if (!(peer instanceof Peer)) {
		return new Peer(peer);
	} else {
		return peer;
	}
};

/**
 * Checks if peer is in peers list.
 * @param {peer} peer
 * @return {boolean} True if peer is in peers list
 */
Peers.prototype.exists = function (peer) {
	peer = self.create(peer);
	return !!__private.peers[peer.string];
};

/**
 * Gets a peer from peers or creates a new one and returns it.
 * @param {peer} peer
 * @return {peer} peer new or peer from peers
 */
Peers.prototype.get = function (peer) {
	if (typeof peer === 'string') {
		return __private.peers[peer];
	} else {
		peer = self.create(peer);
		return __private.peers[peer.string];
	}
};

/**
 * Inserts or updates a peer
 * @param {peer} peer
 * @param {boolean} insertOnly - true to only insert.
 * @return {boolean} True if operation is success.
 */
Peers.prototype.upsert = function (peer, insertOnly) {
	// Insert new peer
	var insert = function (peer) {
		peer.updated = Date.now();
		__private.peers[peer.string] = peer;

		library.logger.debug('Inserted new peer', peer.string);
		library.logger.trace('Inserted new peer', {peer: peer});
	};

	// Update existing peer
	var update = function (peer) {
		peer.updated = Date.now();

		var diff = {};
		_.each(peer, function (value, key) {
			if (key !== 'updated' && __private.peers[peer.string][key] !== value) {
				diff[key] = value;
			}
		});

		__private.peers[peer.string].update(peer);

		if (Object.keys(diff).length) {
			library.logger.debug('Updated peer ' + peer.string, diff, peer);
		} else {
			library.logger.trace('Peer not changed', peer.string);
		}
	};

	peer = self.create(peer);
	
	if (!peer.string) {
		library.logger.warn('Upsert invalid peer rejected', {peer: peer});
		return false;
	}

	// Performing insert or update
	if (self.exists(peer)) {
		// Skip update if insert-only is forced
		if (!insertOnly) {
			update(peer);
		} else {
			return false;
		}
	} else {
		insert(peer);
	}

	// Stats for tracking changes
	var cnt_total = 0;
	var cnt_active = 0;
	var cnt_empty_height = 0;
	var cnt_empty_broadhash = 0;

	_.each(__private.peers, function (peer, index) {
		++cnt_total;
		if (peer.state === 2) {
			++cnt_active;
		}
		if (!peer.height) {
			++cnt_empty_height;
		}
		if (!peer.broadhash) {
			++cnt_empty_broadhash;
		}
	});

	library.logger.trace('Peer stats', {total: cnt_total, alive: cnt_active, empty_height: cnt_empty_height, empty_broadhash: cnt_empty_broadhash});

	return true;
};

/**
 * Upserts peer with banned state `0` and clock with current time + seconds.
 * @param {string} pip - Peer ip
 * @param {number} port
 * @param {number} seconds
 * @return {function} Calls upsert
 */
Peers.prototype.ban = function (ip, port, seconds) {
	return self.upsert({
		ip: ip,
		port: port,
		// State 0 for banned peer
		state: 0,
		clock: Date.now() + (seconds || 1) * 1000
	});
};

/**
 * Upserts peer with unbanned state `1` and deletes clock.
 * @param {string} pip - Peer ip
 * @param {number} port
 * @param {number} seconds
 * @return {peer}
 */
Peers.prototype.unban = function (peer) {
	peer = self.get(peer);
	if (peer) {
		delete peer.clock;
		peer.state = 1;
		library.logger.debug('Released ban for peer', peer.string);
	} else {
		library.logger.debug('Failed to release ban for peer', {err: 'INVALID', peer: peer});
	}
	return peer;
};

/**
 * Deletes peer from peers list.
 * @param {peer} peer
 * @return {boolean} True if peer exists
 */
Peers.prototype.remove = function (peer) {
	peer = self.create(peer);
	// Remove peer if exists
	if (self.exists(peer)) {
		library.logger.info('Removed peer', peer.string);
		library.logger.debug('Removed peer', {peer: __private.peers[peer.string]});
		__private.peers[peer.string] = null; // Possible memory leak prevention
		delete __private.peers[peer.string];
		return true;
	} else {
		library.logger.debug('Failed to remove peer', {err: 'AREMOVED', peer: peer});
		return false;
	}
};

/**
 * Returns private list of peers
 * @param {boolean} [normalize] - If true transform list to object
 * @return {peer[]} list of peers
 */
Peers.prototype.list = function (normalize) {
	if (normalize) {
		return Object.keys(__private.peers).map(function (key) { return __private.peers[key].object(); });
	} else {
		return Object.keys(__private.peers).map(function (key) { return __private.peers[key].attachRPC(); });
	}
};

// Public methods
/**
 * @param {scope} scope - App instance.
 */
Peers.prototype.bind = function (scope) {
	modules = scope.modules;
	library.logger.trace('Logic/Peers->bind');
};

// Export
module.exports = Peers;<|MERGE_RESOLUTION|>--- conflicted
+++ resolved
@@ -32,7 +32,6 @@
 	return setImmediate(cb, null, this);
 }
 
-<<<<<<< HEAD
 Peers.prototype.me = function () {
 	if (__private.me) {
 		return __private.me;
@@ -48,13 +47,11 @@
 	return __private.me;
 };
 
-=======
 /**
  * Returns a peer instance.
  * @param {peer} peer
  * @return {peer} peer instance
  */
->>>>>>> 2f617f49
 Peers.prototype.create = function (peer) {
 	if (!(peer instanceof Peer)) {
 		return new Peer(peer);
@@ -117,7 +114,7 @@
 		__private.peers[peer.string].update(peer);
 
 		if (Object.keys(diff).length) {
-			library.logger.debug('Updated peer ' + peer.string, diff, peer);
+			library.logger.debug('Updated peer ' + peer.string, diff);
 		} else {
 			library.logger.trace('Peer not changed', peer.string);
 		}
