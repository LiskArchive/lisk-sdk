import liskApi from '../../src/api/liskApi';
import privateApi from '../../src/api/privateApi';

describe('Lisk.api()', () => {
	const testPort = 7000;
	const livePort = 8000;
	const defaultSecret = 'secret';
	const GET = 'GET';
	const POST = 'POST';
	const defaultAddress = {
		publicKey: '5d036a858ce89f844491762eb89e2bfbd50a4a0a0da658e4b2628b25b117ae09',
		address: '18160565574430594874L',
	};

	let LSK;

	beforeEach(() => {
		LSK = liskApi();
	});

	describe('liskApi()', () => {
		it('should create a new instance when using liskApi()', () => {
			(LSK).should.be.ok();
		});

		it('new liskApi() should be Object', () => {
			(LSK).should.be.type('object');
		});

		it('should use testnet peer for testnet settings', () => {
			LSK = liskApi({ testnet: true });
			(LSK).should.have.property('port').be.equal(testPort);
			(LSK).should.have.property('testnet').be.equal(true);
		});

		it('currentPeer should be set by default', () => {
			(LSK).should.have.property('currentPeer').be.ok();
		});
	});

	describe('#listPeers', () => {
		it('should give a set of the peers', () => {
			(LSK.listPeers()).should.be.ok();
			(LSK.listPeers()).should.be.type('object');
			(LSK.listPeers()).should.have.property('official').have.property('length').be.equal(8);
			(LSK.listPeers()).should.have.property('testnet').have.property('length').be.equal(1);
		});
	});

	describe('#getNethash', () => {
		const defaultNethash = {
			'Content-Type': 'application/json',
			nethash: 'ed14889723f24ecc54871d058d98ce91ff2f973192075c0155ba2b7b70ad2511',
			broadhash: 'ed14889723f24ecc54871d058d98ce91ff2f973192075c0155ba2b7b70ad2511',
			os: 'lisk-js-api',
			version: '1.0.0',
			minVersion: '>=0.5.0',
			port: livePort,
		};
		const testnetNethash = Object.assign({}, defaultNethash, {
			nethash: 'da3ed6a45429278bac2666961289ca17ad86595d33b31037615d4b8e8f158bba',
			broadhash: 'da3ed6a45429278bac2666961289ca17ad86595d33b31037615d4b8e8f158bba',
			port: testPort,
		});
		const customNethash = Object.assign({}, defaultNethash, {
			nethash: '123',
			version: '0.0.0a',
			port: livePort,
		});

		it('nethash should provide default values', () => {
			(LSK.getNethash()).should.eql(defaultNethash);
		});

		it('should provide correct nethash for testnet', () => {
			LSK.setTestnet(true);
			(LSK.getNethash()).should.eql(testnetNethash);
		});

		it('should be possible to use my own nethash', () => {
			LSK = liskApi({ nethash: '123' });
			(LSK).should.have.property('nethash').be.eql(customNethash);
		});
	});

	describe('#setTestnet', () => {
		it('should set testnet to true', () => {
			LSK.setTestnet(true);
			(LSK).should.have.property('testnet').be.true();
		});

		it('should set testnet to false', () => {
			LSK.setTestnet(false);
			(LSK).should.have.property('testnet').be.false();
		});
	});

	describe('#setNode', () => {
		it('should be able to set my own node', () => {
			const myOwnNode = 'myOwnNode.com';
			LSK.setNode(myOwnNode);

			(LSK).should.have.property('currentPeer').be.equal(myOwnNode);
		});

		it('should select a node when not explicitly set', () => {
			LSK.setNode();

			(LSK).should.have.property('currentPeer').be.ok();
		});
	});

	describe('#getAddressFromSecret', () => {
		it('should create correct address and publicKey', () => {
			(LSK.getAddressFromSecret(defaultSecret)).should.eql(defaultAddress);
		});
	});

	describe('#sendRequest', () => {
		it('should receive block height from a random public peer', () => {
			const expectedResponse = {
				body: {
					success: true,
					height: 2850466,
				},
			};
			const stub = sinon.stub(privateApi, 'sendRequestPromise').resolves(expectedResponse);

			return LSK.sendRequest(GET, 'blocks/getHeight', (data) => {
				(data).should.be.ok();
				(data).should.be.type('object');
				(data).should.have.property('success').be.true();
				stub.restore();
			});
		});
	});

	describe('#checkOptions', () => {
		it('should not accept falsy options like undefined', () => {
			(function sendRequestWithUndefinedLimit() {
				LSK.sendRequest(GET, 'delegates/', { limit: undefined }, () => {});
			}).should.throw('parameter value "limit" should not be undefined');
		});

		it('should not accept falsy options like NaN', () => {
			(function sendRequestWithNaNLimit() {
				LSK.sendRequest(GET, 'delegates/', { limit: NaN }, () => {});
			}).should.throw('parameter value "limit" should not be NaN');
		});
	});

	describe('#sendRequest with promise', () => {
		it('should be able to use sendRequest as a promise for GET', () => {
			return liskApi().sendRequest(GET, 'blocks/getHeight', {}).then((result) => {
				(result).should.be.type('object');
				(result.success).should.be.equal(true);
				(result.height).should.be.type('number');
			});
		});

		it('should be able to use sendRequest as a promise for POST', () => {
			const options = {
				ssl: false,
				node: '',
				randomPeer: true,
				testnet: true,
				port: testPort,
				bannedPeers: [],
			};

			const LSKnode = liskApi(options);
			const secret = 'soap arm custom rhythm october dove chunk force own dial two odor';
			const secondSecret = 'spider must salmon someone toe chase aware denial same chief else human';
			const recipient = '10279923186189318946L';
			const amount = 100000000;

			return LSKnode.sendRequest(GET, 'transactions', { recipientId: recipient, secret, secondSecret, amount }).then((result) => {
				(result).should.be.type('object');
				(result).should.be.ok();
			});
		});

		it('should retry timestamp in future failures', () => {
			const successResponse = { body: { success: true } };
			const futureTimestampResponse = {
				body: { success: false, message: 'Invalid transaction timestamp. Timestamp is in the future' },
			};
			const stub = sinon.stub(privateApi, 'sendRequestPromise');
			const spy = sinon.spy(LSK, 'sendRequest');
			stub.resolves(futureTimestampResponse);
			stub.onThirdCall().resolves(successResponse);

			return LSK.sendRequest(GET, 'transactions')
				.then(() => {
					(spy.callCount).should.equal(3);
					(spy.args[1][2]).should.have.property('timeOffset').equal(10);
					(spy.args[2][2]).should.have.property('timeOffset').equal(20);
					stub.restore();
					spy.restore();
				});
		});

		it('should not retry timestamp in future failures forever', () => {
			const thisLSK = liskApi();
			const futureTimestampResponse = {
				body: { success: false, message: 'Invalid transaction timestamp. Timestamp is in the future' },
			};
			const stub = sinon.stub(privateApi, 'sendRequestPromise');
			const spy = sinon.spy(thisLSK, 'sendRequest');
			stub.resolves(futureTimestampResponse);

			return thisLSK.sendRequest(GET, 'transactions')
				.then((response) => {
					(response).should.equal(futureTimestampResponse.body);
					stub.restore();
					spy.restore();
				});
		});
	});

	describe('#listActiveDelegates', () => {
		const expectedResponse = {
			body: {
				success: true,
				delegates: [{
					username: 'thepool',
					address: '10839494368003872009L',
					publicKey: 'b002f58531c074c7190714523eec08c48db8c7cfc0c943097db1a2e82ed87f84',
					vote: '2315391211431974',
					producedblocks: 13340,
					missedblocks: 373,
					rate: 1,
					rank: 1,
					approval: 21.64,
					productivity: 97.28,
				}],
			},
		};

		it('should list active delegates', () => {
			const callback = sinon.spy();
			const options = { limit: '1' };
			sinon.stub(LSK, 'sendRequest').callsArgWith(3, expectedResponse);

			LSK.listActiveDelegates('1', callback);

			(LSK.sendRequest.calledWith(GET, 'delegates', options)).should.be.true();
			(callback.called).should.be.true();
			(callback.calledWith(expectedResponse)).should.be.true();
			LSK.sendRequest.restore();
		});
	});

	describe('#listStandbyDelegates', () => {
		const expectedResponse = {
			body: {
				success: true,
				delegates: [{
					username: 'bangomatic',
					address: '15360265865206254368L',
					publicKey: 'f54ce2a222ab3513c49e586464d89a2a7d9959ecce60729289ec0bb6106bd4ce',
					vote: '1036631485530636',
					producedblocks: 12218,
					missedblocks: 139,
					rate: 102,
					rank: 102,
					approval: 9.69,
					productivity: 0,
				}],
			},
		};

		it('should list standby delegates', () => {
			const callback = sinon.spy();
			const options = { limit: '1', orderBy: 'rate:asc', offset: 101 };
			sinon.stub(LSK, 'sendRequest').callsArgWith(3, expectedResponse);

			LSK.listStandbyDelegates('1', options, callback);

			(LSK.sendRequest.calledWith(GET, 'delegates', options)).should.be.true();
			(callback.called).should.be.true();
			(callback.calledWith(expectedResponse)).should.be.true();
			LSK.sendRequest.restore();
		});

		it('should list standby delegates without specifying offset or orderBy', () => {
			const callback = sinon.spy();
			const options = {};
			sinon.stub(LSK, 'sendRequest').callsArgWith(3, expectedResponse);

			LSK.listStandbyDelegates('1', options, callback);

			(callback.called).should.be.true();
			(callback.calledWith(expectedResponse)).should.be.true();
			LSK.sendRequest.restore();
		});
	});

	describe('#searchDelegateByUsername', () => {
		const expectedResponse = {
			body: {
				success: true,
				delegates: [{
					username: 'oliver',
					address: '10872755118372042973L',
					publicKey: 'ac2e6931e5df386f3b8d278f9c14b6396ea6f2d8c6aab6e3bc9b857b3e136877',
					vote: '22499233987816',
					producedblocks: 0,
					missedblocks: 0,
				}],
			},
		};

		it('should find a delegate by name', () => {
			const callback = sinon.spy();
			const options = { username: 'oliver' };
			sinon.stub(LSK, 'sendRequest').callsArgWith(3, expectedResponse);

			LSK.searchDelegateByUsername('oliver', callback);

			(LSK.sendRequest.calledWith(GET, 'delegates/search', options)).should.be.true();
			(callback.called).should.be.true();
			(callback.calledWith(expectedResponse)).should.be.true();
			LSK.sendRequest.restore();
		});
	});

	describe('#listBlocks', () => {
		const expectedResponse = {
			body: {
				success: true,
				blocks: [{
					id: '7650813318077105965',
					version: 0,
					timestamp: 30745470,
					height: 2852547,
					previousBlock: '15871436233132203555',
					numberOfTransactions: 0,
					totalAmount: 0,
					totalFee: 0,
					reward: 500000000,
					payloadLength: 0,
					payloadHash: 'e3b0c44298fc1c149afbf4c8996fb92427ae41e4649b934ca495991b7852b855',
					generatorPublicKey: 'b3953cb16e2457b9be78ad8c8a2985435dedaed5f0dd63443bdfbccc92d09f2d',
					generatorId: '6356913781456505636L',
					blockSignature: '2156b5b20bd338fd1d575ddd8550fd5675e80eec70086c31e60e797e30efdeede8075f7ac35db3f0c45fed787d1ffd7368a28a2642ace7ae529eb538a0a90705',
					confirmations: 1,
					totalForged: '500000000',
				}],
			},
		};

		it('should list amount of blocks defined', () => {
			const callback = sinon.spy();
			const options = { limit: '1' };
			sinon.stub(LSK, 'sendRequest').callsArgWith(3, expectedResponse);

			LSK.listBlocks('1', callback);

			(LSK.sendRequest.calledWith(GET, 'blocks', options)).should.be.true();
			(callback.called).should.be.true();
			(callback.calledWith(expectedResponse)).should.be.true();
			LSK.sendRequest.restore();
		});
	});

	describe('#listForgedBlocks', () => {
		const expectedResponse = {
			body: {
				success: true,
			},
		};

		it('should list amount of ForgedBlocks', () => {
			const callback = sinon.spy();
			const key = '130649e3d8d34eb59197c00bcf6f199bc4ec06ba0968f1d473b010384569e7f0';
			const options = { generatorPublicKey: key };
			sinon.stub(LSK, 'sendRequest').callsArgWith(3, expectedResponse);

			LSK.listForgedBlocks(key, callback);

			(LSK.sendRequest.calledWith(GET, 'blocks', options)).should.be.true();
			(callback.called).should.be.true();
			(callback.calledWith(expectedResponse)).should.be.true();
			LSK.sendRequest.restore();
		});
	});

	describe('#getBlock', () => {
		const expectedResponse = {
			body: {
				success: true,
				blocks: [{
					id: '5834892157785484325',
					version: 0,
					timestamp: 25656190,
					height: 2346638,
					previousBlock: '10341689082372310738',
					numberOfTransactions: 0,
					totalAmount: 0,
					totalFee: 0,
					reward: 500000000,
					payloadLength: 0,
					payloadHash: 'e3b0c44298fc1c149afbf4c8996fb92427ae41e4649b934ca495991b7852b855',
					generatorPublicKey: '2cb967f6c73d9b6b8604d7b199271fed3183ff18ae0bd9cde6d6ef6072f83c05',
					generatorId: '9540619224043865035L',
					blockSignature: '0c0554e28adeeed7f1071cc5cba76b77340e0f406757e7a9e7ab80b1711856089ec743dd4954c2db10ca6e5e2dab79d48d15f7b5a08e59c29d622a1a20e1fd0d',
					confirmations: 506049,
					totalForged: '500000000',
				}],
				count: 1,
			},
		};

		it('should get a block of certain height', () => {
			const callback = sinon.spy();
			const blockId = '2346638';
			const options = { height: blockId };
			sinon.stub(LSK, 'sendRequest').callsArgWith(3, expectedResponse);

			LSK.getBlock(blockId, callback);

			(LSK.sendRequest.calledWith(GET, 'blocks', options)).should.be.true();
			(callback.called).should.be.true();
			(callback.calledWith(expectedResponse)).should.be.true();
			LSK.sendRequest.restore();
		});
	});

	describe('#listTransactions', () => {
		const expectedResponse = {
			body: {
				success: true,
				transactions: [{
					id: '16951900355716521650',
					height: 2845738,
					blockId: '10920144534340154099',
					type: 0,
					timestamp: 30676572,
					senderPublicKey: '2cb967f6c73d9b6b8604d7b199271fed3183ff18ae0bd9cde6d6ef6072f83c05',
					senderId: '9540619224043865035L',
					recipientId: '12731041415715717263L',
					recipientPublicKey: 'a81d59b68ba8942d60c74d10bc6488adec2ae1fa9b564a22447289076fe7b1e4',
					amount: 146537207,
					fee: 10000000,
					signature: 'b5b6aa065db4c47d2fa5b0d8568138460640216732e3926fdd7eff79f3f183e93ffe38f0e33a1b70c97d4dc9efbe61da55e94ab24ca34e134e71e94fa1b6f108',
					signatures: [],
					confirmations: 7406,
					asset: {},
				}],
				count: '120',
			},
		};


		it('should list transactions of a defined account', () => {
			const callback = sinon.spy();
			const recipientAddress = '12731041415715717263L';
			const senderAddress = '15731041415715717263L';
			const options = {
				recipientId: recipientAddress,
				senderId: senderAddress,
				limit: '1',
				offset: '2',
				orderBy: 'timestamp:desc',
			};
			sinon.stub(LSK, 'sendRequest').callsArgWith(3, expectedResponse);

			LSK.listTransactions(recipientAddress, options, callback);

			(LSK.sendRequest.calledWith(GET, 'transactions', options)).should.be.true();
			(callback.called).should.be.true();
			(callback.calledWith(expectedResponse)).should.be.true();
			LSK.sendRequest.restore();
		});
	});

	describe('#getTransaction', () => {
		const expectedResponse = {
			body: {
				success: true,
				transaction: {
					id: '7520138931049441691',
					height: 2346486,
					blockId: '11556561638256817055',
					type: 0,
					timestamp: 25654653,
					senderPublicKey: '632763673e5b3a0b704cd723d8c5bdf0be47e08210fe56a0c530f27ced6c228e',
					senderId: '1891806528760779417L',
					recipientId: '1813095620424213569L',
					recipientPublicKey: 'e01b6b8a9b808ec3f67a638a2d3fa0fe1a9439b91dbdde92e2839c3327bd4589',
					amount: 56340416586,
					fee: 10000000,
					signature: 'd04dc857e718af56ae3cff738ba22dce7da0118565675527ddf61d154cfea70afd11db1e51d6d9cce87e0780685396daab6f47cae74c22fa20638c9b71883d07',
					signatures: [],
					confirmations: 506685,
					asset: {},
				},
			},
		};

		it('should list a defined transaction', () => {
			const callback = sinon.spy();
			const transactionId = '7520138931049441691';
			const options = {
				id: transactionId,
			};
			sinon.stub(LSK, 'sendRequest').callsArgWith(3, expectedResponse);

			LSK.getTransaction(transactionId, callback);

			(LSK.sendRequest.calledWith(GET, 'transactions/get', options)).should.be.true();
			(callback.called).should.be.true();
			(callback.calledWith(expectedResponse)).should.be.true();
			LSK.sendRequest.restore();
		});
	});

	describe('#listVotes', () => {
		const expectedResponse = {
			body: {
				success: true,
				delegates: [{
					username: 'thepool',
					address: '10839494368003872009L',
					publicKey: 'b002f58531c074c7190714523eec08c48db8c7cfc0c943097db1a2e82ed87f84',
					vote: '2317408239538758',
					producedblocks: 13357,
					missedblocks: 373,
					rate: 1,
					rank: 1,
					approval: 21.66,
					productivity: 97.28,
				}],
			},
		};

		it('should list votes of an account', () => {
			const callback = sinon.spy();
			const address = '16010222169256538112L';
			const options = {
				address,
			};
			sinon.stub(LSK, 'sendRequest').callsArgWith(3, expectedResponse);

			LSK.listVotes(address, callback);

			(LSK.sendRequest.calledWith(GET, 'accounts/delegates', options)).should.be.true();
			(callback.called).should.be.true();
			(callback.calledWith(expectedResponse)).should.be.true();
			LSK.sendRequest.restore();
		});
	});

	describe('#listVoters', () => {
		const expectedResponse = {
			body: {
				success: true,
				accounts: [{
					username: null,
					address: '7288548278191946381L',
					publicKey: '8c325dc9cabb3a81e40d7291a023a1574629600931fa21cc4fcd87b2d923214f',
					balance: '0',
				}],
			},
		};

		it('should list voters of an account', () => {
			const callback = sinon.spy();
			const publicKey = '6a01c4b86f4519ec9fa5c3288ae20e2e7a58822ebe891fb81e839588b95b242a';
			const options = {
				publicKey,
			};
			sinon.stub(LSK, 'sendRequest').callsArgWith(3, expectedResponse);

			LSK.listVoters(publicKey, callback);

			(LSK.sendRequest.calledWith(GET, 'delegates/voters', options)).should.be.true();
			(callback.called).should.be.true();
			(callback.calledWith(expectedResponse)).should.be.true();
			LSK.sendRequest.restore();
		});
	});

	describe('#getAccount', () => {
		const expectedResponse = {
			body: {
				success: true,
				account: {
					address: '12731041415715717263L',
					unconfirmedBalance: '7139704369275',
					balance: '7139704369275',
					publicKey: 'a81d59b68ba8942d60c74d10bc6488adec2ae1fa9b564a22447289076fe7b1e4',
					unconfirmedSignature: 1,
					secondSignature: 1,
					secondPublicKey: 'b823d706cec22383f9f10bb5095a66ed909d9224da0707168dad9d1c9cdef29c',
					multisignatures: [],
					u_multisignatures: [], // eslint-disable-line camelcase
				},
			},
		};

		it('should get account information', () => {
			const callback = sinon.spy();
			const address = '12731041415715717263L';
			const options = {
				address,
			};
			sinon.stub(LSK, 'sendRequest').callsArgWith(3, expectedResponse);

			LSK.getAccount(address, callback);

			(LSK.sendRequest.calledWith(GET, 'accounts', options)).should.be.true();
			(callback.called).should.be.true();
			(callback.calledWith(expectedResponse)).should.be.true();
			LSK.sendRequest.restore();
		});
	});

<<<<<<< HEAD
=======
	describe('#generateAccount', () => {
		const expectedRessult = {
			privateKey:
				'7683ba873c5e5aa6c12df564a60a93a519e2a5682cf5358a6a5b9ccc70607e96d803281f421e35ca585682829119c270a094fa9a1da2edc3dd65a3dc0dc46497',
			publicKey: 'd803281f421e35ca585682829119c270a094fa9a1da2edc3dd65a3dc0dc46497',
		};

		it('should get publicKey', () => {
			const callback = sinon.spy();
			const secret = 'dream capable public heart sauce pilot ordinary fever final brand flock boring';

			LSK.generateAccount(secret, callback);
			(callback.called).should.be.true();
			(callback.calledWith(expectedRessult)).should.be.true();
		});
	});

	describe('#listMultisignatureTransactions', () => {
		it('should list all current not signed multisignature transactions', () => {
			return liskApi().listMultisignatureTransactions((result) => {
				(result).should.be.ok();
				(result).should.be.type('object');
			});
		});
	});

	describe('#getMultisignatureTransaction', () => {
		it('should get a multisignature transaction by id', () => {
			return liskApi().getMultisignatureTransaction('123', (result) => {
				(result).should.be.ok();
				(result).should.be.type('object');
			});
		});
	});

>>>>>>> b65ada72
	describe('#sendLSK', () => {
		const expectedResponse = {
			body: { success: true, transactionId: '8921031602435581844' },
		};
		it('should send testnet LSK', () => {
			const options = {
				ssl: false,
				node: '',
				randomPeer: true,
				testnet: true,
				port: testPort,
				bannedPeers: [],
			};
			const callback = sinon.spy();
			const LSKnode = liskApi(options);
			const secret = 'soap arm custom rhythm october dove chunk force own dial two odor';
			const secondSecret = 'spider must salmon someone toe chase aware denial same chief else human';
			const recipient = '10279923186189318946L';
			const amount = 100000000;
			sinon.stub(LSKnode, 'sendRequest').callsArgWith(3, expectedResponse);

			LSKnode.sendLSK(recipient, amount, secret, secondSecret, callback);

			(LSKnode.sendRequest.calledWith(POST, 'transactions', {
				recipientId: recipient,
				amount,
				secret,
				secondSecret,
			})).should.be.true();

			(callback.called).should.be.true();
			(callback.calledWith(expectedResponse)).should.be.true();
			LSKnode.sendRequest.restore();
		});
	});

<<<<<<< HEAD
	describe('#checkReDial', () => {
		it('should check if all the peers are already banned', () => {
			const thisLSK = liskApi();
			(privateApi.checkReDial.call(thisLSK)).should.be.equal(true);
		});

		it('should be able to get a new node when current one is not reachable', () => {
			return liskApi({ node: externalNode, randomPeer: true }).sendRequest(GET, 'blocks/getHeight', {}, (result) => {
				(result).should.be.type('object');
			});
		});

		it('should recognize that now all the peers are banned for mainnet', () => {
			const thisLSK = liskApi();
			thisLSK.bannedPeers = liskApi().defaultPeers;

			(privateApi.checkReDial.call(thisLSK)).should.be.equal(false);
		});

		it('should recognize that now all the peers are banned for testnet', () => {
			const thisLSK = liskApi({ testnet: true });
			thisLSK.bannedPeers = liskApi().defaultTestnetPeers;

			(privateApi.checkReDial.call(thisLSK)).should.be.equal(false);
		});

		it('should recognize that now all the peers are banned for ssl', () => {
			const thisLSK = liskApi({ ssl: true });
			thisLSK.bannedPeers = liskApi().defaultSSLPeers;

			(privateApi.checkReDial.call(thisLSK)).should.be.equal(false);
		});

		it('should stop redial when all the peers are banned already', () => {
			const thisLSK = liskApi();
			thisLSK.bannedPeers = liskApi().defaultPeers;
			thisLSK.currentPeer = '';

			return thisLSK.sendRequest(GET, 'blocks/getHeight').then((e) => {
				(e.message).should.be.equal('could not create http request to any of the given peers');
			});
		});

		it('should redial to new node when randomPeer is set true', () => {
			const thisLSK = liskApi({ randomPeer: true, node: externalNode });

			return thisLSK.getAccount('12731041415715717263L', (data) => {
				(data).should.be.ok();
				(data.success).should.be.equal(true);
			});
		});

		it('should not redial to new node when randomPeer is set to true but unknown nethash provided', () => {
			const thisLSK = liskApi({ randomPeer: true, node: externalNode, nethash: '123' });

			(privateApi.checkReDial.call(thisLSK)).should.be.equal(false);
		});

		it('should redial to mainnet nodes when nethash is set and randomPeer is true', () => {
			const thisLSK = liskApi({ randomPeer: true, node: externalNode, nethash: 'ed14889723f24ecc54871d058d98ce91ff2f973192075c0155ba2b7b70ad2511' });

			(privateApi.checkReDial.call(thisLSK)).should.be.equal(true);
			(thisLSK.testnet).should.be.equal(false);
		});

		it('should redial to testnet nodes when nethash is set and randomPeer is true', () => {
			const thisLSK = liskApi({ randomPeer: true, node: externalNode, nethash: 'da3ed6a45429278bac2666961289ca17ad86595d33b31037615d4b8e8f158bba' });

			(privateApi.checkReDial.call(thisLSK)).should.be.equal(true);
			(thisLSK.testnet).should.be.equal(true);
		});

		it('should not redial when randomPeer is set false', () => {
			const thisLSK = liskApi({ randomPeer: false });

			(privateApi.checkReDial.call(thisLSK)).should.be.equal(false);
		});
	});

	describe('#sendRequest with promise', () => {
		it('should be able to use sendRequest as a promise for GET', () => {
			return liskApi().sendRequest(GET, 'blocks/getHeight', {}).then((result) => {
				(result).should.be.type('object');
				(result.success).should.be.equal(true);
				(result.height).should.be.type('number');
			});
		});

		it('should be able to use sendRequest as a promise for POST', () => {
			const options = {
				ssl: false,
				node: '',
				randomPeer: true,
				testnet: true,
				port: testPort,
				bannedPeers: [],
			};
			const LSKnode = liskApi(options);
			const secret = 'soap arm custom rhythm october dove chunk force own dial two odor';
			const secondSecret = 'spider must salmon someone toe chase aware denial same chief else human';
			const recipient = '10279923186189318946L';
			const amount = 100000000;

			return LSKnode.sendRequest(GET, 'transactions', { recipientId: recipient, secret, secondSecret, amount }).then((result) => {
				(result).should.be.type('object');
				(result).should.be.ok();
			});
		});

		it('should retry timestamp in future failures', () => {
			const thisLSK = liskApi();
			const successResponse = { body: { success: true } };
			const futureTimestampResponse = {
				body: { success: false, message: 'Invalid transaction timestamp. Timestamp is in the future' },
			};
			const stub = sinon.stub(privateApi, 'sendRequestPromise');
			const spy = sinon.spy(thisLSK, 'sendRequest');
			stub.resolves(futureTimestampResponse);
			stub.onThirdCall().resolves(successResponse);

			return thisLSK.sendRequest(POST, 'transactions')
				.then(() => {
					(spy.callCount).should.equal(3);
					(spy.args[1][2]).should.have.property('timeOffset').equal(10);
					(spy.args[2][2]).should.have.property('timeOffset').equal(20);
					stub.restore();
					spy.restore();
				});
		});

		it('should not retry timestamp in future failures forever', () => {
			const thisLSK = liskApi();
			const futureTimestampResponse = {
				body: { success: false, message: 'Invalid transaction timestamp. Timestamp is in the future' },
			};
			const stub = sinon.stub(privateApi, 'sendRequestPromise');
			const spy = sinon.spy(thisLSK, 'sendRequest');
			stub.resolves(futureTimestampResponse);

			return thisLSK.sendRequest(POST, 'transactions')
				.then((response) => {
					(response).should.equal(futureTimestampResponse.body);
					stub.restore();
					spy.restore();
				});
		});
	});

	describe('#listMultisignatureTransactions', () => {
		it('should list all current not signed multisignature transactions', () => {
			return liskApi().listMultisignatureTransactions((result) => {
				(result).should.be.ok();
				(result).should.be.type('object');
			});
		});
	});

	describe('#getMultisignatureTransaction', () => {
		it('should get a multisignature transaction by id', () => {
			return liskApi().getMultisignatureTransaction('123', (result) => {
				(result).should.be.ok();
				(result).should.be.type('object');
			});
		});
	});

=======
>>>>>>> b65ada72
	describe('#broadcastSignedTransaction', () => {
		it('should be able to broadcast a finished and signed transaction', () => {
			const LSKAPI = liskApi({ testnet: true });
			const transaction = {
				type: 0,
				amount: 100000,
				fee: 10000000,
				recipientId: '1859190791819301L',
				senderPublicKey: 'a056010eed1ad3233d7872a5e158d90a777a6d894a3c0ec7ff1a2ddfd393f530',
				timestamp: 38349628,
				asset: {},
				signature: '2a36c96669bd8eeae22a3b8bb88ad8ddc519777cade7526e70cd77a608c4bed218e34a6bf82921fcc85ec54390bcb6fd9212c46e70b499f65f6db54dfe69250f',
				id: '15207344917078411810',
			};

			return LSKAPI.broadcastSignedTransaction(transaction, (result) => {
				(result.success).should.be.true();
			});
		});
	});
<<<<<<< HEAD

	describe('#createRequestObject', () => {
		let options;
		let LSKAPI;
		let expectedObject;
		beforeEach(() => {
			options = { limit: 5, offset: 3, details: defaultData };
			LSKAPI = liskApi({ node: localNode });
			expectedObject = {
				method: GET,
				url: 'http://localhost:8000/api/transaction',
				headers: {
					'Content-Type': 'application/json',
					nethash: 'ed14889723f24ecc54871d058d98ce91ff2f973192075c0155ba2b7b70ad2511',
					broadhash: 'ed14889723f24ecc54871d058d98ce91ff2f973192075c0155ba2b7b70ad2511',
					os: 'lisk-js-api',
					version: '1.0.0',
					minVersion: '>=0.5.0',
					port: 8000,
				},
				body: {},
			};
		});

		it('should create a valid request Object for GET request', () => {
			const requestObject = privateApi.createRequestObject.call(LSKAPI, GET, 'transaction', options);
			expectedObject.url = 'http://localhost:8000/api/transaction?limit=5&offset=3&details=testData';

			(requestObject).should.be.eql(expectedObject);
		});

		it('should create a valid request Object for POST request', () => {
			const requestObject = privateApi.createRequestObject.call(LSKAPI, POST, 'transaction', options);
			expectedObject.body = { limit: 5, offset: 3, details: 'testData' };
			expectedObject.method = POST;

			(requestObject).should.be.eql(expectedObject);
		});

		it('should create a valid request Object for POST request without options', () => {
			const requestObject = privateApi.createRequestObject.call(LSKAPI, POST, 'transaction');
			expectedObject.method = POST;

			(requestObject).should.be.eql(expectedObject);
		});

		it('should create a valid request Object for undefined request without options', () => {
			const requestObject = privateApi.createRequestObject.call(LSKAPI, undefined, 'transaction');
			expectedObject.method = undefined;

			(requestObject).should.be.eql(expectedObject);
		});
	});

	describe('#constructRequestData', () => {
		it('should construct optional request data for API helper functions', () => {
			const address = '123';
			const requestData = {
				limit: '123',
				offset: 5,
			};
			const expectedObject = {
				address: '123',
				limit: '123',
				offset: 5,
			};
			const createObject = privateApi.constructRequestData({ address }, requestData);
			(createObject).should.be.eql(expectedObject);
		});

		it('should construct with variable and callback', () => {
			const address = '123';
			const expectedObject = {
				address: '123',
			};
			const createObject = privateApi.constructRequestData({ address }, () => { return '123'; });
			(createObject).should.be.eql(expectedObject);
		});
	});
=======
>>>>>>> b65ada72
});<|MERGE_RESOLUTION|>--- conflicted
+++ resolved
@@ -617,8 +617,6 @@
 		});
 	});
 
-<<<<<<< HEAD
-=======
 	describe('#generateAccount', () => {
 		const expectedRessult = {
 			privateKey:
@@ -654,7 +652,6 @@
 		});
 	});
 
->>>>>>> b65ada72
 	describe('#sendLSK', () => {
 		const expectedResponse = {
 			body: { success: true, transactionId: '8921031602435581844' },
@@ -691,175 +688,6 @@
 		});
 	});
 
-<<<<<<< HEAD
-	describe('#checkReDial', () => {
-		it('should check if all the peers are already banned', () => {
-			const thisLSK = liskApi();
-			(privateApi.checkReDial.call(thisLSK)).should.be.equal(true);
-		});
-
-		it('should be able to get a new node when current one is not reachable', () => {
-			return liskApi({ node: externalNode, randomPeer: true }).sendRequest(GET, 'blocks/getHeight', {}, (result) => {
-				(result).should.be.type('object');
-			});
-		});
-
-		it('should recognize that now all the peers are banned for mainnet', () => {
-			const thisLSK = liskApi();
-			thisLSK.bannedPeers = liskApi().defaultPeers;
-
-			(privateApi.checkReDial.call(thisLSK)).should.be.equal(false);
-		});
-
-		it('should recognize that now all the peers are banned for testnet', () => {
-			const thisLSK = liskApi({ testnet: true });
-			thisLSK.bannedPeers = liskApi().defaultTestnetPeers;
-
-			(privateApi.checkReDial.call(thisLSK)).should.be.equal(false);
-		});
-
-		it('should recognize that now all the peers are banned for ssl', () => {
-			const thisLSK = liskApi({ ssl: true });
-			thisLSK.bannedPeers = liskApi().defaultSSLPeers;
-
-			(privateApi.checkReDial.call(thisLSK)).should.be.equal(false);
-		});
-
-		it('should stop redial when all the peers are banned already', () => {
-			const thisLSK = liskApi();
-			thisLSK.bannedPeers = liskApi().defaultPeers;
-			thisLSK.currentPeer = '';
-
-			return thisLSK.sendRequest(GET, 'blocks/getHeight').then((e) => {
-				(e.message).should.be.equal('could not create http request to any of the given peers');
-			});
-		});
-
-		it('should redial to new node when randomPeer is set true', () => {
-			const thisLSK = liskApi({ randomPeer: true, node: externalNode });
-
-			return thisLSK.getAccount('12731041415715717263L', (data) => {
-				(data).should.be.ok();
-				(data.success).should.be.equal(true);
-			});
-		});
-
-		it('should not redial to new node when randomPeer is set to true but unknown nethash provided', () => {
-			const thisLSK = liskApi({ randomPeer: true, node: externalNode, nethash: '123' });
-
-			(privateApi.checkReDial.call(thisLSK)).should.be.equal(false);
-		});
-
-		it('should redial to mainnet nodes when nethash is set and randomPeer is true', () => {
-			const thisLSK = liskApi({ randomPeer: true, node: externalNode, nethash: 'ed14889723f24ecc54871d058d98ce91ff2f973192075c0155ba2b7b70ad2511' });
-
-			(privateApi.checkReDial.call(thisLSK)).should.be.equal(true);
-			(thisLSK.testnet).should.be.equal(false);
-		});
-
-		it('should redial to testnet nodes when nethash is set and randomPeer is true', () => {
-			const thisLSK = liskApi({ randomPeer: true, node: externalNode, nethash: 'da3ed6a45429278bac2666961289ca17ad86595d33b31037615d4b8e8f158bba' });
-
-			(privateApi.checkReDial.call(thisLSK)).should.be.equal(true);
-			(thisLSK.testnet).should.be.equal(true);
-		});
-
-		it('should not redial when randomPeer is set false', () => {
-			const thisLSK = liskApi({ randomPeer: false });
-
-			(privateApi.checkReDial.call(thisLSK)).should.be.equal(false);
-		});
-	});
-
-	describe('#sendRequest with promise', () => {
-		it('should be able to use sendRequest as a promise for GET', () => {
-			return liskApi().sendRequest(GET, 'blocks/getHeight', {}).then((result) => {
-				(result).should.be.type('object');
-				(result.success).should.be.equal(true);
-				(result.height).should.be.type('number');
-			});
-		});
-
-		it('should be able to use sendRequest as a promise for POST', () => {
-			const options = {
-				ssl: false,
-				node: '',
-				randomPeer: true,
-				testnet: true,
-				port: testPort,
-				bannedPeers: [],
-			};
-			const LSKnode = liskApi(options);
-			const secret = 'soap arm custom rhythm october dove chunk force own dial two odor';
-			const secondSecret = 'spider must salmon someone toe chase aware denial same chief else human';
-			const recipient = '10279923186189318946L';
-			const amount = 100000000;
-
-			return LSKnode.sendRequest(GET, 'transactions', { recipientId: recipient, secret, secondSecret, amount }).then((result) => {
-				(result).should.be.type('object');
-				(result).should.be.ok();
-			});
-		});
-
-		it('should retry timestamp in future failures', () => {
-			const thisLSK = liskApi();
-			const successResponse = { body: { success: true } };
-			const futureTimestampResponse = {
-				body: { success: false, message: 'Invalid transaction timestamp. Timestamp is in the future' },
-			};
-			const stub = sinon.stub(privateApi, 'sendRequestPromise');
-			const spy = sinon.spy(thisLSK, 'sendRequest');
-			stub.resolves(futureTimestampResponse);
-			stub.onThirdCall().resolves(successResponse);
-
-			return thisLSK.sendRequest(POST, 'transactions')
-				.then(() => {
-					(spy.callCount).should.equal(3);
-					(spy.args[1][2]).should.have.property('timeOffset').equal(10);
-					(spy.args[2][2]).should.have.property('timeOffset').equal(20);
-					stub.restore();
-					spy.restore();
-				});
-		});
-
-		it('should not retry timestamp in future failures forever', () => {
-			const thisLSK = liskApi();
-			const futureTimestampResponse = {
-				body: { success: false, message: 'Invalid transaction timestamp. Timestamp is in the future' },
-			};
-			const stub = sinon.stub(privateApi, 'sendRequestPromise');
-			const spy = sinon.spy(thisLSK, 'sendRequest');
-			stub.resolves(futureTimestampResponse);
-
-			return thisLSK.sendRequest(POST, 'transactions')
-				.then((response) => {
-					(response).should.equal(futureTimestampResponse.body);
-					stub.restore();
-					spy.restore();
-				});
-		});
-	});
-
-	describe('#listMultisignatureTransactions', () => {
-		it('should list all current not signed multisignature transactions', () => {
-			return liskApi().listMultisignatureTransactions((result) => {
-				(result).should.be.ok();
-				(result).should.be.type('object');
-			});
-		});
-	});
-
-	describe('#getMultisignatureTransaction', () => {
-		it('should get a multisignature transaction by id', () => {
-			return liskApi().getMultisignatureTransaction('123', (result) => {
-				(result).should.be.ok();
-				(result).should.be.type('object');
-			});
-		});
-	});
-
-=======
->>>>>>> b65ada72
 	describe('#broadcastSignedTransaction', () => {
 		it('should be able to broadcast a finished and signed transaction', () => {
 			const LSKAPI = liskApi({ testnet: true });
@@ -880,60 +708,7 @@
 			});
 		});
 	});
-<<<<<<< HEAD
-
-	describe('#createRequestObject', () => {
-		let options;
-		let LSKAPI;
-		let expectedObject;
-		beforeEach(() => {
-			options = { limit: 5, offset: 3, details: defaultData };
-			LSKAPI = liskApi({ node: localNode });
-			expectedObject = {
-				method: GET,
-				url: 'http://localhost:8000/api/transaction',
-				headers: {
-					'Content-Type': 'application/json',
-					nethash: 'ed14889723f24ecc54871d058d98ce91ff2f973192075c0155ba2b7b70ad2511',
-					broadhash: 'ed14889723f24ecc54871d058d98ce91ff2f973192075c0155ba2b7b70ad2511',
-					os: 'lisk-js-api',
-					version: '1.0.0',
-					minVersion: '>=0.5.0',
-					port: 8000,
-				},
-				body: {},
-			};
-		});
-
-		it('should create a valid request Object for GET request', () => {
-			const requestObject = privateApi.createRequestObject.call(LSKAPI, GET, 'transaction', options);
-			expectedObject.url = 'http://localhost:8000/api/transaction?limit=5&offset=3&details=testData';
-
-			(requestObject).should.be.eql(expectedObject);
-		});
-
-		it('should create a valid request Object for POST request', () => {
-			const requestObject = privateApi.createRequestObject.call(LSKAPI, POST, 'transaction', options);
-			expectedObject.body = { limit: 5, offset: 3, details: 'testData' };
-			expectedObject.method = POST;
-
-			(requestObject).should.be.eql(expectedObject);
-		});
-
-		it('should create a valid request Object for POST request without options', () => {
-			const requestObject = privateApi.createRequestObject.call(LSKAPI, POST, 'transaction');
-			expectedObject.method = POST;
-
-			(requestObject).should.be.eql(expectedObject);
-		});
-
-		it('should create a valid request Object for undefined request without options', () => {
-			const requestObject = privateApi.createRequestObject.call(LSKAPI, undefined, 'transaction');
-			expectedObject.method = undefined;
-
-			(requestObject).should.be.eql(expectedObject);
-		});
-	});
+
 
 	describe('#constructRequestData', () => {
 		it('should construct optional request data for API helper functions', () => {
@@ -960,6 +735,4 @@
 			(createObject).should.be.eql(expectedObject);
 		});
 	});
-=======
->>>>>>> b65ada72
 });