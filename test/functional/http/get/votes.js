/*
 * Copyright © 2018 Lisk Foundation
 *
 * See the LICENSE file at the top-level directory of this distribution
 * for licensing information.
 *
 * Unless otherwise agreed in a custom licensing agreement with the Lisk Foundation,
 * no part of this software, including this file, may be copied, modified,
 * propagated, or distributed except according to the terms contained in the
 * LICENSE file.
 *
 * Removal or modification of this copyright notice is prohibited.
 */

'use strict';

require('../../functional.js');
var randomstring = require('randomstring');
var lisk = require('lisk-js').default;
var accountFixtures = require('../../../fixtures/accounts');
var randomUtil = require('../../../common/utils/random');
var swaggerEndpoint = require('../../../common/swagger_spec');
var waitFor = require('../../../common/utils/wait_for');
var apiHelpers = require('../../../common/helpers/api');
const {
	FEES,
	MAX_VOTES_PER_ACCOUNT,
} = require('../../../../helpers/constants');

var expectSwaggerParamError = apiHelpers.expectSwaggerParamError;

describe('GET /api/votes', () => {
	var votesEndpoint = new swaggerEndpoint('GET /votes');
	var nonVoterDelegate = accountFixtures.existingDelegate;
	var voterDelegate = accountFixtures.genesis;
	var validNotExistingAddress = '11111111111111111111L';

	function expectValidVoterDelegateResponse(res) {
		expect(res.body.data.votesUsed).to.be.least(res.body.data.votes.length);
		expect(MAX_VOTES_PER_ACCOUNT).to.be.equal(
			res.body.data.votesUsed + res.body.data.votesAvailable
		);
	}

	function expectValidNonVoterDelegateResponse(res) {
		expect(res.body.data.votesUsed).to.be.equal(0);
		expect(res.body.data.votes).to.be.empty;
		expect(MAX_VOTES_PER_ACCOUNT).to.be.equal(
			res.body.data.votesUsed + res.body.data.votesAvailable
		);
	}

	describe('?', () => {
		describe('required fields', () => {
			describe('when params are not defined', () => {
				it('should fail with error message requiring any of param', () => {
					return votesEndpoint.makeRequest({}, 400).then(res => {
						expect(res.body.errors).to.have.length(4);
						expectSwaggerParamError(res, 'username');
						expectSwaggerParamError(res, 'address');
						expectSwaggerParamError(res, 'publicKey');
						expectSwaggerParamError(res, 'secondPublicKey');
					});
				});
			});

			describe('when only sort param provided', () => {
				it('should fail with error message requiring any of param', () => {
					return votesEndpoint
						.makeRequest({ sort: 'username:asc' }, 400)
						.then(res => {
							expect(res.body.errors).to.have.length(4);
							expectSwaggerParamError(res, 'username');
							expectSwaggerParamError(res, 'address');
							expectSwaggerParamError(res, 'publicKey');
							expectSwaggerParamError(res, 'secondPublicKey');
						});
				});
			});

			describe('when only offset param provided', () => {
				it('should fail with error message requiring any of param', () => {
					return votesEndpoint.makeRequest({ offset: 1 }, 400).then(res => {
						expect(res.body.errors).to.have.length(4);
						expectSwaggerParamError(res, 'username');
						expectSwaggerParamError(res, 'address');
						expectSwaggerParamError(res, 'publicKey');
						expectSwaggerParamError(res, 'secondPublicKey');
					});
				});
			});

			describe('when sort params provided', () => {
				it('should fail with error message requiring any of param', () => {
					return votesEndpoint
						.makeRequest({ sort: 'username:asc' }, 400)
						.then(res => {
							expect(res.body.errors).to.have.length(4);
							expectSwaggerParamError(res, 'username');
							expectSwaggerParamError(res, 'address');
							expectSwaggerParamError(res, 'publicKey');
							expectSwaggerParamError(res, 'secondPublicKey');
						});
				});
			});

			describe('when all required params (address, publicKey, username) provided', () => {
				it('should return the expected result as when db has only 101 delegates', () => {
					return votesEndpoint
						.makeRequest(
							{
								address: accountFixtures.existingDelegate.address,
								publicKey: accountFixtures.existingDelegate.publicKey,
								username: accountFixtures.existingDelegate.delegateName,
							},
							200
						)
						.then(res => {
							expectValidVoterDelegateResponse(res);
						});
				});
			});
		});

		describe('publicKey', () => {
			it('using no publicKey should fail', () => {
				return votesEndpoint.makeRequest({ publicKey: '' }, 400).then(res => {
					expectSwaggerParamError(res, 'publicKey');
				});
			});

			it('using invalid publicKey should fail', () => {
				return votesEndpoint
					.makeRequest({ publicKey: 'invalidPublicKey' }, 400)
					.then(res => {
						expectSwaggerParamError(res, 'publicKey');
					});
			});

			it('using valid existing publicKey of genesis delegate should return list of votes it made', () => {
				return votesEndpoint
					.makeRequest({ publicKey: voterDelegate.publicKey }, 200)
					.then(expectValidVoterDelegateResponse);
			});

			it('using valid existing publicKey of a delegate account should return the expected result of having no vote', () => {
				return votesEndpoint
					.makeRequest({ publicKey: nonVoterDelegate.publicKey }, 200)
					.then(expectValidNonVoterDelegateResponse);
			});

			it('using valid inexistent publicKey should return empty response and code = 404', () => {
				return votesEndpoint.makeRequest(
					{
						publicKey:
							'addb0e15a44b0fdc6ff291be28d8c98f5551d0cd9218d749e30ddb87c6e31ca8',
					},
					404
				);
			});
		});

		describe('secondPublicKey', () => {
			it('using no secondPublicKey should fail', () => {
				return votesEndpoint
					.makeRequest({ secondPublicKey: '' }, 400)
					.then(res => {
						expectSwaggerParamError(res, 'secondPublicKey');
					});
			});

			it('using invalid secondPublicKey should fail', () => {
				return votesEndpoint
					.makeRequest({ secondPublicKey: 'invalidSecondPublicKey' }, 400)
					.then(res => {
						expectSwaggerParamError(res, 'secondPublicKey');
					});
			});

			it('using valid inexistent secondPublicKey should return empty response and code = 404', () => {
				return votesEndpoint.makeRequest(
					{
						secondPublicKey:
							'addb0e15a44b0fdc6ff291be28d8c98f5551d0cd9218d749e30ddb87c6e31ca8',
					},
					404
				);
			});
		});

		describe('address', () => {
			it('using no address should fail', () => {
				return votesEndpoint.makeRequest({ address: '' }, 400).then(res => {
					expectSwaggerParamError(res, 'address');
				});
			});

			it('using invalid address should fail', () => {
				return votesEndpoint
					.makeRequest({ address: 'invalidAddress' }, 400)
					.then(res => {
						expectSwaggerParamError(res, 'address');
					});
			});

			it('using valid existing address of genesis delegate should return list of votes it made', () => {
				return votesEndpoint
					.makeRequest({ address: voterDelegate.address }, 200)
					.then(expectValidVoterDelegateResponse);
			});

			it('using valid existing address of a delegate account should return the expected result of having no vote', () => {
				return votesEndpoint
					.makeRequest({ address: nonVoterDelegate.address }, 200)
					.then(expectValidNonVoterDelegateResponse);
			});

			it('using valid inexistent address should return empty response and code = 404', () => {
				return votesEndpoint.makeRequest(
					{ address: validNotExistingAddress },
					404
				);
			});
		});

		describe('username', () => {
			it('using no username should fail', () => {
				return votesEndpoint.makeRequest({ username: '' }, 400).then(res => {
					expectSwaggerParamError(res, 'username');
				});
			});

			it('using unknown integer username should be ok but not found', () => {
				return votesEndpoint.makeRequest({ username: 1 }, 404);
			});

			it('using valid existing username of a delegate account should return the expected result of having no vote', () => {
				return votesEndpoint
					.makeRequest({ username: nonVoterDelegate.delegateName }, 200)
					.then(expectValidNonVoterDelegateResponse);
			});

			it('using valid inexistent username should return empty response and code = 404', () => {
				return votesEndpoint.makeRequest({ username: 'unknownusername' }, 404);
			});
		});

		describe('sort', () => {
			describe('sort with any of required field (username)', () => {
				describe('username', () => {
					it('should return votes in ascending order', () => {
						return votesEndpoint
							.makeRequest(
								{ sort: 'username:asc', publicKey: voterDelegate.publicKey },
								200
							)
							.then(res => {
								expectValidVoterDelegateResponse(res);
								expect(
									_(res.body.data.votes)
										.sortBy('username')
										.map('username')
										.value()
								).to.to.be.eql(_.map(res.body.data.votes, 'username'));
							});
					});

					it('should return votes in descending order', () => {
						return votesEndpoint
							.makeRequest(
								{ sort: 'username:desc', publicKey: voterDelegate.publicKey },
								200
							)
							.then(res => {
								expectValidVoterDelegateResponse(res);
								expect(
									_(res.body.data.votes)
										.sortBy('username')
										.reverse()
										.map('username')
										.value()
								).to.to.be.eql(_.map(res.body.data.votes, 'username'));
							});
					});
				});

				describe('balance', () => {
					it('should return votes in ascending order', () => {
						return votesEndpoint
							.makeRequest(
								{ sort: 'balance:asc', publicKey: voterDelegate.publicKey },
								200
							)
							.then(res => {
								expectValidVoterDelegateResponse(res);
								expect(
									_(res.body.data.votes)
										.map('balance')
										.sortNumbers()
								).to.be.eql(_.map(res.body.data.votes, 'balance'));
							});
					});

					it('should return votes in descending order', () => {
						return votesEndpoint
							.makeRequest(
								{ sort: 'balance:desc', publicKey: voterDelegate.publicKey },
								200
							)
							.then(res => {
								expectValidVoterDelegateResponse(res);
								expect(
									_(res.body.data.votes)
										.map('balance')
										.sortNumbers('desc')
								).to.to.be.eql(_.map(res.body.data.votes, 'balance'));
							});
					});
				});
			});
		});

		describe('limit & offset', () => {
			describe('limit=2', () => {
				it('should return 2 voters', () => {
					return votesEndpoint
						.makeRequest({ limit: 2, publicKey: voterDelegate.publicKey }, 200)
						.then(res => {
							expect(res.body.data.votes).to.have.length(2);
						});
				});
			});

			describe('limit=2 & offset=1', () => {
				it('should return 2 voters, containing 1 from the previous result', () => {
					var votes = null;

					return votesEndpoint
						.makeRequest(
							{ limit: 2, offset: 0, publicKey: voterDelegate.publicKey },
							200
						)
						.then(res => {
							expect(res.body.data.votes).to.have.length(2);

							votes = _.map(res.body.data.votes, 'address');

							return votesEndpoint.makeRequest(
								{ limit: 2, offset: 1, publicKey: voterDelegate.publicKey },
								200
							);
						})
						.then(res => {
							expect(
								_.intersection(votes, _.map(res.body.data.votes, 'address'))
							).to.have.length(1);
						});
				});
			});
		});

		describe('increased votes numbers after posting vote transaction', () => {
			it('should increase votes and votesUsed after posting a vote', done => {
				var account = randomUtil.account();
<<<<<<< HEAD
				var creditTransaction = lisk.transaction.createTransaction(
					account.address,
					FEES.delegate + FEES.vote,
					accountFixtures.genesis.password
=======
				var creditTransaction = lisk.transaction.transfer(
					{
						amount: constants.fees.delegate + constants.fees.vote,
						passphrase: accountFixtures.genesis.password,
						recipientId: account.address,
					}
>>>>>>> 02d35b04
				);
				var delegateTransaction = lisk.transaction.registerDelegate(
					{
						passphrase: account.password,
						username: randomstring.generate({
							length: 10,
							charset: 'alphabetic',
							capitalization: 'lowercase',
						}),
					}
				);
				var voteTransaction = lisk.transaction.castVotes(
					{
						passphrase: account.password,
						votes: [`${nonVoterDelegate.publicKey}`],
					}
				);

				apiHelpers
					.sendTransactionPromise(creditTransaction)
					.then(() => {
						return waitFor.confirmations([creditTransaction.id]);
					})
					.then(() => {
						return apiHelpers.sendTransactionPromise(delegateTransaction);
					})
					.then(() => {
						return waitFor.confirmations([delegateTransaction.id]);
					})
					.then(() => {
						return votesEndpoint.makeRequest({ address: account.address }, 200);
					})
					.then(res => {
						expectValidNonVoterDelegateResponse(res);
						expect(res.body.data.address).to.be.equal(account.address);
						expect(res.body.data.votesUsed).to.be.equal(0);
						expect(res.body.data.votesAvailable).to.be.equal(
							MAX_VOTES_PER_ACCOUNT
						);
					})
					.then(() => {
						return apiHelpers.sendTransactionPromise(voteTransaction);
					})
					.then(() => {
						return waitFor.confirmations([voteTransaction.id]);
					})
					.then(() => {
						return votesEndpoint.makeRequest({ address: account.address }, 200);
					})
					.then(res => {
						expectValidVoterDelegateResponse(res);
						expect(res.body.data.votesUsed).to.be.equal(1);
						expect(_.map(res.body.data.votes, 'publicKey')).to.be.eql([
							nonVoterDelegate.publicKey,
						]);
						done();
					})
					.catch(err => {
						done(err);
					});
			});
		});
	});
});<|MERGE_RESOLUTION|>--- conflicted
+++ resolved
@@ -362,36 +362,23 @@
 		describe('increased votes numbers after posting vote transaction', () => {
 			it('should increase votes and votesUsed after posting a vote', done => {
 				var account = randomUtil.account();
-<<<<<<< HEAD
-				var creditTransaction = lisk.transaction.createTransaction(
-					account.address,
-					FEES.delegate + FEES.vote,
-					accountFixtures.genesis.password
-=======
-				var creditTransaction = lisk.transaction.transfer(
-					{
-						amount: constants.fees.delegate + constants.fees.vote,
-						passphrase: accountFixtures.genesis.password,
-						recipientId: account.address,
-					}
->>>>>>> 02d35b04
-				);
-				var delegateTransaction = lisk.transaction.registerDelegate(
-					{
-						passphrase: account.password,
-						username: randomstring.generate({
-							length: 10,
-							charset: 'alphabetic',
-							capitalization: 'lowercase',
-						}),
-					}
-				);
-				var voteTransaction = lisk.transaction.castVotes(
-					{
-						passphrase: account.password,
-						votes: [`${nonVoterDelegate.publicKey}`],
-					}
-				);
+				var creditTransaction = lisk.transaction.transfer({
+					amount: FEES.delegate + FEES.vote,
+					passphrase: accountFixtures.genesis.password,
+					recipientId: account.address,
+				});
+				var delegateTransaction = lisk.transaction.registerDelegate({
+					passphrase: account.password,
+					username: randomstring.generate({
+						length: 10,
+						charset: 'alphabetic',
+						capitalization: 'lowercase',
+					}),
+				});
+				var voteTransaction = lisk.transaction.castVotes({
+					passphrase: account.password,
+					votes: [`${nonVoterDelegate.publicKey}`],
+				});
 
 				apiHelpers
 					.sendTransactionPromise(creditTransaction)
