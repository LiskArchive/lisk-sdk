'use strict';

var node = require('../../../node');
var shared = require('../../shared');
var constants = require('../../../../helpers/constants');

var sendTransactionPromise = require('../../../common/apiHelpers').sendTransactionPromise;
var waitForConfirmations = require('../../../common/apiHelpers').waitForConfirmations;

describe('POST /api/transactions (type 1) register second secret', function () {

	var transaction;
	var transactionsToWaitFor = [];
	var badTransactions = [];
	var goodTransactions = [];

	var account = node.randomAccount();
	var accountNoFunds = node.randomAccount();
	var accountMinimalFunds = node.randomAccount();
	var accountNoSecondPassword = node.randomAccount();

	// Crediting accounts
	before(function () {
		var transaction1 = node.lisk.transaction.createTransaction(account.address, 1000 * node.normalizer, node.gAccount.password);
		var transaction2 = node.lisk.transaction.createTransaction(accountMinimalFunds.address, constants.fees.secondSignature, node.gAccount.password);
		var transaction3 = node.lisk.transaction.createTransaction(accountNoSecondPassword.address, constants.fees.secondSignature, node.gAccount.password);
<<<<<<< HEAD
		var transaction4 = node.lisk.transaction.createTransaction(accountDuplicate.address, constants.fees.secondSignature * 2, node.gAccount.password); // Must have enough to accept and avoid balance failure
=======
>>>>>>> 02149fe1

		var promises = [];
		promises.push(sendTransactionPromise(transaction1));
		promises.push(sendTransactionPromise(transaction2));
		promises.push(sendTransactionPromise(transaction3));

		return node.Promise.all(promises)
			.then(function (results) {
				results.forEach(function (res) {
					node.expect(res).to.have.property('status').to.equal(200);
					node.expect(res).to.have.nested.property('body.status').that.is.equal('Transaction(s) accepted');
				});

				transactionsToWaitFor.push(transaction1.id, transaction2.id, transaction3.id);
				return waitForConfirmations(transactionsToWaitFor);
			});
	});

	describe('schema validations', function () {

		shared.invalidAssets('signature', badTransactions);
	});

	describe('transactions processing', function () {

		it('using second passphrase on a fresh account should fail', function () {
			transaction = node.lisk.transaction.createTransaction(node.eAccount.address, 1, accountNoSecondPassword.password, accountNoSecondPassword.secondPassword);

			return sendTransactionPromise(transaction).then(function (res) {
				node.expect(res).to.have.property('status').to.equal(400);
				node.expect(res).to.have.nested.property('body.message').to.equal('Sender does not have a second signature');
				badTransactions.push(transaction);
			});
		});

		it('when sender not present on blockchain should fail', function () {
			transaction = node.lisk.signature.createSignature(accountNoFunds.password, accountNoFunds.secondPassword);

			return sendTransactionPromise(transaction).then(function (res) {
				node.expect(res).to.have.property('status').to.equal(400);
				node.expect(res).to.have.nested.property('body.message').to.equal('Account does not exist');
				badTransactions.push(transaction);
			});
		});
		
		// TODO: Test with an existing empty account
		it.skip('with no funds should fail', function () {
			transaction = node.lisk.signature.createSignature(accountNoFunds.password, accountNoFunds.secondPassword);
			
			return sendTransactionPromise(transaction).then(function (res) {
				node.expect(res).to.have.property('status').to.equal(400);
				node.expect(res).to.have.nested.property('body.message').to.equal('Account does not have enough LSK: ' + accountNoFunds.address + ' balance: 0');
				badTransactions.push(transaction);
			});
		});

		it('with minimal required amount of funds should be ok', function () {
			transaction = node.lisk.signature.createSignature(accountMinimalFunds.password, accountMinimalFunds.secondPassword, -1);

			return sendTransactionPromise(transaction).then(function (res) {
				node.expect(res).to.have.property('status').to.equal(200);
				node.expect(res).to.have.nested.property('body.status').to.equal('Transaction(s) accepted');
				goodTransactions.push(transaction);
			});
		});

		it('with valid params should be ok', function () {
			transaction = node.lisk.signature.createSignature(account.password, account.secondPassword);

			return sendTransactionPromise(transaction).then(function (res) {
				node.expect(res).to.have.property('status').to.equal(200);
				node.expect(res).to.have.nested.property('body.status').to.equal('Transaction(s) accepted');
				goodTransactions.push(transaction);
			});
		});
	});

<<<<<<< HEAD
	describe('unconfirmed state', function () {

		describe('type 0 - sending funds', function () {

			it('using second signature with an account that has a pending second passphrase registration should fail', function () {
				transaction = node.lisk.transaction.createTransaction(node.eAccount.address, 1, account.password, account.secondPassword);

				return sendTransactionPromise(transaction).then(function (res) {
					node.expect(res).to.have.property('status').to.equal(400);
					node.expect(res).to.have.nested.property('body.message').to.equal('Sender does not have a second signature');
					badTransactions.push(transaction);
				});
			});
		});

		describe('type 1 - second secret', function () {

			// TODO: Re-enable when unconfirmed states are working in the new transaction pool
			it.skip('with valid params and duplicate submission should be ok and only last transaction to arrive should be confirmed', function () {
				transaction = node.lisk.signature.createSignature(accountDuplicate.password, 'secondpassword');

				return sendTransactionPromise(transaction).then(function (res) {
					node.expect(res).to.have.property('status').to.equal(200);
					node.expect(res).to.have.nested.property('body.status').to.equal('Transaction(s) accepted');
					badTransactions.push(transaction);

					transaction = node.lisk.signature.createSignature(accountDuplicate.password, accountDuplicate.secondPassword);

					return sendTransactionPromise(transaction).then(function (res) {
						node.expect(res).to.have.property('status').to.equal(200);
						node.expect(res).to.have.nested.property('body.status').to.equal('Transaction(s) accepted');
						goodTransactions.push(transaction);
					});
				});
			});
		});

		describe('type 2 - registering delegate', function () {

			it('using second signature with an account that has a pending second passphrase registration should fail', function () {
				transaction = node.lisk.delegate.createDelegate(account.password, account.username, account.secondPassword);

				return sendTransactionPromise(transaction).then(function (res) {
					node.expect(res).to.have.property('status').to.equal(400);
					node.expect(res).to.have.nested.property('body.message').to.equal('Sender does not have a second signature');
					badTransactions.push(transaction);
				});
			});
		});

		describe('type 3 - voting delegate', function () {

			it('using second signature with an account that has a pending second passphrase registration should fail', function () {
				transaction = node.lisk.vote.createVote(account.password, ['+' + node.eAccount.publicKey], account.secondPassword);

				return sendTransactionPromise(transaction).then(function (res) {
					node.expect(res).to.have.property('status').to.equal(400);
					node.expect(res).to.have.nested.property('body.message').to.equal('Sender does not have a second signature');
					badTransactions.push(transaction);
				});
			});
		});

		describe('type 4 - registering multisignature account', function () {

			it('using second signature with an account that has a pending second passphrase registration should fail', function () {
				transaction = node.lisk.multisignature.createMultisignature(account.password, account.secondPassword, ['+' + node.eAccount.publicKey, '+' + accountNoFunds.publicKey], 1, 2);

				return sendTransactionPromise(transaction).then(function (res) {
					node.expect(res).to.have.property('status').to.equal(400);
					node.expect(res).to.have.nested.property('body.message').to.equal('Sender does not have a second signature');
					badTransactions.push(transaction);
				});
			});
		});

		describe('type 5 - registering dapp', function () {

			it('using second signature with an account that has a pending second passphrase registration should fail', function () {
				transaction = node.lisk.dapp.createDapp(account.password, account.secondPassword, node.randomApplication());

				return sendTransactionPromise(transaction).then(function (res) {
					node.expect(res).to.have.property('status').to.equal(400);
					node.expect(res).to.have.nested.property('body.message').to.equal('Sender does not have a second signature');
					badTransactions.push(transaction);
				});
			});
		});
	});

=======
>>>>>>> 02149fe1
	describe('confirmation', function () {

		shared.confirmationPhase(goodTransactions, badTransactions);
	});
<<<<<<< HEAD

	describe('validation', function () {

		describe('type 0 - sending funds', function () {

			it('using no second passphrase on an account with second passphrase enabled should fail', function () {
				transaction = node.lisk.transaction.createTransaction(node.eAccount.address, 1, account.password);

				return sendTransactionPromise(transaction).then(function (res) {
					node.expect(res).to.have.property('status').to.equal(400);
					node.expect(res).to.have.nested.property('body.message').to.equal('Missing sender second signature');
					badTransactionsEnforcement.push(transaction);
				});
			});

			it('using second passphrase not matching registered secondPublicKey should fail', function () {
				transaction = node.lisk.transaction.createTransaction(node.eAccount.address, 1, account.password, 'invalid password');

				return sendTransactionPromise(transaction).then(function (res) {
					node.expect(res).to.have.property('status').to.equal(400);
					node.expect(res).to.have.nested.property('body.message').to.equal('Failed to verify second signature');
					badTransactionsEnforcement.push(transaction);
				});
			});

			it('using correct second passphrase should be ok', function () {
				transaction = node.lisk.transaction.createTransaction(node.eAccount.address, 2, account.password, account.secondPassword);

				return sendTransactionPromise(transaction).then(function (res) {
					node.expect(res).to.have.property('status').to.equal(200);
					node.expect(res).to.have.nested.property('body.status').to.equal('Transaction(s) accepted');
					goodTransactionsEnforcement.push(transaction);
				});
			});
		});

		describe('type 1 - second secret', function () {

			it('using no second passphrase on an account with second passphrase enabled should fail', function () {
				transaction = node.lisk.signature.createSignature(account.password, node.randomPassword());

				return sendTransactionPromise(transaction).then(function (res) {
					node.expect(res).to.have.property('status').to.equal(400);
					node.expect(res).to.have.nested.property('body.message').to.equal('Missing sender second signature');
					badTransactionsEnforcement.push(transaction);
				});
			});

			it('using second passphrase on an account with a second passphrase already enabled should pass but fail on confirmation', function () {
				transaction = node.lisk.signature.createSignature(account.password, node.randomPassword());
				var secondKeys = node.lisk.crypto.getKeys(account.secondPassword);
				node.lisk.crypto.secondSign(transaction, secondKeys);
				transaction.id = node.lisk.crypto.getId(transaction);

				return sendTransactionPromise(transaction).then(function (res) {

					node.expect(res).to.have.property('status').to.equal(400);
					node.expect(res).to.have.nested.property('body.message').to.equal('Missing sender second signature');
					badTransactionsEnforcement.push(transaction);
				});
			});
		});

		describe('type 2 - registering delegate', function () {

			it('using no second passphrase on an account with second passphrase enabled should fail', function () {
				transaction = node.lisk.delegate.createDelegate(account.password, account.username);

				return sendTransactionPromise(transaction).then(function (res) {
					node.expect(res).to.have.property('status').to.equal(400);
					node.expect(res).to.have.nested.property('body.message').to.equal('Missing sender second signature');
					badTransactionsEnforcement.push(transaction);
				});
			});

			it('using second passphrase not matching registered secondPublicKey should fail', function () {
				transaction = node.lisk.delegate.createDelegate(account.password, account.username, 'invalid password');

				return sendTransactionPromise(transaction).then(function (res) {
					node.expect(res).to.have.property('status').to.equal(400);
					node.expect(res).to.have.nested.property('body.message').to.equal('Failed to verify second signature');
					badTransactionsEnforcement.push(transaction);
				});
			});

			it('using correct second passphrase should be ok', function () {
				transaction = node.lisk.delegate.createDelegate(account.password, account.username, account.secondPassword);

				return sendTransactionPromise(transaction).then(function (res) {
					node.expect(res).to.have.property('status').to.equal(200);
					node.expect(res).to.have.nested.property('body.status').to.equal('Transaction(s) accepted');
					goodTransactionsEnforcement.push(transaction);
				});
			});
		});

		describe('type 3 - voting delegate', function () {

			it('using no second passphrase on an account with second passphrase enabled should fail', function () {
				transaction = node.lisk.vote.createVote(account.password, ['+' + node.eAccount.publicKey]);

				return sendTransactionPromise(transaction).then(function (res) {
					node.expect(res).to.have.property('status').to.equal(400);
					node.expect(res).to.have.nested.property('body.message').to.equal('Missing sender second signature');
					badTransactionsEnforcement.push(transaction);
				});
			});

			it('using second passphrase not matching registered secondPublicKey should fail', function () {
				transaction = node.lisk.vote.createVote(account.password, ['+' + node.eAccount.publicKey], 'invalid password');

				return sendTransactionPromise(transaction).then(function (res) {
					node.expect(res).to.have.property('status').to.equal(400);
					node.expect(res).to.have.nested.property('body.message').to.equal('Failed to verify second signature');
					badTransactionsEnforcement.push(transaction);
				});
			});

			it('using correct second passphrase should be ok', function () {
				transaction = node.lisk.vote.createVote(account.password, ['+' + node.eAccount.publicKey], account.secondPassword);

				return sendTransactionPromise(transaction).then(function (res) {
					node.expect(res).to.have.property('status').to.equal(200);
					node.expect(res).to.have.nested.property('body.status').to.equal('Transaction(s) accepted');
					goodTransactionsEnforcement.push(transaction);
				});
			});
		});

		describe('type 4 - registering multisignature account', function () {

			it('using no second passphrase on an account with second passphrase enabled should fail', function () {
				transaction = node.lisk.multisignature.createMultisignature(account.password, null, ['+' + node.eAccount.publicKey, '+' + accountNoFunds.publicKey, '+' + accountMinimalFunds.publicKey], 1, 2);

				return sendTransactionPromise(transaction).then(function (res) {
					node.expect(res).to.have.property('status').to.equal(400);
					node.expect(res).to.have.nested.property('body.message').to.equal('Missing sender second signature');
					badTransactionsEnforcement.push(transaction);
				});
			});

			it('using second passphrase not matching registered secondPublicKey should fail', function () {
				transaction = node.lisk.multisignature.createMultisignature(account.password, 'wrong second password', ['+' + node.eAccount.publicKey, '+' + accountNoFunds.publicKey, '+' + accountMinimalFunds.publicKey], 1, 2);

				return sendTransactionPromise(transaction).then(function (res) {
					node.expect(res).to.have.property('status').to.equal(400);
					node.expect(res).to.have.nested.property('body.message').to.equal('Failed to verify second signature');
					badTransactionsEnforcement.push(transaction);
				});
			});

			it('using correct second passphrase should be ok', function () {
				transaction = node.lisk.multisignature.createMultisignature(account.password, account.secondPassword, ['+' + node.eAccount.publicKey, '+' + accountNoFunds.publicKey], 1, 2);

				return sendTransactionPromise(transaction).then(function (res) {
					node.expect(res).to.have.property('status').to.equal(200);
					node.expect(res).to.have.nested.property('body.status').to.equal('Transaction(s) accepted');
					pendingMultisignatures.push(transaction);
				});
			});

			describe('signing transactions', function () {

				it('with not all the signatures should be ok but never confirmed', function () {
					signature = node.lisk.multisignature.signTransaction(pendingMultisignatures[0], accountNoFunds.password);

					return sendSignaturePromise(signature, pendingMultisignatures[0]).then(function (res) {
						node.expect(res).to.have.nested.property('body.status').to.equal('Signature Accepted');
					});
				});
			});
		});

		describe('type 5 - registering dapp', function () {

			it('using no second passphrase on an account with second passphrase enabled should fail', function () {
				transaction = node.lisk.dapp.createDapp(account.password, null, node.randomApplication());

				return sendTransactionPromise(transaction).then(function (res) {
					node.expect(res).to.have.property('status').to.equal(400);
					node.expect(res).to.have.nested.property('body.message').to.equal('Missing sender second signature');
					badTransactionsEnforcement.push(transaction);
				});
			});

			it('using second passphrase not matching registered secondPublicKey should fail', function () {
				transaction = node.lisk.dapp.createDapp(account.password, 'wrong second password', node.randomApplication());

				return sendTransactionPromise(transaction).then(function (res) {
					node.expect(res).to.have.property('status').to.equal(400);
					node.expect(res).to.have.nested.property('body.message').to.equal('Failed to verify second signature');
					badTransactionsEnforcement.push(transaction);
				});
			});

			it('using correct second passphrase should be ok', function () {
				transaction = node.lisk.dapp.createDapp(account.password, account.secondPassword, node.randomApplication());

				return sendTransactionPromise(transaction).then(function (res) {
					node.expect(res).to.have.property('status').to.equal(200);
					node.expect(res).to.have.nested.property('body.status').that.is.equal('Transaction(s) accepted');
					goodTransactionsEnforcement.push(transaction);
				});
			});
		});
	});

	describe('confirm validation', function () {

		shared.confirmationPhase(goodTransactionsEnforcement, badTransactionsEnforcement, pendingMultisignatures);
	});
=======
>>>>>>> 02149fe1
});<|MERGE_RESOLUTION|>--- conflicted
+++ resolved
@@ -24,10 +24,6 @@
 		var transaction1 = node.lisk.transaction.createTransaction(account.address, 1000 * node.normalizer, node.gAccount.password);
 		var transaction2 = node.lisk.transaction.createTransaction(accountMinimalFunds.address, constants.fees.secondSignature, node.gAccount.password);
 		var transaction3 = node.lisk.transaction.createTransaction(accountNoSecondPassword.address, constants.fees.secondSignature, node.gAccount.password);
-<<<<<<< HEAD
-		var transaction4 = node.lisk.transaction.createTransaction(accountDuplicate.address, constants.fees.secondSignature * 2, node.gAccount.password); // Must have enough to accept and avoid balance failure
-=======
->>>>>>> 02149fe1
 
 		var promises = [];
 		promises.push(sendTransactionPromise(transaction1));
@@ -72,11 +68,11 @@
 				badTransactions.push(transaction);
 			});
 		});
-		
+
 		// TODO: Test with an existing empty account
 		it.skip('with no funds should fail', function () {
 			transaction = node.lisk.signature.createSignature(accountNoFunds.password, accountNoFunds.secondPassword);
-			
+
 			return sendTransactionPromise(transaction).then(function (res) {
 				node.expect(res).to.have.property('status').to.equal(400);
 				node.expect(res).to.have.nested.property('body.message').to.equal('Account does not have enough LSK: ' + accountNoFunds.address + ' balance: 0');
@@ -105,315 +101,8 @@
 		});
 	});
 
-<<<<<<< HEAD
-	describe('unconfirmed state', function () {
-
-		describe('type 0 - sending funds', function () {
-
-			it('using second signature with an account that has a pending second passphrase registration should fail', function () {
-				transaction = node.lisk.transaction.createTransaction(node.eAccount.address, 1, account.password, account.secondPassword);
-
-				return sendTransactionPromise(transaction).then(function (res) {
-					node.expect(res).to.have.property('status').to.equal(400);
-					node.expect(res).to.have.nested.property('body.message').to.equal('Sender does not have a second signature');
-					badTransactions.push(transaction);
-				});
-			});
-		});
-
-		describe('type 1 - second secret', function () {
-
-			// TODO: Re-enable when unconfirmed states are working in the new transaction pool
-			it.skip('with valid params and duplicate submission should be ok and only last transaction to arrive should be confirmed', function () {
-				transaction = node.lisk.signature.createSignature(accountDuplicate.password, 'secondpassword');
-
-				return sendTransactionPromise(transaction).then(function (res) {
-					node.expect(res).to.have.property('status').to.equal(200);
-					node.expect(res).to.have.nested.property('body.status').to.equal('Transaction(s) accepted');
-					badTransactions.push(transaction);
-
-					transaction = node.lisk.signature.createSignature(accountDuplicate.password, accountDuplicate.secondPassword);
-
-					return sendTransactionPromise(transaction).then(function (res) {
-						node.expect(res).to.have.property('status').to.equal(200);
-						node.expect(res).to.have.nested.property('body.status').to.equal('Transaction(s) accepted');
-						goodTransactions.push(transaction);
-					});
-				});
-			});
-		});
-
-		describe('type 2 - registering delegate', function () {
-
-			it('using second signature with an account that has a pending second passphrase registration should fail', function () {
-				transaction = node.lisk.delegate.createDelegate(account.password, account.username, account.secondPassword);
-
-				return sendTransactionPromise(transaction).then(function (res) {
-					node.expect(res).to.have.property('status').to.equal(400);
-					node.expect(res).to.have.nested.property('body.message').to.equal('Sender does not have a second signature');
-					badTransactions.push(transaction);
-				});
-			});
-		});
-
-		describe('type 3 - voting delegate', function () {
-
-			it('using second signature with an account that has a pending second passphrase registration should fail', function () {
-				transaction = node.lisk.vote.createVote(account.password, ['+' + node.eAccount.publicKey], account.secondPassword);
-
-				return sendTransactionPromise(transaction).then(function (res) {
-					node.expect(res).to.have.property('status').to.equal(400);
-					node.expect(res).to.have.nested.property('body.message').to.equal('Sender does not have a second signature');
-					badTransactions.push(transaction);
-				});
-			});
-		});
-
-		describe('type 4 - registering multisignature account', function () {
-
-			it('using second signature with an account that has a pending second passphrase registration should fail', function () {
-				transaction = node.lisk.multisignature.createMultisignature(account.password, account.secondPassword, ['+' + node.eAccount.publicKey, '+' + accountNoFunds.publicKey], 1, 2);
-
-				return sendTransactionPromise(transaction).then(function (res) {
-					node.expect(res).to.have.property('status').to.equal(400);
-					node.expect(res).to.have.nested.property('body.message').to.equal('Sender does not have a second signature');
-					badTransactions.push(transaction);
-				});
-			});
-		});
-
-		describe('type 5 - registering dapp', function () {
-
-			it('using second signature with an account that has a pending second passphrase registration should fail', function () {
-				transaction = node.lisk.dapp.createDapp(account.password, account.secondPassword, node.randomApplication());
-
-				return sendTransactionPromise(transaction).then(function (res) {
-					node.expect(res).to.have.property('status').to.equal(400);
-					node.expect(res).to.have.nested.property('body.message').to.equal('Sender does not have a second signature');
-					badTransactions.push(transaction);
-				});
-			});
-		});
-	});
-
-=======
->>>>>>> 02149fe1
 	describe('confirmation', function () {
 
 		shared.confirmationPhase(goodTransactions, badTransactions);
 	});
-<<<<<<< HEAD
-
-	describe('validation', function () {
-
-		describe('type 0 - sending funds', function () {
-
-			it('using no second passphrase on an account with second passphrase enabled should fail', function () {
-				transaction = node.lisk.transaction.createTransaction(node.eAccount.address, 1, account.password);
-
-				return sendTransactionPromise(transaction).then(function (res) {
-					node.expect(res).to.have.property('status').to.equal(400);
-					node.expect(res).to.have.nested.property('body.message').to.equal('Missing sender second signature');
-					badTransactionsEnforcement.push(transaction);
-				});
-			});
-
-			it('using second passphrase not matching registered secondPublicKey should fail', function () {
-				transaction = node.lisk.transaction.createTransaction(node.eAccount.address, 1, account.password, 'invalid password');
-
-				return sendTransactionPromise(transaction).then(function (res) {
-					node.expect(res).to.have.property('status').to.equal(400);
-					node.expect(res).to.have.nested.property('body.message').to.equal('Failed to verify second signature');
-					badTransactionsEnforcement.push(transaction);
-				});
-			});
-
-			it('using correct second passphrase should be ok', function () {
-				transaction = node.lisk.transaction.createTransaction(node.eAccount.address, 2, account.password, account.secondPassword);
-
-				return sendTransactionPromise(transaction).then(function (res) {
-					node.expect(res).to.have.property('status').to.equal(200);
-					node.expect(res).to.have.nested.property('body.status').to.equal('Transaction(s) accepted');
-					goodTransactionsEnforcement.push(transaction);
-				});
-			});
-		});
-
-		describe('type 1 - second secret', function () {
-
-			it('using no second passphrase on an account with second passphrase enabled should fail', function () {
-				transaction = node.lisk.signature.createSignature(account.password, node.randomPassword());
-
-				return sendTransactionPromise(transaction).then(function (res) {
-					node.expect(res).to.have.property('status').to.equal(400);
-					node.expect(res).to.have.nested.property('body.message').to.equal('Missing sender second signature');
-					badTransactionsEnforcement.push(transaction);
-				});
-			});
-
-			it('using second passphrase on an account with a second passphrase already enabled should pass but fail on confirmation', function () {
-				transaction = node.lisk.signature.createSignature(account.password, node.randomPassword());
-				var secondKeys = node.lisk.crypto.getKeys(account.secondPassword);
-				node.lisk.crypto.secondSign(transaction, secondKeys);
-				transaction.id = node.lisk.crypto.getId(transaction);
-
-				return sendTransactionPromise(transaction).then(function (res) {
-
-					node.expect(res).to.have.property('status').to.equal(400);
-					node.expect(res).to.have.nested.property('body.message').to.equal('Missing sender second signature');
-					badTransactionsEnforcement.push(transaction);
-				});
-			});
-		});
-
-		describe('type 2 - registering delegate', function () {
-
-			it('using no second passphrase on an account with second passphrase enabled should fail', function () {
-				transaction = node.lisk.delegate.createDelegate(account.password, account.username);
-
-				return sendTransactionPromise(transaction).then(function (res) {
-					node.expect(res).to.have.property('status').to.equal(400);
-					node.expect(res).to.have.nested.property('body.message').to.equal('Missing sender second signature');
-					badTransactionsEnforcement.push(transaction);
-				});
-			});
-
-			it('using second passphrase not matching registered secondPublicKey should fail', function () {
-				transaction = node.lisk.delegate.createDelegate(account.password, account.username, 'invalid password');
-
-				return sendTransactionPromise(transaction).then(function (res) {
-					node.expect(res).to.have.property('status').to.equal(400);
-					node.expect(res).to.have.nested.property('body.message').to.equal('Failed to verify second signature');
-					badTransactionsEnforcement.push(transaction);
-				});
-			});
-
-			it('using correct second passphrase should be ok', function () {
-				transaction = node.lisk.delegate.createDelegate(account.password, account.username, account.secondPassword);
-
-				return sendTransactionPromise(transaction).then(function (res) {
-					node.expect(res).to.have.property('status').to.equal(200);
-					node.expect(res).to.have.nested.property('body.status').to.equal('Transaction(s) accepted');
-					goodTransactionsEnforcement.push(transaction);
-				});
-			});
-		});
-
-		describe('type 3 - voting delegate', function () {
-
-			it('using no second passphrase on an account with second passphrase enabled should fail', function () {
-				transaction = node.lisk.vote.createVote(account.password, ['+' + node.eAccount.publicKey]);
-
-				return sendTransactionPromise(transaction).then(function (res) {
-					node.expect(res).to.have.property('status').to.equal(400);
-					node.expect(res).to.have.nested.property('body.message').to.equal('Missing sender second signature');
-					badTransactionsEnforcement.push(transaction);
-				});
-			});
-
-			it('using second passphrase not matching registered secondPublicKey should fail', function () {
-				transaction = node.lisk.vote.createVote(account.password, ['+' + node.eAccount.publicKey], 'invalid password');
-
-				return sendTransactionPromise(transaction).then(function (res) {
-					node.expect(res).to.have.property('status').to.equal(400);
-					node.expect(res).to.have.nested.property('body.message').to.equal('Failed to verify second signature');
-					badTransactionsEnforcement.push(transaction);
-				});
-			});
-
-			it('using correct second passphrase should be ok', function () {
-				transaction = node.lisk.vote.createVote(account.password, ['+' + node.eAccount.publicKey], account.secondPassword);
-
-				return sendTransactionPromise(transaction).then(function (res) {
-					node.expect(res).to.have.property('status').to.equal(200);
-					node.expect(res).to.have.nested.property('body.status').to.equal('Transaction(s) accepted');
-					goodTransactionsEnforcement.push(transaction);
-				});
-			});
-		});
-
-		describe('type 4 - registering multisignature account', function () {
-
-			it('using no second passphrase on an account with second passphrase enabled should fail', function () {
-				transaction = node.lisk.multisignature.createMultisignature(account.password, null, ['+' + node.eAccount.publicKey, '+' + accountNoFunds.publicKey, '+' + accountMinimalFunds.publicKey], 1, 2);
-
-				return sendTransactionPromise(transaction).then(function (res) {
-					node.expect(res).to.have.property('status').to.equal(400);
-					node.expect(res).to.have.nested.property('body.message').to.equal('Missing sender second signature');
-					badTransactionsEnforcement.push(transaction);
-				});
-			});
-
-			it('using second passphrase not matching registered secondPublicKey should fail', function () {
-				transaction = node.lisk.multisignature.createMultisignature(account.password, 'wrong second password', ['+' + node.eAccount.publicKey, '+' + accountNoFunds.publicKey, '+' + accountMinimalFunds.publicKey], 1, 2);
-
-				return sendTransactionPromise(transaction).then(function (res) {
-					node.expect(res).to.have.property('status').to.equal(400);
-					node.expect(res).to.have.nested.property('body.message').to.equal('Failed to verify second signature');
-					badTransactionsEnforcement.push(transaction);
-				});
-			});
-
-			it('using correct second passphrase should be ok', function () {
-				transaction = node.lisk.multisignature.createMultisignature(account.password, account.secondPassword, ['+' + node.eAccount.publicKey, '+' + accountNoFunds.publicKey], 1, 2);
-
-				return sendTransactionPromise(transaction).then(function (res) {
-					node.expect(res).to.have.property('status').to.equal(200);
-					node.expect(res).to.have.nested.property('body.status').to.equal('Transaction(s) accepted');
-					pendingMultisignatures.push(transaction);
-				});
-			});
-
-			describe('signing transactions', function () {
-
-				it('with not all the signatures should be ok but never confirmed', function () {
-					signature = node.lisk.multisignature.signTransaction(pendingMultisignatures[0], accountNoFunds.password);
-
-					return sendSignaturePromise(signature, pendingMultisignatures[0]).then(function (res) {
-						node.expect(res).to.have.nested.property('body.status').to.equal('Signature Accepted');
-					});
-				});
-			});
-		});
-
-		describe('type 5 - registering dapp', function () {
-
-			it('using no second passphrase on an account with second passphrase enabled should fail', function () {
-				transaction = node.lisk.dapp.createDapp(account.password, null, node.randomApplication());
-
-				return sendTransactionPromise(transaction).then(function (res) {
-					node.expect(res).to.have.property('status').to.equal(400);
-					node.expect(res).to.have.nested.property('body.message').to.equal('Missing sender second signature');
-					badTransactionsEnforcement.push(transaction);
-				});
-			});
-
-			it('using second passphrase not matching registered secondPublicKey should fail', function () {
-				transaction = node.lisk.dapp.createDapp(account.password, 'wrong second password', node.randomApplication());
-
-				return sendTransactionPromise(transaction).then(function (res) {
-					node.expect(res).to.have.property('status').to.equal(400);
-					node.expect(res).to.have.nested.property('body.message').to.equal('Failed to verify second signature');
-					badTransactionsEnforcement.push(transaction);
-				});
-			});
-
-			it('using correct second passphrase should be ok', function () {
-				transaction = node.lisk.dapp.createDapp(account.password, account.secondPassword, node.randomApplication());
-
-				return sendTransactionPromise(transaction).then(function (res) {
-					node.expect(res).to.have.property('status').to.equal(200);
-					node.expect(res).to.have.nested.property('body.status').that.is.equal('Transaction(s) accepted');
-					goodTransactionsEnforcement.push(transaction);
-				});
-			});
-		});
-	});
-
-	describe('confirm validation', function () {
-
-		shared.confirmationPhase(goodTransactionsEnforcement, badTransactionsEnforcement, pendingMultisignatures);
-	});
-=======
->>>>>>> 02149fe1
 });