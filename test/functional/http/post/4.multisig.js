--- conflicted
+++ resolved
@@ -13,13 +13,13 @@
 
 	var scenarios = {
 		'no_funds': new shared.MultisigScenario(
-			{ 
-				'amount' : 0 
+			{
+				'amount' : 0
 			}
 		),
 		'minimal_funds': new shared.MultisigScenario(
-			{ 
-				'amount': constants.fees.multisignature * 3 
+			{
+				'amount': constants.fees.multisignature * 3
 			}
 		),
 		'minimum_not_reached': new shared.MultisigScenario(
@@ -179,7 +179,7 @@
 					node.expect(res).to.have.nested.property('body.message').to.equal('Invalid transaction body - Failed to validate multisignature schema: Array is too long (' + (constants.multisigConstraints.keysgroup.maxItems + 1) + '), maximum ' + constants.multisigConstraints.keysgroup.maxItems);
 					badTransactions.push(transaction);
 				});
-			});	
+			});
 		});
 
 		describe('min', function () {
@@ -240,7 +240,7 @@
 	});
 
 	describe('transactions processing', function () {
-		
+
 		it('when sender not on blockchain should fail', function () {
 			transaction = node.lisk.multisignature.createMultisignature(scenarios.no_funds.account.password, null, scenarios.no_funds.keysgroup, 1, 2);
 
@@ -250,11 +250,11 @@
 				badTransactions.push(transaction);
 			});
 		});
-		
+
 		// TODO: Test this after an account is made empty
 		it.skip('when sender has no funds should fail', function () {
 			transaction = node.lisk.multisignature.createMultisignature(scenarios.no_funds.account.password, null, scenarios.no_funds.keysgroup, 1, 2);
-			
+
 			return sendTransactionPromise(transaction).then(function (res) {
 				node.expect(res).to.have.property('status').to.equal(400);
 				node.expect(res).to.have.nested.property('body.message').to.equal('Account does not have enough LSK: ' + scenarios.no_funds.account.address + ' balance: 0');
@@ -419,188 +419,4 @@
 
 		shared.confirmationPhase(goodTransactions, badTransactions, pendingMultisignatures);
 	});
-<<<<<<< HEAD
-
-	describe('validation', function () {
-
-		describe('type 0 - sending funds', function () {
-
-			// TODO: Figure out why this is failing to confirm since membership request should not stop transaction from going through
-			it.skip('minimum_not_reached scenario(4,2) should be ok and confirmed without member signatures', function () {
-				transaction = node.lisk.transaction.createTransaction(scenarios.regular.account.address, 1, scenarios.minimum_not_reached.account.password);
-
-				return sendTransactionPromise(transaction).then(function (res) {
-					node.expect(res).to.have.property('status').to.equal(200);
-					node.expect(res).to.have.nested.property('body.status').to.equal('Transaction(s) accepted');
-					goodTransactionsEnforcement.push(transaction);
-				});
-			});
-
-			it('regular scenario(3,2) should be ok', function () {
-				transaction = node.lisk.transaction.createTransaction(scenarios.max_signatures.account.address, 1, scenarios.regular.account.password);
-
-				return sendTransactionPromise(transaction).then(function (res) {
-					node.expect(res).to.have.property('status').to.equal(200);
-					node.expect(res).to.have.nested.property('body.status').to.equal('Transaction(s) accepted');
-					scenarios.regular.transaction = transaction;
-				});
-			});
-
-			it('max_signatures scenario(16,2) should be ok but never confirmed without the minimum signatures', function () {
-				transaction = node.lisk.transaction.createTransaction(scenarios.regular.account.address, 1, scenarios.max_signatures.account.password);
-
-				return sendTransactionPromise(transaction).then(function (res) {
-					node.expect(res).to.have.property('status').to.equal(200);
-					node.expect(res).to.have.nested.property('body.status').to.equal('Transaction(s) accepted');
-					pendingMultisignatures.push(transaction);
-				});
-			});
-
-			it('max_signatures_max_min scenario(16,16) should be ok', function () {
-				transaction = node.lisk.transaction.createTransaction(scenarios.regular.account.address, 1, scenarios.max_signatures_max_min.account.password);
-
-				return sendTransactionPromise(transaction).then(function (res) {
-					node.expect(res).to.have.property('status').to.equal(200);
-					node.expect(res).to.have.nested.property('body.status').to.equal('Transaction(s) accepted');
-					scenarios.max_signatures_max_min.transaction = transaction;
-				});
-			});
-
-			describe('signing transactions', function () {
-
-				it('with min required signatures regular scenario(3,2) should be ok and confirmed', function () {
-					return node.Promise.all(node.Promise.map(scenarios.regular.members, function (member) {
-						signature = node.lisk.multisignature.signTransaction(scenarios.regular.transaction, member.password);
-
-						return sendSignaturePromise(signature, scenarios.regular.transaction).then(function (res) {
-							node.expect(res).to.have.property('statusCode').to.equal(apiCodes.OK);
-							node.expect(res).to.have.nested.property('body.status').to.equal('Signature Accepted');
-						});
-					})).then(function () {
-						goodTransactionsEnforcement.push(scenarios.regular.transaction);
-					});
-				});
-
-				it('with min required signatures max_signatures_max_min scenario(16,16) should be ok and confirmed', function () {
-					return node.Promise.all(node.Promise.map(scenarios.max_signatures_max_min.members, function (member) {
-						signature = node.lisk.multisignature.signTransaction(scenarios.max_signatures_max_min.transaction, member.password);
-
-						return sendSignaturePromise(signature, scenarios.max_signatures_max_min.transaction).then(function (res) {
-							node.expect(res).to.have.property('statusCode').to.equal(apiCodes.OK);
-							node.expect(res).to.have.nested.property('body.status').to.equal('Signature Accepted');
-						});
-					})).then(function () {
-						goodTransactionsEnforcement.push(scenarios.max_signatures_max_min.transaction);
-					});
-				});
-			});
-		});
-
-		describe('type 1 - second secret', function () {
-
-			it('regular scenario(3,2) should be ok', function () {
-				transaction = node.lisk.signature.createSignature(scenarios.regular.account.password, scenarios.regular.account.secondPassword);
-
-				return sendTransactionPromise(transaction).then(function (res) {
-					node.expect(res).to.have.property('status').to.equal(200);
-					node.expect(res).to.have.nested.property('body.status').to.equal('Transaction(s) accepted');
-					scenarios.regular.transaction = transaction;
-				});
-			});
-
-			describe('signing transactions', function () {
-
-				it('with min required signatures regular scenario(3,2) should be ok and confirmed', function () {
-					return node.Promise.all(node.Promise.map(scenarios.regular.members, function (member) {
-						signature = node.lisk.multisignature.signTransaction(scenarios.regular.transaction, member.password);
-
-						return sendSignaturePromise(signature, scenarios.regular.transaction).then(function (res) {
-							node.expect(res).to.have.property('statusCode').to.equal(apiCodes.OK);
-							node.expect(res).to.have.nested.property('body.status').to.equal('Signature Accepted');
-						});
-					})).then(function () {
-						goodTransactionsEnforcement.push(scenarios.regular.transaction);
-					});
-				});
-			});
-		});
-
-		describe('type 2 - registering delegate', function () {
-
-			it('regular scenario(3,2) should be ok', function () {
-				transaction = node.lisk.delegate.createDelegate(scenarios.regular.account.password, scenarios.regular.account.username);
-
-				return sendTransactionPromise(transaction).then(function (res) {
-					node.expect(res).to.have.property('status').to.equal(200);
-					node.expect(res).to.have.nested.property('body.status').to.equal('Transaction(s) accepted');
-					scenarios.regular.transaction = transaction;
-				});
-			});
-
-			describe('signing transactions', function () {
-
-				it('with min required signatures regular scenario(3,2) should be ok and confirmed', function () {
-					return node.Promise.all(node.Promise.map(scenarios.regular.members, function (member) {
-						signature = node.lisk.multisignature.signTransaction(scenarios.regular.transaction, member.password);
-
-						return sendSignaturePromise(signature, scenarios.regular.transaction).then(function (res) {
-							node.expect(res).to.have.property('statusCode').to.equal(apiCodes.OK);
-							node.expect(res).to.have.nested.property('body.status').to.equal('Signature Accepted');
-						});
-					})).then(function (res) {
-						goodTransactionsEnforcement.push(scenarios.regular.transaction);
-					});
-				});
-			});
-		});
-
-		describe('type 3 - voting delegate', function () {
-
-			it('regular scenario(3,2) should be ok', function () {
-				transaction = node.lisk.vote.createVote(scenarios.regular.account.password, ['+' + node.eAccount.publicKey]);
-
-				return sendTransactionPromise(transaction).then(function (res) {
-					node.expect(res).to.have.property('status').to.equal(200);
-					node.expect(res).to.have.nested.property('body.status').to.equal('Transaction(s) accepted');
-					scenarios.regular.transaction = transaction;
-				});
-			});
-
-			describe('signing transactions', function () {
-
-				it('with min required signatures regular scenario(3,2) should be ok and confirmed', function () {
-					return node.Promise.all(node.Promise.map(scenarios.regular.members, function (member) {
-						signature = node.lisk.multisignature.signTransaction(scenarios.regular.transaction, member.password);
-
-						return sendSignaturePromise(signature, scenarios.regular.transaction).then(function (res) {
-							node.expect(res).to.have.property('statusCode').to.equal(apiCodes.OK);
-							node.expect(res).to.have.nested.property('body.status').to.equal('Signature Accepted');
-						});
-					})).then(function () {
-						goodTransactionsEnforcement.push(scenarios.regular.transaction);
-					});
-				});
-			});
-		});
-
-		describe('type 4 - registering multisignature account', function () {
-
-			it('with an account already registered should fail', function () {
-				transaction = node.lisk.multisignature.createMultisignature(scenarios.regular.account.password, null, scenarios.regular.keysgroup, 1, 2);
-
-				return sendTransactionPromise(transaction).then(function (res) {
-					node.expect(res).to.have.property('status').to.equal(400);
-					node.expect(res).to.have.nested.property('body.message').to.equal('Account already has multisignatures enabled');
-					badTransactionsEnforcement.push(transaction);
-				});
-			});
-		});
-	});
-
-	describe('confirm validation', function () {
-
-		shared.confirmationPhase(goodTransactionsEnforcement, badTransactionsEnforcement, pendingMultisignatures);
-	});
-=======
->>>>>>> 02149fe1
 });