/*
 * Copyright © 2018 Lisk Foundation
 *
 * See the LICENSE file at the top-level directory of this distribution
 * for licensing information.
 *
 * Unless otherwise agreed in a custom licensing agreement with the Lisk Foundation,
 * no part of this software, including this file, may be copied, modified,
 * propagated, or distributed except according to the terms contained in the
 * LICENSE file.
 *
 * Removal or modification of this copyright notice is prohibited.
 */

'use strict';

require('../../functional.js');
var Promise = require('bluebird');
var randomstring = require('randomstring');
var lisk = require('lisk-js').default;
var phases = require('../../common/phases');
var accountFixtures = require('../../../fixtures/accounts');
const { FEES } = require('../../../../helpers/constants');
var randomUtil = require('../../../common/utils/random');
var normalizer = require('../../../common/utils/normalizer');
var waitFor = require('../../../common/utils/wait_for');
var apiHelpers = require('../../../common/helpers/api');
var errorCodes = require('../../../../helpers/api_codes');
var common = require('./common');

var sendTransactionPromise = apiHelpers.sendTransactionPromise;

describe('POST /api/transactions (type 5) register dapp', () => {
	var transaction;
	var transactionsToWaitFor = [];
	var badTransactions = [];
	var goodTransactions = [];

	var account = randomUtil.account();
	var accountNoFunds = randomUtil.account();
	var accountMinimalFunds = randomUtil.account();

	// Crediting accounts
	before(() => {
		var transaction1 = lisk.transaction.transfer(
			{
				amount: 1000 * normalizer,
				passphrase: accountFixtures.genesis.password,
				recipientId: account.address,
			}
		);
<<<<<<< HEAD
		var transaction2 = lisk.transaction.createTransaction(
			accountMinimalFunds.address,
			FEES.dappRegistration,
			accountFixtures.genesis.password
=======
		var transaction2 = lisk.transaction.transfer(
			{
				amount: constants.fees.dappRegistration,
				passphrase: accountFixtures.genesis.password,
				recipientId: accountMinimalFunds.address,
			}
>>>>>>> 02d35b04
		);
		var promises = [];
		promises.push(sendTransactionPromise(transaction1));
		promises.push(sendTransactionPromise(transaction2));

		return Promise.all(promises)
			.then(results => {
				results.forEach(res => {
					expect(res)
						.to.have.property('status')
						.to.equal(200);
					expect(res.body.data.message).to.be.equal('Transaction(s) accepted');
				});

				transactionsToWaitFor.push(transaction1.id, transaction2.id);
				return waitFor.confirmations(transactionsToWaitFor);
			})
			.then(() => {
				transaction = lisk.transaction.createDapp(
					{
					passphrase: account.password,
						options: randomUtil.guestbookDapp,
					}
				);

				return sendTransactionPromise(transaction);
			})
			.then(res => {
				expect(res)
					.to.have.property('status')
					.to.equal(200);
				expect(res.body.data.message).to.be.equal('Transaction(s) accepted');

				randomUtil.guestbookDapp.id = transaction.id;
				transactionsToWaitFor.push(randomUtil.guestbookDapp.id);
				return waitFor.confirmations(transactionsToWaitFor);
			});
	});

	describe('schema validations', () => {
		common.invalidAssets('dapp', badTransactions);

		describe('category', () => {
			it('without should fail', () => {
				transaction = lisk.transaction.createDapp(
					{
						passphrase: account.password,
						options: randomUtil.application(),
					}
				);
				delete transaction.asset.dapp.category;

				return sendTransactionPromise(
					transaction,
					errorCodes.PROCESSING_ERROR
				).then(res => {
					expect(res.body.message).to.match(
						/Missing required property: category$/
					);
					badTransactions.push(transaction);
				});
			});

			it('with string should fail', () => {
				transaction = lisk.transaction.createDapp(
					{
						passphrase: account.password,
						options: randomUtil.application(),
					}
				);
				transaction.asset.dapp.category = '0';

				return sendTransactionPromise(
					transaction,
					errorCodes.PROCESSING_ERROR
				).then(res => {
					expect(res.body.message).to.be.equal(
						'Invalid transaction body - Failed to validate dapp schema: Expected type integer but found type string'
					);
					badTransactions.push(transaction);
				});
			});

			it('with integer less than minimum should fail', () => {
				transaction = lisk.transaction.createDapp(
					{
						passphrase: account.password,
						options: randomUtil.application(),
					}
				);
				transaction.asset.dapp.category = -1;

				return sendTransactionPromise(
					transaction,
					errorCodes.PROCESSING_ERROR
				).then(res => {
					expect(res.body.message).to.match(/Value -1 is less than minimum 0$/);
					badTransactions.push(transaction);
				});
			});

			it('with integer greater than maximum should fail', () => {
				transaction = lisk.transaction.createDapp(
					{
						passphrase: account.password,
						options: randomUtil.application(),
					}
				);
				transaction.asset.dapp.category = 9;

				return sendTransactionPromise(
					transaction,
					errorCodes.PROCESSING_ERROR
				).then(res => {
					expect(res.body.message).to.match(
						/Value 9 is greater than maximum 8$/
					);
					badTransactions.push(transaction);
				});
			});

			it('with correct integer should be ok', () => {
				transaction = lisk.transaction.createDapp(
					{
						passphrase: account.password,
						options: randomUtil.application(),
					}
				);

				return sendTransactionPromise(transaction).then(res => {
					expect(res.body.data.message).to.be.equal('Transaction(s) accepted');
					goodTransactions.push(transaction);
				});
			});
		});

		describe('description', () => {
			it('without should be ok', () => {
				var application = randomUtil.application();
				delete application.description;

				transaction = lisk.transaction.createDapp(
					{
						passphrase: account.password,
						options: application,
					}
				);

				return sendTransactionPromise(transaction).then(res => {
					expect(res.body.data.message).to.be.equal('Transaction(s) accepted');
					goodTransactions.push(transaction);
				});
			});

			it('with integer should fail', () => {
				transaction = lisk.transaction.createDapp(
					{
						passphrase: account.password,
						options: randomUtil.application(),
					}
				);
				transaction.asset.dapp.description = 0;

				return sendTransactionPromise(
					transaction,
					errorCodes.PROCESSING_ERROR
				).then(res => {
					expect(res.body.message).to.be.equal(
						'Invalid transaction body - Failed to validate dapp schema: Expected type string but found type integer'
					);
					badTransactions.push(transaction);
				});
			});

			it('with empty string should be ok', () => {
				var application = randomUtil.application();
				application.description = '';

				transaction = lisk.transaction.createDapp(
					{
						passphrase: account.password,
						options: application,
					}
				);

				return sendTransactionPromise(transaction).then(res => {
					expect(res.body.data.message).to.be.equal('Transaction(s) accepted');
					goodTransactions.push(transaction);
				});
			});

			it('with string longer than maximum(160) should fail', () => {
				var application = randomUtil.application();
				application.description = randomstring.generate({
					length: 161,
				});
				transaction = lisk.transaction.createDapp(
					{
						passphrase: account.password,
						options: application,
					}
				);

				return sendTransactionPromise(
					transaction,
					errorCodes.PROCESSING_ERROR
				).then(res => {
					expect(res.body.message).to.match(
						/String is too long \(161 chars\), maximum 160$/
					);
					badTransactions.push(transaction);
				});
			});
		});

		describe('icon', () => {
			it('without should be ok', () => {
				var application = randomUtil.application();
				delete application.icon;

				transaction = lisk.transaction.createDapp(
					{
						passphrase: account.password,
						options: application,
					}
				);

				return sendTransactionPromise(transaction).then(res => {
					expect(res.body.data.message).to.be.equal('Transaction(s) accepted');
					goodTransactions.push(transaction);
				});
			});

			it('with integer should fail', () => {
				transaction = lisk.transaction.createDapp(
					{
						passphrase: account.password,
						options: randomUtil.application(),
					}
				);
				transaction.asset.dapp.icon = 0;

				return sendTransactionPromise(
					transaction,
					errorCodes.PROCESSING_ERROR
				).then(res => {
					expect(res.body.message).to.equal(
						'Invalid transaction body - Failed to validate dapp schema: Expected type string but found type integer'
					);
					badTransactions.push(transaction);
				});
			});

			it('with invalid url should fail', () => {
				var application = randomUtil.application();
				application.icon = 'invalidUrl';

				transaction = lisk.transaction.createDapp(
					{
						passphrase: account.password,
						options: application,
					}
				);

				return sendTransactionPromise(
					transaction,
					errorCodes.PROCESSING_ERROR
				).then(res => {
					expect(res.body.message).to.equal('Invalid application icon link');
					badTransactions.push(transaction);
				});
			});

			it('with invalid file type should fail', () => {
				var application = randomUtil.application();
				application.icon += '.invalid';

				transaction = lisk.transaction.createDapp(
					{
						passphrase: account.password,
						options: application,
					}
				);

				return sendTransactionPromise(
					transaction,
					errorCodes.PROCESSING_ERROR
				).then(res => {
					expect(res.body.message).to.equal(
						'Invalid application icon file type'
					);
					badTransactions.push(transaction);
				});
			});
		});

		describe('link', () => {
			it('with empty string should fail', () => {
				var application = randomUtil.application();
				application.link = '';

				transaction = lisk.transaction.createDapp(
					{
						passphrase: account.password,
						options: application,
					}
				);

				return sendTransactionPromise(
					transaction,
					errorCodes.PROCESSING_ERROR
				).then(res => {
					expect(res.body.message).to.equal('Invalid application link');
					badTransactions.push(transaction);
				});
			});

			it('with integer should fail', () => {
				transaction = lisk.transaction.createDapp(
					{
						passphrase: account.password,
						options: randomUtil.application(),
					}
				);
				transaction.asset.dapp.link = 0;

				return sendTransactionPromise(
					transaction,
					errorCodes.PROCESSING_ERROR
				).then(res => {
					expect(res.body.message).to.equal(
						'Invalid transaction body - Failed to validate dapp schema: Expected type string but found type integer'
					);
					badTransactions.push(transaction);
				});
			});

			it('with invalid extension type should fail', () => {
				var application = randomUtil.application();
				application.link += '.invalid';

				transaction = lisk.transaction.createDapp(
					{
						passphrase: account.password,
						options: application,
					}
				);

				return sendTransactionPromise(
					transaction,
					errorCodes.PROCESSING_ERROR
				).then(res => {
					expect(res.body.message).to.equal('Invalid application file type');
					badTransactions.push(transaction);
				});
			});
		});

		describe('name', () => {
			it('without should fail', () => {
				transaction = lisk.transaction.createDapp(
					{
						passphrase: account.password,
						options: randomUtil.application(),
					}
				);
				delete transaction.asset.dapp.name;

				return sendTransactionPromise(
					transaction,
					errorCodes.PROCESSING_ERROR
				).then(res => {
					expect(res.body.message).to.match(/Missing required property: name$/);
					badTransactions.push(transaction);
				});
			});

			it('with integer should fail', () => {
				transaction = lisk.transaction.createDapp(
					{
						passphrase: account.password,
						options: randomUtil.application(),
					}
				);
				transaction.asset.dapp.name = 0;

				return sendTransactionPromise(
					transaction,
					errorCodes.PROCESSING_ERROR
				).then(res => {
					expect(res.body.message).to.equal(
						'Invalid transaction body - Failed to validate dapp schema: Expected type string but found type integer'
					);
					badTransactions.push(transaction);
				});
			});

			it('with empty string should fail', () => {
				transaction = lisk.transaction.createDapp(
					{
						passphrase: account.password,
						options: randomUtil.application(),
					}
				);
				transaction.asset.dapp.name = '';

				return sendTransactionPromise(
					transaction,
					errorCodes.PROCESSING_ERROR
				).then(res => {
					expect(res.body.message).to.match(
						/String is too short \(0 chars\), minimum 1$/
					);
					badTransactions.push(transaction);
				});
			});

			it('with string longer than maximum(32) should fail', () => {
				var application = randomUtil.application();
				application.name = randomstring.generate({
					length: 33,
				});
				transaction = lisk.transaction.createDapp(
					{
						passphrase: account.password,
						options: application,
					}
				);

				return sendTransactionPromise(
					transaction,
					errorCodes.PROCESSING_ERROR
				).then(res => {
					expect(res.body.message).to.match(
						/String is too long \(33 chars\), maximum 32$/
					);
					badTransactions.push(transaction);
				});
			});
		});

		describe('tags', () => {
			it('without should be ok', () => {
				var application = randomUtil.application();
				delete application.tags;

				transaction = lisk.transaction.createDapp(
					{
						passphrase: account.password,
						options: application,
					}
				);

				return sendTransactionPromise(transaction).then(res => {
					expect(res.body.data.message).to.be.equal('Transaction(s) accepted');
					goodTransactions.push(transaction);
				});
			});

			it('with integer should fail', () => {
				transaction = lisk.transaction.createDapp(
					{
						passphrase: account.password,
						options: randomUtil.application(),
					}
				);
				transaction.asset.dapp.tags = 0;

				return sendTransactionPromise(
					transaction,
					errorCodes.PROCESSING_ERROR
				).then(res => {
					expect(res.body.message).to.equal(
						'Invalid transaction body - Failed to validate dapp schema: Expected type string but found type integer'
					);
					badTransactions.push(transaction);
				});
			});

			it('with empty string should be ok', () => {
				var application = randomUtil.application();
				application.tags = '';

				transaction = lisk.transaction.createDapp(
					{
						passphrase: account.password,
						options: application,
					}
				);

				return sendTransactionPromise(transaction).then(res => {
					expect(res.body.data.message).to.be.equal('Transaction(s) accepted');
					goodTransactions.push(transaction);
				});
			});

			it('with string longer than maximum(160) should fail', () => {
				var application = randomUtil.application();
				application.tags = randomstring.generate({
					length: 161,
				});
				transaction = lisk.transaction.createDapp(
					{
						passphrase: account.password,
						options: application,
					}
				);

				return sendTransactionPromise(
					transaction,
					errorCodes.PROCESSING_ERROR
				).then(res => {
					expect(res.body.message).to.match(
						/String is too long \(161 chars\), maximum 160$/
					);
					badTransactions.push(transaction);
				});
			});

			it('with several should be ok', () => {
				var application = randomUtil.application();
				application.tags += `,${randomUtil.applicationName()}`;

				transaction = lisk.transaction.createDapp(
					{
						passphrase: account.password,
						options: application,
					}
				);

				return sendTransactionPromise(transaction).then(res => {
					expect(res.body.data.message).to.be.equal('Transaction(s) accepted');
					goodTransactions.push(transaction);
				});
			});

			it('with duplicate tag should be ok', () => {
				var application = randomUtil.application();
				var tag = application.tags;
				application.tags += `,${tag}`;

				transaction = lisk.transaction.createDapp(
					{
						passphrase: account.password,
						options: application,
					}
				);

				return sendTransactionPromise(
					transaction,
					errorCodes.PROCESSING_ERROR
				).then(res => {
					expect(res.body.message).to.equal(
						`Encountered duplicate tag: ${tag} in application`
					);
					badTransactions.push(transaction);
				});
			});
		});

		describe('type', () => {
			it('without should fail', () => {
				transaction = lisk.transaction.createDapp(
					{
						passphrase: account.password,
						options: randomUtil.application(),
					}
				);
				delete transaction.asset.dapp.type;

				return sendTransactionPromise(
					transaction,
					errorCodes.PROCESSING_ERROR
				).then(res => {
					expect(res.body.message).to.match(/Missing required property: type$/);
					badTransactions.push(transaction);
				});
			});

			it('with negative integer should fail', () => {
				transaction = lisk.transaction.createDapp(
					{
						passphrase: account.password,
						options: randomUtil.application(),
					}
				);
				transaction.asset.dapp.type = -1;

				return sendTransactionPromise(
					transaction,
					errorCodes.PROCESSING_ERROR
				).then(res => {
					expect(res.body.message).to.match(/Value -1 is less than minimum 0$/);
					badTransactions.push(transaction);
				});
			});

			it('with integer smaller than minimum should fail', () => {
				transaction = lisk.transaction.createDapp(
					{
						passphrase: account.password,
						options: randomUtil.application(),
					}
				);
				transaction.asset.dapp.type = -1;

				return sendTransactionPromise(
					transaction,
					errorCodes.PROCESSING_ERROR
				).then(res => {
					expect(res.body.message).to.match(/Value -1 is less than minimum 0$/);
					badTransactions.push(transaction);
				});
			});

			it('with integer greater than maximum should fail', () => {
				var application = randomUtil.application();
				application.type = 2;
				transaction = lisk.transaction.createDapp(
					{
						passphrase: account.password,
						options: application,
					}
				);

				return sendTransactionPromise(
					transaction,
					errorCodes.PROCESSING_ERROR
				).then(res => {
					expect(res.body.message).to.equal('Invalid application type');
					badTransactions.push(transaction);
				});
			});
		});
	});

	describe('transactions processing', () => {
		it('using registered name should fail', () => {
			var dapp = randomUtil.application();
			dapp.name = randomUtil.guestbookDapp.name;
			transaction = lisk.transaction.createDapp(
				{
					passphrase: account.password,
					options: dapp,
				}
			);

			return sendTransactionPromise(
				transaction,
				errorCodes.PROCESSING_ERROR
			).then(res => {
				expect(res.body.message).to.equal(
					`Application name already exists: ${dapp.name}`
				);
				badTransactions.push(transaction);
			});
		});

		it('using registered link should fail', () => {
			var dapp = randomUtil.application();
			dapp.link = randomUtil.guestbookDapp.link;
			transaction = lisk.transaction.createDapp(
				{
					passphrase: account.password,
					options: dapp,
				}
			);

			return sendTransactionPromise(
				transaction,
				errorCodes.PROCESSING_ERROR
			).then(res => {
				expect(res.body.message).to.equal(
					`Application link already exists: ${dapp.link}`
				);
				badTransactions.push(transaction);
			});
		});

		it('with no funds should fail', () => {
			transaction = lisk.transaction.createDapp(
				{
					passphrase: accountNoFunds.password,
					options: randomUtil.application(),
				}
			);

			return sendTransactionPromise(
				transaction,
				errorCodes.PROCESSING_ERROR
			).then(res => {
				expect(res.body.message).to.equal(
					`Account does not have enough LSK: ${
						accountNoFunds.address
					} balance: 0`
				);
				badTransactions.push(transaction);
			});
		});

		it('with minimal funds should be ok', () => {
			transaction = lisk.transaction.createDapp(
				{
					passphrase: accountMinimalFunds.password,
					options: randomUtil.application(),
				}
			);

			return sendTransactionPromise(transaction).then(res => {
				expect(res.body.data.message).to.be.equal('Transaction(s) accepted');
				goodTransactions.push(transaction);
			});
		});

		it('with valid params should be ok', () => {
			transaction = lisk.transaction.createDapp(
				{
					passphrase: account.password,
					options: randomUtil.application(),
				}
			);

			return sendTransactionPromise(transaction).then(res => {
				expect(res.body.data.message).to.be.equal('Transaction(s) accepted');
				goodTransactions.push(transaction);
			});
		});
	});

	describe('confirmation', () => {
		phases.confirmation(goodTransactions, badTransactions);
	});
});<|MERGE_RESOLUTION|>--- conflicted
+++ resolved
@@ -42,27 +42,16 @@
 
 	// Crediting accounts
 	before(() => {
-		var transaction1 = lisk.transaction.transfer(
-			{
-				amount: 1000 * normalizer,
-				passphrase: accountFixtures.genesis.password,
-				recipientId: account.address,
-			}
-		);
-<<<<<<< HEAD
-		var transaction2 = lisk.transaction.createTransaction(
-			accountMinimalFunds.address,
-			FEES.dappRegistration,
-			accountFixtures.genesis.password
-=======
-		var transaction2 = lisk.transaction.transfer(
-			{
-				amount: constants.fees.dappRegistration,
-				passphrase: accountFixtures.genesis.password,
-				recipientId: accountMinimalFunds.address,
-			}
->>>>>>> 02d35b04
-		);
+		var transaction1 = lisk.transaction.transfer({
+			amount: 1000 * normalizer,
+			passphrase: accountFixtures.genesis.password,
+			recipientId: account.address,
+		});
+		var transaction2 = lisk.transaction.transfer({
+			amount: FEES.dappRegistration,
+			passphrase: accountFixtures.genesis.password,
+			recipientId: accountMinimalFunds.address,
+		});
 		var promises = [];
 		promises.push(sendTransactionPromise(transaction1));
 		promises.push(sendTransactionPromise(transaction2));
@@ -80,12 +69,10 @@
 				return waitFor.confirmations(transactionsToWaitFor);
 			})
 			.then(() => {
-				transaction = lisk.transaction.createDapp(
-					{
-					passphrase: account.password,
-						options: randomUtil.guestbookDapp,
-					}
-				);
+				transaction = lisk.transaction.createDapp({
+					passphrase: account.password,
+					options: randomUtil.guestbookDapp,
+				});
 
 				return sendTransactionPromise(transaction);
 			})
@@ -106,12 +93,10 @@
 
 		describe('category', () => {
 			it('without should fail', () => {
-				transaction = lisk.transaction.createDapp(
-					{
-						passphrase: account.password,
-						options: randomUtil.application(),
-					}
-				);
+				transaction = lisk.transaction.createDapp({
+					passphrase: account.password,
+					options: randomUtil.application(),
+				});
 				delete transaction.asset.dapp.category;
 
 				return sendTransactionPromise(
@@ -126,12 +111,10 @@
 			});
 
 			it('with string should fail', () => {
-				transaction = lisk.transaction.createDapp(
-					{
-						passphrase: account.password,
-						options: randomUtil.application(),
-					}
-				);
+				transaction = lisk.transaction.createDapp({
+					passphrase: account.password,
+					options: randomUtil.application(),
+				});
 				transaction.asset.dapp.category = '0';
 
 				return sendTransactionPromise(
@@ -146,12 +129,10 @@
 			});
 
 			it('with integer less than minimum should fail', () => {
-				transaction = lisk.transaction.createDapp(
-					{
-						passphrase: account.password,
-						options: randomUtil.application(),
-					}
-				);
+				transaction = lisk.transaction.createDapp({
+					passphrase: account.password,
+					options: randomUtil.application(),
+				});
 				transaction.asset.dapp.category = -1;
 
 				return sendTransactionPromise(
@@ -164,12 +145,10 @@
 			});
 
 			it('with integer greater than maximum should fail', () => {
-				transaction = lisk.transaction.createDapp(
-					{
-						passphrase: account.password,
-						options: randomUtil.application(),
-					}
-				);
+				transaction = lisk.transaction.createDapp({
+					passphrase: account.password,
+					options: randomUtil.application(),
+				});
 				transaction.asset.dapp.category = 9;
 
 				return sendTransactionPromise(
@@ -184,12 +163,10 @@
 			});
 
 			it('with correct integer should be ok', () => {
-				transaction = lisk.transaction.createDapp(
-					{
-						passphrase: account.password,
-						options: randomUtil.application(),
-					}
-				);
+				transaction = lisk.transaction.createDapp({
+					passphrase: account.password,
+					options: randomUtil.application(),
+				});
 
 				return sendTransactionPromise(transaction).then(res => {
 					expect(res.body.data.message).to.be.equal('Transaction(s) accepted');
@@ -203,12 +180,10 @@
 				var application = randomUtil.application();
 				delete application.description;
 
-				transaction = lisk.transaction.createDapp(
-					{
-						passphrase: account.password,
-						options: application,
-					}
-				);
+				transaction = lisk.transaction.createDapp({
+					passphrase: account.password,
+					options: application,
+				});
 
 				return sendTransactionPromise(transaction).then(res => {
 					expect(res.body.data.message).to.be.equal('Transaction(s) accepted');
@@ -217,12 +192,10 @@
 			});
 
 			it('with integer should fail', () => {
-				transaction = lisk.transaction.createDapp(
-					{
-						passphrase: account.password,
-						options: randomUtil.application(),
-					}
-				);
+				transaction = lisk.transaction.createDapp({
+					passphrase: account.password,
+					options: randomUtil.application(),
+				});
 				transaction.asset.dapp.description = 0;
 
 				return sendTransactionPromise(
@@ -240,12 +213,10 @@
 				var application = randomUtil.application();
 				application.description = '';
 
-				transaction = lisk.transaction.createDapp(
-					{
-						passphrase: account.password,
-						options: application,
-					}
-				);
+				transaction = lisk.transaction.createDapp({
+					passphrase: account.password,
+					options: application,
+				});
 
 				return sendTransactionPromise(transaction).then(res => {
 					expect(res.body.data.message).to.be.equal('Transaction(s) accepted');
@@ -258,12 +229,10 @@
 				application.description = randomstring.generate({
 					length: 161,
 				});
-				transaction = lisk.transaction.createDapp(
-					{
-						passphrase: account.password,
-						options: application,
-					}
-				);
+				transaction = lisk.transaction.createDapp({
+					passphrase: account.password,
+					options: application,
+				});
 
 				return sendTransactionPromise(
 					transaction,
@@ -282,12 +251,10 @@
 				var application = randomUtil.application();
 				delete application.icon;
 
-				transaction = lisk.transaction.createDapp(
-					{
-						passphrase: account.password,
-						options: application,
-					}
-				);
+				transaction = lisk.transaction.createDapp({
+					passphrase: account.password,
+					options: application,
+				});
 
 				return sendTransactionPromise(transaction).then(res => {
 					expect(res.body.data.message).to.be.equal('Transaction(s) accepted');
@@ -296,12 +263,10 @@
 			});
 
 			it('with integer should fail', () => {
-				transaction = lisk.transaction.createDapp(
-					{
-						passphrase: account.password,
-						options: randomUtil.application(),
-					}
-				);
+				transaction = lisk.transaction.createDapp({
+					passphrase: account.password,
+					options: randomUtil.application(),
+				});
 				transaction.asset.dapp.icon = 0;
 
 				return sendTransactionPromise(
@@ -319,12 +284,10 @@
 				var application = randomUtil.application();
 				application.icon = 'invalidUrl';
 
-				transaction = lisk.transaction.createDapp(
-					{
-						passphrase: account.password,
-						options: application,
-					}
-				);
+				transaction = lisk.transaction.createDapp({
+					passphrase: account.password,
+					options: application,
+				});
 
 				return sendTransactionPromise(
 					transaction,
@@ -339,12 +302,10 @@
 				var application = randomUtil.application();
 				application.icon += '.invalid';
 
-				transaction = lisk.transaction.createDapp(
-					{
-						passphrase: account.password,
-						options: application,
-					}
-				);
+				transaction = lisk.transaction.createDapp({
+					passphrase: account.password,
+					options: application,
+				});
 
 				return sendTransactionPromise(
 					transaction,
@@ -363,12 +324,10 @@
 				var application = randomUtil.application();
 				application.link = '';
 
-				transaction = lisk.transaction.createDapp(
-					{
-						passphrase: account.password,
-						options: application,
-					}
-				);
+				transaction = lisk.transaction.createDapp({
+					passphrase: account.password,
+					options: application,
+				});
 
 				return sendTransactionPromise(
 					transaction,
@@ -380,12 +339,10 @@
 			});
 
 			it('with integer should fail', () => {
-				transaction = lisk.transaction.createDapp(
-					{
-						passphrase: account.password,
-						options: randomUtil.application(),
-					}
-				);
+				transaction = lisk.transaction.createDapp({
+					passphrase: account.password,
+					options: randomUtil.application(),
+				});
 				transaction.asset.dapp.link = 0;
 
 				return sendTransactionPromise(
@@ -403,12 +360,10 @@
 				var application = randomUtil.application();
 				application.link += '.invalid';
 
-				transaction = lisk.transaction.createDapp(
-					{
-						passphrase: account.password,
-						options: application,
-					}
-				);
+				transaction = lisk.transaction.createDapp({
+					passphrase: account.password,
+					options: application,
+				});
 
 				return sendTransactionPromise(
 					transaction,
@@ -422,12 +377,10 @@
 
 		describe('name', () => {
 			it('without should fail', () => {
-				transaction = lisk.transaction.createDapp(
-					{
-						passphrase: account.password,
-						options: randomUtil.application(),
-					}
-				);
+				transaction = lisk.transaction.createDapp({
+					passphrase: account.password,
+					options: randomUtil.application(),
+				});
 				delete transaction.asset.dapp.name;
 
 				return sendTransactionPromise(
@@ -440,12 +393,10 @@
 			});
 
 			it('with integer should fail', () => {
-				transaction = lisk.transaction.createDapp(
-					{
-						passphrase: account.password,
-						options: randomUtil.application(),
-					}
-				);
+				transaction = lisk.transaction.createDapp({
+					passphrase: account.password,
+					options: randomUtil.application(),
+				});
 				transaction.asset.dapp.name = 0;
 
 				return sendTransactionPromise(
@@ -460,12 +411,10 @@
 			});
 
 			it('with empty string should fail', () => {
-				transaction = lisk.transaction.createDapp(
-					{
-						passphrase: account.password,
-						options: randomUtil.application(),
-					}
-				);
+				transaction = lisk.transaction.createDapp({
+					passphrase: account.password,
+					options: randomUtil.application(),
+				});
 				transaction.asset.dapp.name = '';
 
 				return sendTransactionPromise(
@@ -484,12 +433,10 @@
 				application.name = randomstring.generate({
 					length: 33,
 				});
-				transaction = lisk.transaction.createDapp(
-					{
-						passphrase: account.password,
-						options: application,
-					}
-				);
+				transaction = lisk.transaction.createDapp({
+					passphrase: account.password,
+					options: application,
+				});
 
 				return sendTransactionPromise(
 					transaction,
@@ -508,12 +455,10 @@
 				var application = randomUtil.application();
 				delete application.tags;
 
-				transaction = lisk.transaction.createDapp(
-					{
-						passphrase: account.password,
-						options: application,
-					}
-				);
+				transaction = lisk.transaction.createDapp({
+					passphrase: account.password,
+					options: application,
+				});
 
 				return sendTransactionPromise(transaction).then(res => {
 					expect(res.body.data.message).to.be.equal('Transaction(s) accepted');
@@ -522,12 +467,10 @@
 			});
 
 			it('with integer should fail', () => {
-				transaction = lisk.transaction.createDapp(
-					{
-						passphrase: account.password,
-						options: randomUtil.application(),
-					}
-				);
+				transaction = lisk.transaction.createDapp({
+					passphrase: account.password,
+					options: randomUtil.application(),
+				});
 				transaction.asset.dapp.tags = 0;
 
 				return sendTransactionPromise(
@@ -545,12 +488,10 @@
 				var application = randomUtil.application();
 				application.tags = '';
 
-				transaction = lisk.transaction.createDapp(
-					{
-						passphrase: account.password,
-						options: application,
-					}
-				);
+				transaction = lisk.transaction.createDapp({
+					passphrase: account.password,
+					options: application,
+				});
 
 				return sendTransactionPromise(transaction).then(res => {
 					expect(res.body.data.message).to.be.equal('Transaction(s) accepted');
@@ -563,12 +504,10 @@
 				application.tags = randomstring.generate({
 					length: 161,
 				});
-				transaction = lisk.transaction.createDapp(
-					{
-						passphrase: account.password,
-						options: application,
-					}
-				);
+				transaction = lisk.transaction.createDapp({
+					passphrase: account.password,
+					options: application,
+				});
 
 				return sendTransactionPromise(
 					transaction,
@@ -585,12 +524,10 @@
 				var application = randomUtil.application();
 				application.tags += `,${randomUtil.applicationName()}`;
 
-				transaction = lisk.transaction.createDapp(
-					{
-						passphrase: account.password,
-						options: application,
-					}
-				);
+				transaction = lisk.transaction.createDapp({
+					passphrase: account.password,
+					options: application,
+				});
 
 				return sendTransactionPromise(transaction).then(res => {
 					expect(res.body.data.message).to.be.equal('Transaction(s) accepted');
@@ -603,12 +540,10 @@
 				var tag = application.tags;
 				application.tags += `,${tag}`;
 
-				transaction = lisk.transaction.createDapp(
-					{
-						passphrase: account.password,
-						options: application,
-					}
-				);
+				transaction = lisk.transaction.createDapp({
+					passphrase: account.password,
+					options: application,
+				});
 
 				return sendTransactionPromise(
 					transaction,
@@ -624,12 +559,10 @@
 
 		describe('type', () => {
 			it('without should fail', () => {
-				transaction = lisk.transaction.createDapp(
-					{
-						passphrase: account.password,
-						options: randomUtil.application(),
-					}
-				);
+				transaction = lisk.transaction.createDapp({
+					passphrase: account.password,
+					options: randomUtil.application(),
+				});
 				delete transaction.asset.dapp.type;
 
 				return sendTransactionPromise(
@@ -642,12 +575,10 @@
 			});
 
 			it('with negative integer should fail', () => {
-				transaction = lisk.transaction.createDapp(
-					{
-						passphrase: account.password,
-						options: randomUtil.application(),
-					}
-				);
+				transaction = lisk.transaction.createDapp({
+					passphrase: account.password,
+					options: randomUtil.application(),
+				});
 				transaction.asset.dapp.type = -1;
 
 				return sendTransactionPromise(
@@ -660,12 +591,10 @@
 			});
 
 			it('with integer smaller than minimum should fail', () => {
-				transaction = lisk.transaction.createDapp(
-					{
-						passphrase: account.password,
-						options: randomUtil.application(),
-					}
-				);
+				transaction = lisk.transaction.createDapp({
+					passphrase: account.password,
+					options: randomUtil.application(),
+				});
 				transaction.asset.dapp.type = -1;
 
 				return sendTransactionPromise(
@@ -680,12 +609,10 @@
 			it('with integer greater than maximum should fail', () => {
 				var application = randomUtil.application();
 				application.type = 2;
-				transaction = lisk.transaction.createDapp(
-					{
-						passphrase: account.password,
-						options: application,
-					}
-				);
+				transaction = lisk.transaction.createDapp({
+					passphrase: account.password,
+					options: application,
+				});
 
 				return sendTransactionPromise(
 					transaction,
@@ -702,12 +629,10 @@
 		it('using registered name should fail', () => {
 			var dapp = randomUtil.application();
 			dapp.name = randomUtil.guestbookDapp.name;
-			transaction = lisk.transaction.createDapp(
-				{
-					passphrase: account.password,
-					options: dapp,
-				}
-			);
+			transaction = lisk.transaction.createDapp({
+				passphrase: account.password,
+				options: dapp,
+			});
 
 			return sendTransactionPromise(
 				transaction,
@@ -723,12 +648,10 @@
 		it('using registered link should fail', () => {
 			var dapp = randomUtil.application();
 			dapp.link = randomUtil.guestbookDapp.link;
-			transaction = lisk.transaction.createDapp(
-				{
-					passphrase: account.password,
-					options: dapp,
-				}
-			);
+			transaction = lisk.transaction.createDapp({
+				passphrase: account.password,
+				options: dapp,
+			});
 
 			return sendTransactionPromise(
 				transaction,
@@ -742,12 +665,10 @@
 		});
 
 		it('with no funds should fail', () => {
-			transaction = lisk.transaction.createDapp(
-				{
-					passphrase: accountNoFunds.password,
-					options: randomUtil.application(),
-				}
-			);
+			transaction = lisk.transaction.createDapp({
+				passphrase: accountNoFunds.password,
+				options: randomUtil.application(),
+			});
 
 			return sendTransactionPromise(
 				transaction,
@@ -763,12 +684,10 @@
 		});
 
 		it('with minimal funds should be ok', () => {
-			transaction = lisk.transaction.createDapp(
-				{
-					passphrase: accountMinimalFunds.password,
-					options: randomUtil.application(),
-				}
-			);
+			transaction = lisk.transaction.createDapp({
+				passphrase: accountMinimalFunds.password,
+				options: randomUtil.application(),
+			});
 
 			return sendTransactionPromise(transaction).then(res => {
 				expect(res.body.data.message).to.be.equal('Transaction(s) accepted');
@@ -777,12 +696,10 @@
 		});
 
 		it('with valid params should be ok', () => {
-			transaction = lisk.transaction.createDapp(
-				{
-					passphrase: account.password,
-					options: randomUtil.application(),
-				}
-			);
+			transaction = lisk.transaction.createDapp({
+				passphrase: account.password,
+				options: randomUtil.application(),
+			});
 
 			return sendTransactionPromise(transaction).then(res => {
 				expect(res.body.data.message).to.be.equal('Transaction(s) accepted');
