/*
 * Copyright © 2018 Lisk Foundation
 *
 * See the LICENSE file at the top-level directory of this distribution
 * for licensing information.
 *
 * Unless otherwise agreed in a custom licensing agreement with the Lisk Foundation,
 * no part of this software, including this file, may be copied, modified,
 * propagated, or distributed except according to the terms contained in the
 * LICENSE file.
 *
 * Removal or modification of this copyright notice is prohibited.
 */

'use strict';

require('../../functional.js');
var Promise = require('bluebird');
var lisk = require('lisk-js').default;
var phases = require('../../common/phases');
var accountFixtures = require('../../../fixtures/accounts');
const {
	ACTIVE_DELEGATES,
	FEES,
	MAX_VOTES_PER_TXS,
} = require('../../../../helpers/constants');
var randomUtil = require('../../../common/utils/random');
var normalizer = require('../../../common/utils/normalizer');
var waitFor = require('../../../common/utils/wait_for');
var elements = require('../../../common/utils/elements');
var apiHelpers = require('../../../common/helpers/api');
var errorCodes = require('../../../../helpers/api_codes');
var common = require('./common');

var sendTransactionPromise = apiHelpers.sendTransactionPromise;

describe('POST /api/transactions (type 3) votes', () => {
	var transaction;
	var transactionsToWaitFor = [];
	var badTransactions = [];
	var goodTransactions = [];
	var badTransactionsEnforcement = [];
	var goodTransactionsEnforcement = [];

	var delegateAccount = randomUtil.account();
	var accountNoFunds = randomUtil.account();
	var accountMinimalFunds = randomUtil.account();

	/*
	Creating two scenarios with two isolated set of accounts

	• First scenario - MaxVotesPerTransaction
		We register the exact amount of delegates the networks allows to be voted per transaction.
		A new fresh account is credited to perform the voting tests to those delegates.

	• Second scenario - MaxVotesPerAccount
		In this case, we create as many delegates as the network allows to be active. This parameter
		is directly related to the maximum number of allowed votes per account. Another independent
		account is credited and performs tests uniquely to delegates from this scenario.
	*/

	// First Scenario
	var accountMaxVotesPerTransaction = randomUtil.account();
	var delegatesMaxVotesPerTransaction = [];
	// Second Scenario
	var accountMaxVotesPerAccount = randomUtil.account();
	var delegatesMaxVotesPerAccount = [];

	before(() => {
		var transactions = [];
		var transaction1 = lisk.transaction.transfer(
			{
				amount: 1000 * normalizer,
				passphrase: accountFixtures.genesis.password,
				recipientId: delegateAccount.address,
			}
		);
<<<<<<< HEAD
		var transaction2 = lisk.transaction.createTransaction(
			accountMinimalFunds.address,
			FEES.vote,
			accountFixtures.genesis.password
=======
		var transaction2 = lisk.transaction.transfer(
			{
				amount: constants.fees.vote,
				passphrase: accountFixtures.genesis.password,
				recipientId: accountMinimalFunds.address,
			}
>>>>>>> 02d35b04
		);
		var transaction3 = lisk.transaction.transfer(
			{
				amount: 1000 * normalizer,
				passphrase: accountFixtures.genesis.password,
				recipientId: accountFixtures.existingDelegate.address,
			}
		);
		var transaction4 = lisk.transaction.transfer(
			{
				amount: 1000 * normalizer,
				passphrase: accountFixtures.genesis.password,
				recipientId: accountMaxVotesPerTransaction.address,
			}
		);
		var transaction5 = lisk.transaction.transfer(
			{
				amount: 1000 * normalizer,
				passphrase: accountFixtures.genesis.password,
				recipientId: accountMaxVotesPerAccount.address,
			}
		);
		transactions.push(
			transaction1,
			transaction2,
			transaction4,
			transaction4,
			transaction5
		);

		var promises = [];
		promises.push(sendTransactionPromise(transaction1));
		promises.push(sendTransactionPromise(transaction2));
		promises.push(sendTransactionPromise(transaction3));
		promises.push(sendTransactionPromise(transaction4));
		promises.push(sendTransactionPromise(transaction5));

		return Promise.all(promises)
			.then(res => {
				res.forEach((result, index) => {
					expect(result.body.data.message).to.equal('Transaction(s) accepted');
					transactionsToWaitFor.push(transactions[index].id);
				});

				var transactionsCreditMaxVotesPerTransaction = [];
				var promisesCreditsMaxVotesPerTransaction = [];
				for (var i = 0; i < MAX_VOTES_PER_TXS; i++) {
					var tempAccount = randomUtil.account();
					delegatesMaxVotesPerTransaction.push(tempAccount);
<<<<<<< HEAD
					var transaction = lisk.transaction.createTransaction(
						tempAccount.address,
						FEES.delegate,
						accountFixtures.genesis.password
=======
					var transaction = lisk.transaction.transfer(
						{
							amount: constants.fees.delegate,
							passphrase: accountFixtures.genesis.password,
							recipientId: tempAccount.address,
						}
>>>>>>> 02d35b04
					);
					transactionsCreditMaxVotesPerTransaction.push(transaction);
					promisesCreditsMaxVotesPerTransaction.push(
						sendTransactionPromise(transaction)
					);
				}

				return Promise.all(promisesCreditsMaxVotesPerTransaction).then(
					results => {
						results.forEach((result, index) => {
							expect(result.body.data.message).to.equal(
								'Transaction(s) accepted'
							);
							transactionsToWaitFor.push(
								transactionsCreditMaxVotesPerTransaction[index].id
							);
						});
					}
				);
			})
			.then(() => {
				var transactionsCreditMaxVotesPerAccount = [];
				var promisesCreditsMaxVotesPerAccount = [];
				for (var i = 0; i < ACTIVE_DELEGATES; i++) {
					var tempAccount = randomUtil.account();
					delegatesMaxVotesPerAccount.push(tempAccount);
<<<<<<< HEAD
					var transaction = lisk.transaction.createTransaction(
						tempAccount.address,
						FEES.delegate,
						accountFixtures.genesis.password
=======
					var transaction = lisk.transaction.transfer(
						{
							amount: constants.fees.delegate,
							passphrase: accountFixtures.genesis.password,
							recipientId: tempAccount.address,
						}
>>>>>>> 02d35b04
					);
					transactionsCreditMaxVotesPerAccount.push(transaction);
					promisesCreditsMaxVotesPerAccount.push(
						sendTransactionPromise(transaction)
					);
				}

				return Promise.all(promisesCreditsMaxVotesPerAccount).then(results => {
					results.forEach((result, index) => {
						expect(result.body.data.message).to.equal(
							'Transaction(s) accepted'
						);
						transactionsToWaitFor.push(
							transactionsCreditMaxVotesPerAccount[index].id
						);
					});
				});
			})
			.then(() => {
				return waitFor.confirmations(transactionsToWaitFor);
			})
			.then(() => {
				transactionsToWaitFor = [];
				var transaction = lisk.transaction.registerDelegate(
					{
						passphrase: delegateAccount.password,
						username: delegateAccount.username,

					}
				);
				return sendTransactionPromise(transaction).then(result => {
					expect(result.body.data.message).to.equal('Transaction(s) accepted');
					transactionsToWaitFor.push(transaction.id);
				});
			})
			.then(() => {
				var promisesDelegatesMaxVotesPerTransaction = [];
				var transactionsDelegateMaxForPerTransaction = [];
<<<<<<< HEAD
				for (var i = 0; i < MAX_VOTES_PER_TXS; i++) {
					var transaction = lisk.delegate.createDelegate(
						delegatesMaxVotesPerTransaction[i].password,
						delegatesMaxVotesPerTransaction[i].username
=======
				for (var i = 0; i < constants.maxVotesPerTransaction; i++) {
					var transaction = lisk.transaction.registerDelegate(
						{
							passphrase: delegatesMaxVotesPerTransaction[i].password,
							username: delegatesMaxVotesPerTransaction[i].username,
						}
>>>>>>> 02d35b04
					);
					transactionsDelegateMaxForPerTransaction.push(transaction);
					promisesDelegatesMaxVotesPerTransaction.push(
						sendTransactionPromise(transaction)
					);
				}

				return Promise.all(promisesDelegatesMaxVotesPerTransaction).then(
					results => {
						results.forEach((result, index) => {
							expect(result.body.data.message).to.equal(
								'Transaction(s) accepted'
							);
							transactionsToWaitFor.push(
								transactionsDelegateMaxForPerTransaction[index].id
							);
						});
					}
				);
			})
			.then(() => {
				var transactionsDelegateMaxVotesPerAccount = [];
				var promisesDelegatesMaxVotesPerAccount = [];
<<<<<<< HEAD
				for (var i = 0; i < ACTIVE_DELEGATES; i++) {
					var transaction = lisk.delegate.createDelegate(
						delegatesMaxVotesPerAccount[i].password,
						delegatesMaxVotesPerAccount[i].username
=======
				for (var i = 0; i < constants.activeDelegates; i++) {
					var transaction = lisk.transaction.registerDelegate(
						{
							passphrase: delegatesMaxVotesPerAccount[i].password,
							username: delegatesMaxVotesPerAccount[i].username,
						}
>>>>>>> 02d35b04
					);
					transactionsDelegateMaxVotesPerAccount.push(transaction);
					promisesDelegatesMaxVotesPerAccount.push(
						sendTransactionPromise(transaction)
					);
				}

				return Promise.all(promisesDelegatesMaxVotesPerAccount).then(
					results => {
						results.forEach((result, index) => {
							expect(result.body.data.message).to.equal(
								'Transaction(s) accepted'
							);
							transactionsToWaitFor.push(
								transactionsDelegateMaxVotesPerAccount[index].id
							);
						});
					}
				);
			})
			.then(() => {
				return waitFor.confirmations(transactionsToWaitFor);
			});
	});

	describe('schema validations', () => {
		common.invalidAssets('votes', badTransactions);
	});

	describe('transactions processing', () => {
		it('using invalid publicKey should fail', () => {
			transaction = lisk.transaction.castVotes(
				{
					passphrase: delegateAccount.password,
					votes: [`${accountFixtures.existingDelegate.publicKey}`],
				}
			);

			transaction.asset.votes[0] = `+L${accountFixtures.existingDelegate.publicKey.slice(0, -1)}`;
			transaction = elements.redoSignature(transaction, delegateAccount.password);

			return sendTransactionPromise(
				transaction,
				errorCodes.PROCESSING_ERROR
			).then(res => {
				expect(res.body.message).to.be.equal(
					'Invalid vote at index 0 - Invalid vote format'
				);
				badTransactions.push(transaction);
			});
		});

		it('using invalid vote length (1 extra character) should fail', () => {
			transaction = lisk.transaction.castVotes(
				{
					passphrase: delegateAccount.password,
					unvotes: [`${accountFixtures.existingDelegate.publicKey}`],
				}
			);
			transaction.asset.votes[0] = `+1${accountFixtures.existingDelegate.publicKey}`;
			transaction = elements.redoSignature(transaction, delegateAccount.password);

			return sendTransactionPromise(
				transaction,
				errorCodes.PROCESSING_ERROR
			).then(res => {
				expect(res.body.message).to.be.equal(
					'Invalid vote at index 0 - Invalid vote length'
				);
				badTransactions.push(transaction);
			});
		});

		it('using invalid vote operator "x" should fail', () => {
			transaction = lisk.transaction.castVotes(
				{
					passphrase: delegateAccount.password,
					votes: [`${accountFixtures.existingDelegate.publicKey}`],
				}
			);
			transaction.asset.votes[0] = transaction.asset.votes[0].replace('+', 'x');
			transaction = elements.redoSignature(transaction, delegateAccount.password);

			return sendTransactionPromise(
				transaction,
				errorCodes.PROCESSING_ERROR
			).then(res => {
				expect(res.body.message).to.be.equal(
					'Invalid vote at index 0 - Invalid vote format'
				);
				badTransactions.push(transaction);
			});
		});

		it('using no vote operator should fail', () => {
			transaction = lisk.transaction.castVotes(
				{
					passphrase: delegateAccount.password,
					votes: [`${accountFixtures.existingDelegate.publicKey}`],
				}
			);
			transaction.asset.votes[0] = transaction.asset.votes[0].replace('+', '');
			transaction = elements.redoSignature(transaction, delegateAccount.password);

			return sendTransactionPromise(
				transaction,
				errorCodes.PROCESSING_ERROR
			).then(res => {
				expect(res.body.message).to.be.equal(
					'Invalid vote at index 0 - Invalid vote format'
				);
				badTransactions.push(transaction);
			});
		});

		it('using a null publicKey inside votes should fail', () => {
			transaction = lisk.transaction.castVotes(
				{
					passphrase: delegateAccount.password,
					votes: [`${accountFixtures.existingDelegate.publicKey}`],
				}
			);
			transaction.asset.votes[0] = null;
			transaction = elements.redoSignature(transaction, delegateAccount.password);

			return sendTransactionPromise(
				transaction,
				errorCodes.PROCESSING_ERROR
			).then(res => {
				expect(res.body.message).to.be.equal(
					'Invalid vote at index 0 - Invalid vote type'
				);
				badTransactions.push(transaction);
			});
		});

		it('upvoting with no funds should fail', () => {
			accountNoFunds = randomUtil.account();
			transaction = lisk.transaction.castVotes(
				{
					passphrase: accountNoFunds.password,
					votes: [`${accountFixtures.existingDelegate.publicKey}`],
				}
			);

			return sendTransactionPromise(
				transaction,
				errorCodes.PROCESSING_ERROR
			).then(res => {
				expect(res.body.message).to.be.equal(
					`Account does not have enough LSK: ${
						accountNoFunds.address
					} balance: 0`
				);
				badTransactions.push(transaction);
			});
		});

		it('upvoting with minimal required amount of funds should be ok', () => {
			transaction = lisk.transaction.castVotes(
				{
					passphrase: accountMinimalFunds.password,
					votes: [`${accountFixtures.existingDelegate.publicKey}`],
				}
			);

			return sendTransactionPromise(transaction).then(res => {
				expect(res.body.data.message).to.equal('Transaction(s) accepted');
				goodTransactions.push(transaction);
			});
		});

		it('downvoting not voted delegate should fail', () => {
			transaction = lisk.transaction.castVotes(
				{
					passphrase: delegateAccount.password,
					unvotes: [`${accountFixtures.existingDelegate.publicKey}`],
				}
			);

			return sendTransactionPromise(
				transaction,
				errorCodes.PROCESSING_ERROR
			).then(res => {
				expect(res.body.message).to.be.equal(
					`Failed to remove vote, delegate "${
						accountFixtures.existingDelegate.delegateName
					}" was not voted for`
				);
				badTransactions.push(transaction);
			});
		});

		it('upvoting with valid params should be ok', () => {
			transaction = lisk.transaction.castVotes(
				{
					passphrase: delegateAccount.password,
					votes: [`${accountFixtures.existingDelegate.publicKey}`],
				}
			);

			return sendTransactionPromise(transaction).then(res => {
				expect(res.body.data.message).to.equal('Transaction(s) accepted');
				goodTransactions.push(transaction);
			});
		});

		it('self upvoting with valid params should be ok', () => {
			transaction = lisk.transaction.castVotes(
				{
					passphrase: delegateAccount.password,
					votes: [`${delegateAccount.publicKey}`],
				}
			);

			return sendTransactionPromise(transaction).then(res => {
				expect(res.body.data.message).to.equal('Transaction(s) accepted');
				goodTransactions.push(transaction);
			});
		});

<<<<<<< HEAD
		it(`upvoting ${MAX_VOTES_PER_TXS} delegates (maximum votes per transaction) at once should be ok`, () => {
			transaction = lisk.vote.createVote(
				accountMaxVotesPerTransaction.password,
				delegatesMaxVotesPerTransaction.map(delegate => {
					return `+${delegate.publicKey}`;
				})
=======
		it(`upvoting ${
			constants.maxVotesPerTransaction
		} delegates (maximum votes per transaction) at once should be ok`, () => {
			transaction = lisk.transaction.castVotes(
				{
					passphrase: accountMaxVotesPerTransaction.password,
					votes: delegatesMaxVotesPerTransaction.map(delegate => {
						return `${delegate.publicKey}`;
					}),
				}
>>>>>>> 02d35b04
			);

			return sendTransactionPromise(transaction).then(res => {
				expect(res.body.data.message).to.equal('Transaction(s) accepted');
				goodTransactions.push(transaction);
			});
		});

		it(`upvoting ${MAX_VOTES_PER_TXS +
			1} delegates (maximum votes per transaction + 1) at once should fail`, () => {
<<<<<<< HEAD
			transaction = lisk.vote.createVote(
				accountMaxVotesPerAccount.password,
				delegatesMaxVotesPerAccount
					.slice(0, MAX_VOTES_PER_TXS + 1)
					.map(delegate => {
						return `+${delegate.publicKey}`;
					})
=======
			transaction = lisk.transaction.castVotes(
				{
					passphrase: accountMaxVotesPerAccount.password,
					votes: delegatesMaxVotesPerAccount
						.slice(0, constants.maxVotesPerTransaction + 1)
						.map(delegate => {
							return `${delegate.publicKey}`;
						}),
				}
>>>>>>> 02d35b04
			);

			return sendTransactionPromise(
				transaction,
				errorCodes.PROCESSING_ERROR
			).then(res => {
				expect(res.body.message).to.be.equal(
					'Invalid transaction body - Failed to validate vote schema: Array is too long (34), maximum 33'
				);
				badTransactions.push(transaction);
			});
		});

<<<<<<< HEAD
		it(`upvoting ${ACTIVE_DELEGATES} delegates (number of actived delegates) separately should be ok`, () => {
			var transaction1 = lisk.vote.createVote(
				accountMaxVotesPerAccount.password,
				delegatesMaxVotesPerAccount.slice(0, 33).map(delegate => {
					return `+${delegate.publicKey}`;
				})
=======
		it(`upvoting ${
			constants.activeDelegates
		} delegates (number of actived delegates) separately should be ok`, () => {
			var transaction1 = lisk.transaction.castVotes(
				{
					passphrase: accountMaxVotesPerAccount.password,
					votes: delegatesMaxVotesPerAccount.slice(0, 33).map(delegate => {
						return `${delegate.publicKey}`;
					}),
				}
>>>>>>> 02d35b04
			);
			var transaction2 = lisk.transaction.castVotes(
				{
					passphrase: accountMaxVotesPerAccount.password,
					votes: delegatesMaxVotesPerAccount.slice(33, 66).map(delegate => {
						return `${delegate.publicKey}`;
					}),
				}
			);
			var transaction3 = lisk.transaction.castVotes(
				{
					passphrase: accountMaxVotesPerAccount.password,
					votes: delegatesMaxVotesPerAccount.slice(66, 99).map(delegate => {
						return `${delegate.publicKey}`;
					}),
				}
			);
			var transaction4 = lisk.transaction.castVotes(
				{
					passphrase: accountMaxVotesPerAccount.password,
					votes: delegatesMaxVotesPerAccount.slice(99, 102).map(delegate => {
						return `${delegate.publicKey}`;
					}),
				}
			);

			var promises = [];
			promises.push(sendTransactionPromise(transaction1));
			promises.push(sendTransactionPromise(transaction2));
			promises.push(sendTransactionPromise(transaction3));
			promises.push(sendTransactionPromise(transaction4));

			return Promise.all(promises).then(res => {
				res.forEach(result => {
					expect(result.body.data.message).to.equal('Transaction(s) accepted');
				});
				goodTransactions.push(
					transaction1,
					transaction2,
					transaction3,
					transaction4
				);
			});
		});
	});

	describe('confirmation', () => {
		phases.confirmation(goodTransactions, badTransactions);
	});

	describe('validation', () => {
		it('upvoting same delegate twice should fail', () => {
			transaction = lisk.transaction.castVotes(
				{
					passphrase: delegateAccount.password,
					votes: [`${accountFixtures.existingDelegate.publicKey}`],
				}
			);

			return sendTransactionPromise(
				transaction,
				errorCodes.PROCESSING_ERROR
			).then(res => {
				expect(res.body.message).to.be.equal(
					`Failed to add vote, delegate "${
						accountFixtures.existingDelegate.delegateName
					}" already voted for`
				);
				badTransactionsEnforcement.push(transaction);
			});
		});

		it('downvoting voted delegate should be ok', () => {
			transaction = lisk.transaction.castVotes(
				{
					passphrase: delegateAccount.password,
					unvotes: [`${accountFixtures.existingDelegate.publicKey}`],
				}
			);

			return sendTransactionPromise(transaction).then(res => {
				expect(res.body.data.message).to.equal('Transaction(s) accepted');
				goodTransactionsEnforcement.push(transaction);
			});
		});

		it('self downvoting should be ok', () => {
			transaction = lisk.transaction.castVotes(
				{
					passphrase: delegateAccount.password,
					unvotes: [`${delegateAccount.publicKey}`],
				}
			);

			return sendTransactionPromise(transaction).then(res => {
				expect(res.body.data.message).to.equal('Transaction(s) accepted');
				goodTransactionsEnforcement.push(transaction);
			});
		});

<<<<<<< HEAD
		it(`exceeding maximum of ${ACTIVE_DELEGATES} votes (number of actived delegates + 1) should fail`, () => {
			transaction = lisk.vote.createVote(accountMaxVotesPerAccount.password, [
				`+${accountFixtures.existingDelegate.publicKey}`,
			]);
=======
		it(`exceeding maximum of ${
			constants.activeDelegates
		} votes (number of actived delegates + 1) should fail`, () => {
			transaction = lisk.transaction.castVotes(
				{
					passphrase: accountMaxVotesPerAccount.password,
					votes: [`${accountFixtures.existingDelegate.publicKey}`],
				}
			);
>>>>>>> 02d35b04

			return sendTransactionPromise(
				transaction,
				errorCodes.PROCESSING_ERROR
			).then(res => {
				expect(res.body.message).to.be.equal(
					`Maximum number of ${ACTIVE_DELEGATES} votes exceeded (1 too many)`
				);
				badTransactionsEnforcement.push(transaction);
			});
		});

<<<<<<< HEAD
		it(`downvoting ${MAX_VOTES_PER_TXS} delegates (maximum votes per transaction) at once should be ok`, () => {
			transaction = lisk.vote.createVote(
				accountMaxVotesPerTransaction.password,
				delegatesMaxVotesPerTransaction.map(delegate => {
					return `-${delegate.publicKey}`;
				})
=======
		it(`downvoting ${
			constants.maxVotesPerTransaction
		} delegates (maximum votes per transaction) at once should be ok`, () => {
			transaction = lisk.transaction.castVotes(
				{
					passphrase: accountMaxVotesPerTransaction.password,
					unvotes: delegatesMaxVotesPerTransaction.map(delegate => {
						return `${delegate.publicKey}`;
					}),
				}
>>>>>>> 02d35b04
			);

			return sendTransactionPromise(transaction).then(res => {
				expect(res.body.data.message).to.equal('Transaction(s) accepted');
				goodTransactionsEnforcement.push(transaction);
			});
		});

		it(`downvoting ${MAX_VOTES_PER_TXS +
			1} delegates (maximum votes per transaction + 1) at once should fail`, () => {
			transaction = lisk.transaction.castVotes(
				{
					passphrase: accountMaxVotesPerAccount.password,
					unvotes: delegatesMaxVotesPerAccount.slice(0, 34).map(delegate => {
						return `${delegate.publicKey}`;
					}),
				}
			);

			return sendTransactionPromise(
				transaction,
				errorCodes.PROCESSING_ERROR
			).then(res => {
				expect(res.body.message).to.be.equal(
					`Invalid transaction body - Failed to validate vote schema: Array is too long (${MAX_VOTES_PER_TXS +
						1}), maximum ${MAX_VOTES_PER_TXS}`
				);
				badTransactionsEnforcement.push(transaction);
			});
		});

<<<<<<< HEAD
		it(`downvoting ${ACTIVE_DELEGATES} delegates (number of actived delegates) separately should be ok`, () => {
			var transaction1 = lisk.vote.createVote(
				accountMaxVotesPerAccount.password,
				delegatesMaxVotesPerAccount.slice(0, 33).map(delegate => {
					return `-${delegate.publicKey}`;
				})
=======
		it(`downvoting ${
			constants.activeDelegates
		} delegates (number of actived delegates) separately should be ok`, () => {
			var transaction1 = lisk.transaction.castVotes(
				{
					passphrase: accountMaxVotesPerAccount.password,
					unvotes: delegatesMaxVotesPerAccount.slice(0, 33).map(delegate => {
						return `${delegate.publicKey}`;
					}),
				}
>>>>>>> 02d35b04
			);
			var transaction2 = lisk.transaction.castVotes(
				{
					passphrase: accountMaxVotesPerAccount.password,
					unvotes: delegatesMaxVotesPerAccount.slice(33, 66).map(delegate => {
						return `${delegate.publicKey}`;
					}),
				}
			);
			var transaction3 = lisk.transaction.castVotes(
				{
					passphrase: accountMaxVotesPerAccount.password,
					unvotes: delegatesMaxVotesPerAccount.slice(66, 99).map(delegate => {
						return `${delegate.publicKey}`;
					}),
				}
			);
			var transaction4 = lisk.transaction.castVotes(
				{
					passphrase: accountMaxVotesPerAccount.password,
					unvotes: delegatesMaxVotesPerAccount.slice(99, 102).map(delegate => {
						return `${delegate.publicKey}`;
					}),
				}
			);

			var promises = [];
			promises.push(sendTransactionPromise(transaction1));
			promises.push(sendTransactionPromise(transaction2));
			promises.push(sendTransactionPromise(transaction3));
			promises.push(sendTransactionPromise(transaction4));

			return Promise.all(promises).then(res => {
				res.forEach(result => {
					expect(result.body.data.message).to.equal('Transaction(s) accepted');
				});
				goodTransactionsEnforcement.push(
					transaction1,
					transaction2,
					transaction3,
					transaction4
				);
			});
		});
	});

	describe('confirm validation', () => {
		phases.confirmation(
			goodTransactionsEnforcement,
			badTransactionsEnforcement
		);
	});
});<|MERGE_RESOLUTION|>--- conflicted
+++ resolved
@@ -68,48 +68,31 @@
 
 	before(() => {
 		var transactions = [];
-		var transaction1 = lisk.transaction.transfer(
-			{
-				amount: 1000 * normalizer,
-				passphrase: accountFixtures.genesis.password,
-				recipientId: delegateAccount.address,
-			}
-		);
-<<<<<<< HEAD
-		var transaction2 = lisk.transaction.createTransaction(
-			accountMinimalFunds.address,
-			FEES.vote,
-			accountFixtures.genesis.password
-=======
-		var transaction2 = lisk.transaction.transfer(
-			{
-				amount: constants.fees.vote,
-				passphrase: accountFixtures.genesis.password,
-				recipientId: accountMinimalFunds.address,
-			}
->>>>>>> 02d35b04
-		);
-		var transaction3 = lisk.transaction.transfer(
-			{
-				amount: 1000 * normalizer,
-				passphrase: accountFixtures.genesis.password,
-				recipientId: accountFixtures.existingDelegate.address,
-			}
-		);
-		var transaction4 = lisk.transaction.transfer(
-			{
-				amount: 1000 * normalizer,
-				passphrase: accountFixtures.genesis.password,
-				recipientId: accountMaxVotesPerTransaction.address,
-			}
-		);
-		var transaction5 = lisk.transaction.transfer(
-			{
-				amount: 1000 * normalizer,
-				passphrase: accountFixtures.genesis.password,
-				recipientId: accountMaxVotesPerAccount.address,
-			}
-		);
+		var transaction1 = lisk.transaction.transfer({
+			amount: 1000 * normalizer,
+			passphrase: accountFixtures.genesis.password,
+			recipientId: delegateAccount.address,
+		});
+		var transaction2 = lisk.transaction.transfer({
+			amount: FEES.vote,
+			passphrase: accountFixtures.genesis.password,
+			recipientId: accountMinimalFunds.address,
+		});
+		var transaction3 = lisk.transaction.transfer({
+			amount: 1000 * normalizer,
+			passphrase: accountFixtures.genesis.password,
+			recipientId: accountFixtures.existingDelegate.address,
+		});
+		var transaction4 = lisk.transaction.transfer({
+			amount: 1000 * normalizer,
+			passphrase: accountFixtures.genesis.password,
+			recipientId: accountMaxVotesPerTransaction.address,
+		});
+		var transaction5 = lisk.transaction.transfer({
+			amount: 1000 * normalizer,
+			passphrase: accountFixtures.genesis.password,
+			recipientId: accountMaxVotesPerAccount.address,
+		});
 		transactions.push(
 			transaction1,
 			transaction2,
@@ -137,20 +120,11 @@
 				for (var i = 0; i < MAX_VOTES_PER_TXS; i++) {
 					var tempAccount = randomUtil.account();
 					delegatesMaxVotesPerTransaction.push(tempAccount);
-<<<<<<< HEAD
-					var transaction = lisk.transaction.createTransaction(
-						tempAccount.address,
-						FEES.delegate,
-						accountFixtures.genesis.password
-=======
-					var transaction = lisk.transaction.transfer(
-						{
-							amount: constants.fees.delegate,
-							passphrase: accountFixtures.genesis.password,
-							recipientId: tempAccount.address,
-						}
->>>>>>> 02d35b04
-					);
+					var transaction = lisk.transaction.transfer({
+						amount: FEES.delegate,
+						passphrase: accountFixtures.genesis.password,
+						recipientId: tempAccount.address,
+					});
 					transactionsCreditMaxVotesPerTransaction.push(transaction);
 					promisesCreditsMaxVotesPerTransaction.push(
 						sendTransactionPromise(transaction)
@@ -176,20 +150,11 @@
 				for (var i = 0; i < ACTIVE_DELEGATES; i++) {
 					var tempAccount = randomUtil.account();
 					delegatesMaxVotesPerAccount.push(tempAccount);
-<<<<<<< HEAD
-					var transaction = lisk.transaction.createTransaction(
-						tempAccount.address,
-						FEES.delegate,
-						accountFixtures.genesis.password
-=======
-					var transaction = lisk.transaction.transfer(
-						{
-							amount: constants.fees.delegate,
-							passphrase: accountFixtures.genesis.password,
-							recipientId: tempAccount.address,
-						}
->>>>>>> 02d35b04
-					);
+					var transaction = lisk.transaction.transfer({
+						amount: FEES.delegate,
+						passphrase: accountFixtures.genesis.password,
+						recipientId: tempAccount.address,
+					});
 					transactionsCreditMaxVotesPerAccount.push(transaction);
 					promisesCreditsMaxVotesPerAccount.push(
 						sendTransactionPromise(transaction)
@@ -212,13 +177,10 @@
 			})
 			.then(() => {
 				transactionsToWaitFor = [];
-				var transaction = lisk.transaction.registerDelegate(
-					{
-						passphrase: delegateAccount.password,
-						username: delegateAccount.username,
-
-					}
-				);
+				var transaction = lisk.transaction.registerDelegate({
+					passphrase: delegateAccount.password,
+					username: delegateAccount.username,
+				});
 				return sendTransactionPromise(transaction).then(result => {
 					expect(result.body.data.message).to.equal('Transaction(s) accepted');
 					transactionsToWaitFor.push(transaction.id);
@@ -227,20 +189,11 @@
 			.then(() => {
 				var promisesDelegatesMaxVotesPerTransaction = [];
 				var transactionsDelegateMaxForPerTransaction = [];
-<<<<<<< HEAD
 				for (var i = 0; i < MAX_VOTES_PER_TXS; i++) {
-					var transaction = lisk.delegate.createDelegate(
-						delegatesMaxVotesPerTransaction[i].password,
-						delegatesMaxVotesPerTransaction[i].username
-=======
-				for (var i = 0; i < constants.maxVotesPerTransaction; i++) {
-					var transaction = lisk.transaction.registerDelegate(
-						{
-							passphrase: delegatesMaxVotesPerTransaction[i].password,
-							username: delegatesMaxVotesPerTransaction[i].username,
-						}
->>>>>>> 02d35b04
-					);
+					var transaction = lisk.transaction.registerDelegate({
+						passphrase: delegatesMaxVotesPerTransaction[i].password,
+						username: delegatesMaxVotesPerTransaction[i].username,
+					});
 					transactionsDelegateMaxForPerTransaction.push(transaction);
 					promisesDelegatesMaxVotesPerTransaction.push(
 						sendTransactionPromise(transaction)
@@ -263,20 +216,11 @@
 			.then(() => {
 				var transactionsDelegateMaxVotesPerAccount = [];
 				var promisesDelegatesMaxVotesPerAccount = [];
-<<<<<<< HEAD
 				for (var i = 0; i < ACTIVE_DELEGATES; i++) {
-					var transaction = lisk.delegate.createDelegate(
-						delegatesMaxVotesPerAccount[i].password,
-						delegatesMaxVotesPerAccount[i].username
-=======
-				for (var i = 0; i < constants.activeDelegates; i++) {
-					var transaction = lisk.transaction.registerDelegate(
-						{
-							passphrase: delegatesMaxVotesPerAccount[i].password,
-							username: delegatesMaxVotesPerAccount[i].username,
-						}
->>>>>>> 02d35b04
-					);
+					var transaction = lisk.transaction.registerDelegate({
+						passphrase: delegatesMaxVotesPerAccount[i].password,
+						username: delegatesMaxVotesPerAccount[i].username,
+					});
 					transactionsDelegateMaxVotesPerAccount.push(transaction);
 					promisesDelegatesMaxVotesPerAccount.push(
 						sendTransactionPromise(transaction)
@@ -307,16 +251,20 @@
 
 	describe('transactions processing', () => {
 		it('using invalid publicKey should fail', () => {
-			transaction = lisk.transaction.castVotes(
-				{
-					passphrase: delegateAccount.password,
-					votes: [`${accountFixtures.existingDelegate.publicKey}`],
-				}
+			transaction = lisk.transaction.castVotes({
+				passphrase: delegateAccount.password,
+				votes: [`${accountFixtures.existingDelegate.publicKey}`],
+			});
+
+			transaction.asset.votes[0] = `+L${accountFixtures.existingDelegate.publicKey.slice(
+				0,
+				-1
+			)}`;
+			transaction = elements.redoSignature(
+				transaction,
+				delegateAccount.password
 			);
 
-			transaction.asset.votes[0] = `+L${accountFixtures.existingDelegate.publicKey.slice(0, -1)}`;
-			transaction = elements.redoSignature(transaction, delegateAccount.password);
-
 			return sendTransactionPromise(
 				transaction,
 				errorCodes.PROCESSING_ERROR
@@ -329,14 +277,17 @@
 		});
 
 		it('using invalid vote length (1 extra character) should fail', () => {
-			transaction = lisk.transaction.castVotes(
-				{
-					passphrase: delegateAccount.password,
-					unvotes: [`${accountFixtures.existingDelegate.publicKey}`],
-				}
+			transaction = lisk.transaction.castVotes({
+				passphrase: delegateAccount.password,
+				unvotes: [`${accountFixtures.existingDelegate.publicKey}`],
+			});
+			transaction.asset.votes[0] = `+1${
+				accountFixtures.existingDelegate.publicKey
+			}`;
+			transaction = elements.redoSignature(
+				transaction,
+				delegateAccount.password
 			);
-			transaction.asset.votes[0] = `+1${accountFixtures.existingDelegate.publicKey}`;
-			transaction = elements.redoSignature(transaction, delegateAccount.password);
 
 			return sendTransactionPromise(
 				transaction,
@@ -350,14 +301,15 @@
 		});
 
 		it('using invalid vote operator "x" should fail', () => {
-			transaction = lisk.transaction.castVotes(
-				{
-					passphrase: delegateAccount.password,
-					votes: [`${accountFixtures.existingDelegate.publicKey}`],
-				}
+			transaction = lisk.transaction.castVotes({
+				passphrase: delegateAccount.password,
+				votes: [`${accountFixtures.existingDelegate.publicKey}`],
+			});
+			transaction.asset.votes[0] = transaction.asset.votes[0].replace('+', 'x');
+			transaction = elements.redoSignature(
+				transaction,
+				delegateAccount.password
 			);
-			transaction.asset.votes[0] = transaction.asset.votes[0].replace('+', 'x');
-			transaction = elements.redoSignature(transaction, delegateAccount.password);
 
 			return sendTransactionPromise(
 				transaction,
@@ -371,14 +323,15 @@
 		});
 
 		it('using no vote operator should fail', () => {
-			transaction = lisk.transaction.castVotes(
-				{
-					passphrase: delegateAccount.password,
-					votes: [`${accountFixtures.existingDelegate.publicKey}`],
-				}
+			transaction = lisk.transaction.castVotes({
+				passphrase: delegateAccount.password,
+				votes: [`${accountFixtures.existingDelegate.publicKey}`],
+			});
+			transaction.asset.votes[0] = transaction.asset.votes[0].replace('+', '');
+			transaction = elements.redoSignature(
+				transaction,
+				delegateAccount.password
 			);
-			transaction.asset.votes[0] = transaction.asset.votes[0].replace('+', '');
-			transaction = elements.redoSignature(transaction, delegateAccount.password);
 
 			return sendTransactionPromise(
 				transaction,
@@ -392,14 +345,15 @@
 		});
 
 		it('using a null publicKey inside votes should fail', () => {
-			transaction = lisk.transaction.castVotes(
-				{
-					passphrase: delegateAccount.password,
-					votes: [`${accountFixtures.existingDelegate.publicKey}`],
-				}
+			transaction = lisk.transaction.castVotes({
+				passphrase: delegateAccount.password,
+				votes: [`${accountFixtures.existingDelegate.publicKey}`],
+			});
+			transaction.asset.votes[0] = null;
+			transaction = elements.redoSignature(
+				transaction,
+				delegateAccount.password
 			);
-			transaction.asset.votes[0] = null;
-			transaction = elements.redoSignature(transaction, delegateAccount.password);
 
 			return sendTransactionPromise(
 				transaction,
@@ -414,12 +368,10 @@
 
 		it('upvoting with no funds should fail', () => {
 			accountNoFunds = randomUtil.account();
-			transaction = lisk.transaction.castVotes(
-				{
-					passphrase: accountNoFunds.password,
-					votes: [`${accountFixtures.existingDelegate.publicKey}`],
-				}
-			);
+			transaction = lisk.transaction.castVotes({
+				passphrase: accountNoFunds.password,
+				votes: [`${accountFixtures.existingDelegate.publicKey}`],
+			});
 
 			return sendTransactionPromise(
 				transaction,
@@ -435,12 +387,10 @@
 		});
 
 		it('upvoting with minimal required amount of funds should be ok', () => {
-			transaction = lisk.transaction.castVotes(
-				{
-					passphrase: accountMinimalFunds.password,
-					votes: [`${accountFixtures.existingDelegate.publicKey}`],
-				}
-			);
+			transaction = lisk.transaction.castVotes({
+				passphrase: accountMinimalFunds.password,
+				votes: [`${accountFixtures.existingDelegate.publicKey}`],
+			});
 
 			return sendTransactionPromise(transaction).then(res => {
 				expect(res.body.data.message).to.equal('Transaction(s) accepted');
@@ -449,12 +399,10 @@
 		});
 
 		it('downvoting not voted delegate should fail', () => {
-			transaction = lisk.transaction.castVotes(
-				{
-					passphrase: delegateAccount.password,
-					unvotes: [`${accountFixtures.existingDelegate.publicKey}`],
-				}
-			);
+			transaction = lisk.transaction.castVotes({
+				passphrase: delegateAccount.password,
+				unvotes: [`${accountFixtures.existingDelegate.publicKey}`],
+			});
 
 			return sendTransactionPromise(
 				transaction,
@@ -470,12 +418,10 @@
 		});
 
 		it('upvoting with valid params should be ok', () => {
-			transaction = lisk.transaction.castVotes(
-				{
-					passphrase: delegateAccount.password,
-					votes: [`${accountFixtures.existingDelegate.publicKey}`],
-				}
-			);
+			transaction = lisk.transaction.castVotes({
+				passphrase: delegateAccount.password,
+				votes: [`${accountFixtures.existingDelegate.publicKey}`],
+			});
 
 			return sendTransactionPromise(transaction).then(res => {
 				expect(res.body.data.message).to.equal('Transaction(s) accepted');
@@ -484,12 +430,10 @@
 		});
 
 		it('self upvoting with valid params should be ok', () => {
-			transaction = lisk.transaction.castVotes(
-				{
-					passphrase: delegateAccount.password,
-					votes: [`${delegateAccount.publicKey}`],
-				}
-			);
+			transaction = lisk.transaction.castVotes({
+				passphrase: delegateAccount.password,
+				votes: [`${delegateAccount.publicKey}`],
+			});
 
 			return sendTransactionPromise(transaction).then(res => {
 				expect(res.body.data.message).to.equal('Transaction(s) accepted');
@@ -497,26 +441,13 @@
 			});
 		});
 
-<<<<<<< HEAD
 		it(`upvoting ${MAX_VOTES_PER_TXS} delegates (maximum votes per transaction) at once should be ok`, () => {
-			transaction = lisk.vote.createVote(
-				accountMaxVotesPerTransaction.password,
-				delegatesMaxVotesPerTransaction.map(delegate => {
-					return `+${delegate.publicKey}`;
-				})
-=======
-		it(`upvoting ${
-			constants.maxVotesPerTransaction
-		} delegates (maximum votes per transaction) at once should be ok`, () => {
-			transaction = lisk.transaction.castVotes(
-				{
-					passphrase: accountMaxVotesPerTransaction.password,
-					votes: delegatesMaxVotesPerTransaction.map(delegate => {
-						return `${delegate.publicKey}`;
-					}),
-				}
->>>>>>> 02d35b04
-			);
+			transaction = lisk.transaction.castVotes({
+				passphrase: accountMaxVotesPerTransaction.password,
+				votes: delegatesMaxVotesPerTransaction.map(delegate => {
+					return `${delegate.publicKey}`;
+				}),
+			});
 
 			return sendTransactionPromise(transaction).then(res => {
 				expect(res.body.data.message).to.equal('Transaction(s) accepted');
@@ -526,82 +457,51 @@
 
 		it(`upvoting ${MAX_VOTES_PER_TXS +
 			1} delegates (maximum votes per transaction + 1) at once should fail`, () => {
-<<<<<<< HEAD
-			transaction = lisk.vote.createVote(
-				accountMaxVotesPerAccount.password,
-				delegatesMaxVotesPerAccount
+			transaction = lisk.transaction.castVotes({
+				passphrase: accountMaxVotesPerAccount.password,
+				votes: delegatesMaxVotesPerAccount
 					.slice(0, MAX_VOTES_PER_TXS + 1)
 					.map(delegate => {
-						return `+${delegate.publicKey}`;
-					})
-=======
-			transaction = lisk.transaction.castVotes(
-				{
-					passphrase: accountMaxVotesPerAccount.password,
-					votes: delegatesMaxVotesPerAccount
-						.slice(0, constants.maxVotesPerTransaction + 1)
-						.map(delegate => {
-							return `${delegate.publicKey}`;
-						}),
-				}
->>>>>>> 02d35b04
-			);
-
-			return sendTransactionPromise(
-				transaction,
-				errorCodes.PROCESSING_ERROR
-			).then(res => {
-				expect(res.body.message).to.be.equal(
-					'Invalid transaction body - Failed to validate vote schema: Array is too long (34), maximum 33'
-				);
-				badTransactions.push(transaction);
-			});
-		});
-
-<<<<<<< HEAD
-		it(`upvoting ${ACTIVE_DELEGATES} delegates (number of actived delegates) separately should be ok`, () => {
-			var transaction1 = lisk.vote.createVote(
-				accountMaxVotesPerAccount.password,
-				delegatesMaxVotesPerAccount.slice(0, 33).map(delegate => {
-					return `+${delegate.publicKey}`;
-				})
-=======
-		it(`upvoting ${
-			constants.activeDelegates
-		} delegates (number of actived delegates) separately should be ok`, () => {
-			var transaction1 = lisk.transaction.castVotes(
-				{
-					passphrase: accountMaxVotesPerAccount.password,
-					votes: delegatesMaxVotesPerAccount.slice(0, 33).map(delegate => {
 						return `${delegate.publicKey}`;
 					}),
-				}
->>>>>>> 02d35b04
-			);
-			var transaction2 = lisk.transaction.castVotes(
-				{
-					passphrase: accountMaxVotesPerAccount.password,
-					votes: delegatesMaxVotesPerAccount.slice(33, 66).map(delegate => {
-						return `${delegate.publicKey}`;
-					}),
-				}
-			);
-			var transaction3 = lisk.transaction.castVotes(
-				{
-					passphrase: accountMaxVotesPerAccount.password,
-					votes: delegatesMaxVotesPerAccount.slice(66, 99).map(delegate => {
-						return `${delegate.publicKey}`;
-					}),
-				}
-			);
-			var transaction4 = lisk.transaction.castVotes(
-				{
-					passphrase: accountMaxVotesPerAccount.password,
-					votes: delegatesMaxVotesPerAccount.slice(99, 102).map(delegate => {
-						return `${delegate.publicKey}`;
-					}),
-				}
-			);
+			});
+
+			return sendTransactionPromise(
+				transaction,
+				errorCodes.PROCESSING_ERROR
+			).then(res => {
+				expect(res.body.message).to.be.equal(
+					'Invalid transaction body - Failed to validate vote schema: Array is too long (34), maximum 33'
+				);
+				badTransactions.push(transaction);
+			});
+		});
+
+		it(`upvoting ${ACTIVE_DELEGATES} delegates (number of actived delegates) separately should be ok`, () => {
+			var transaction1 = lisk.transaction.castVotes({
+				passphrase: accountMaxVotesPerAccount.password,
+				votes: delegatesMaxVotesPerAccount.slice(0, 33).map(delegate => {
+					return `${delegate.publicKey}`;
+				}),
+			});
+			var transaction2 = lisk.transaction.castVotes({
+				passphrase: accountMaxVotesPerAccount.password,
+				votes: delegatesMaxVotesPerAccount.slice(33, 66).map(delegate => {
+					return `${delegate.publicKey}`;
+				}),
+			});
+			var transaction3 = lisk.transaction.castVotes({
+				passphrase: accountMaxVotesPerAccount.password,
+				votes: delegatesMaxVotesPerAccount.slice(66, 99).map(delegate => {
+					return `${delegate.publicKey}`;
+				}),
+			});
+			var transaction4 = lisk.transaction.castVotes({
+				passphrase: accountMaxVotesPerAccount.password,
+				votes: delegatesMaxVotesPerAccount.slice(99, 102).map(delegate => {
+					return `${delegate.publicKey}`;
+				}),
+			});
 
 			var promises = [];
 			promises.push(sendTransactionPromise(transaction1));
@@ -629,12 +529,10 @@
 
 	describe('validation', () => {
 		it('upvoting same delegate twice should fail', () => {
-			transaction = lisk.transaction.castVotes(
-				{
-					passphrase: delegateAccount.password,
-					votes: [`${accountFixtures.existingDelegate.publicKey}`],
-				}
-			);
+			transaction = lisk.transaction.castVotes({
+				passphrase: delegateAccount.password,
+				votes: [`${accountFixtures.existingDelegate.publicKey}`],
+			});
 
 			return sendTransactionPromise(
 				transaction,
@@ -650,12 +548,10 @@
 		});
 
 		it('downvoting voted delegate should be ok', () => {
-			transaction = lisk.transaction.castVotes(
-				{
-					passphrase: delegateAccount.password,
-					unvotes: [`${accountFixtures.existingDelegate.publicKey}`],
-				}
-			);
+			transaction = lisk.transaction.castVotes({
+				passphrase: delegateAccount.password,
+				unvotes: [`${accountFixtures.existingDelegate.publicKey}`],
+			});
 
 			return sendTransactionPromise(transaction).then(res => {
 				expect(res.body.data.message).to.equal('Transaction(s) accepted');
@@ -664,12 +560,10 @@
 		});
 
 		it('self downvoting should be ok', () => {
-			transaction = lisk.transaction.castVotes(
-				{
-					passphrase: delegateAccount.password,
-					unvotes: [`${delegateAccount.publicKey}`],
-				}
-			);
+			transaction = lisk.transaction.castVotes({
+				passphrase: delegateAccount.password,
+				unvotes: [`${delegateAccount.publicKey}`],
+			});
 
 			return sendTransactionPromise(transaction).then(res => {
 				expect(res.body.data.message).to.equal('Transaction(s) accepted');
@@ -677,22 +571,11 @@
 			});
 		});
 
-<<<<<<< HEAD
 		it(`exceeding maximum of ${ACTIVE_DELEGATES} votes (number of actived delegates + 1) should fail`, () => {
-			transaction = lisk.vote.createVote(accountMaxVotesPerAccount.password, [
-				`+${accountFixtures.existingDelegate.publicKey}`,
-			]);
-=======
-		it(`exceeding maximum of ${
-			constants.activeDelegates
-		} votes (number of actived delegates + 1) should fail`, () => {
-			transaction = lisk.transaction.castVotes(
-				{
-					passphrase: accountMaxVotesPerAccount.password,
-					votes: [`${accountFixtures.existingDelegate.publicKey}`],
-				}
-			);
->>>>>>> 02d35b04
+			transaction = lisk.transaction.castVotes({
+				passphrase: accountMaxVotesPerAccount.password,
+				votes: [`${accountFixtures.existingDelegate.publicKey}`],
+			});
 
 			return sendTransactionPromise(
 				transaction,
@@ -705,26 +588,13 @@
 			});
 		});
 
-<<<<<<< HEAD
 		it(`downvoting ${MAX_VOTES_PER_TXS} delegates (maximum votes per transaction) at once should be ok`, () => {
-			transaction = lisk.vote.createVote(
-				accountMaxVotesPerTransaction.password,
-				delegatesMaxVotesPerTransaction.map(delegate => {
-					return `-${delegate.publicKey}`;
-				})
-=======
-		it(`downvoting ${
-			constants.maxVotesPerTransaction
-		} delegates (maximum votes per transaction) at once should be ok`, () => {
-			transaction = lisk.transaction.castVotes(
-				{
-					passphrase: accountMaxVotesPerTransaction.password,
-					unvotes: delegatesMaxVotesPerTransaction.map(delegate => {
-						return `${delegate.publicKey}`;
-					}),
-				}
->>>>>>> 02d35b04
-			);
+			transaction = lisk.transaction.castVotes({
+				passphrase: accountMaxVotesPerTransaction.password,
+				unvotes: delegatesMaxVotesPerTransaction.map(delegate => {
+					return `${delegate.publicKey}`;
+				}),
+			});
 
 			return sendTransactionPromise(transaction).then(res => {
 				expect(res.body.data.message).to.equal('Transaction(s) accepted');
@@ -734,14 +604,12 @@
 
 		it(`downvoting ${MAX_VOTES_PER_TXS +
 			1} delegates (maximum votes per transaction + 1) at once should fail`, () => {
-			transaction = lisk.transaction.castVotes(
-				{
-					passphrase: accountMaxVotesPerAccount.password,
-					unvotes: delegatesMaxVotesPerAccount.slice(0, 34).map(delegate => {
-						return `${delegate.publicKey}`;
-					}),
-				}
-			);
+			transaction = lisk.transaction.castVotes({
+				passphrase: accountMaxVotesPerAccount.password,
+				unvotes: delegatesMaxVotesPerAccount.slice(0, 34).map(delegate => {
+					return `${delegate.publicKey}`;
+				}),
+			});
 
 			return sendTransactionPromise(
 				transaction,
@@ -755,50 +623,31 @@
 			});
 		});
 
-<<<<<<< HEAD
 		it(`downvoting ${ACTIVE_DELEGATES} delegates (number of actived delegates) separately should be ok`, () => {
-			var transaction1 = lisk.vote.createVote(
-				accountMaxVotesPerAccount.password,
-				delegatesMaxVotesPerAccount.slice(0, 33).map(delegate => {
-					return `-${delegate.publicKey}`;
-				})
-=======
-		it(`downvoting ${
-			constants.activeDelegates
-		} delegates (number of actived delegates) separately should be ok`, () => {
-			var transaction1 = lisk.transaction.castVotes(
-				{
-					passphrase: accountMaxVotesPerAccount.password,
-					unvotes: delegatesMaxVotesPerAccount.slice(0, 33).map(delegate => {
-						return `${delegate.publicKey}`;
-					}),
-				}
->>>>>>> 02d35b04
-			);
-			var transaction2 = lisk.transaction.castVotes(
-				{
-					passphrase: accountMaxVotesPerAccount.password,
-					unvotes: delegatesMaxVotesPerAccount.slice(33, 66).map(delegate => {
-						return `${delegate.publicKey}`;
-					}),
-				}
-			);
-			var transaction3 = lisk.transaction.castVotes(
-				{
-					passphrase: accountMaxVotesPerAccount.password,
-					unvotes: delegatesMaxVotesPerAccount.slice(66, 99).map(delegate => {
-						return `${delegate.publicKey}`;
-					}),
-				}
-			);
-			var transaction4 = lisk.transaction.castVotes(
-				{
-					passphrase: accountMaxVotesPerAccount.password,
-					unvotes: delegatesMaxVotesPerAccount.slice(99, 102).map(delegate => {
-						return `${delegate.publicKey}`;
-					}),
-				}
-			);
+			var transaction1 = lisk.transaction.castVotes({
+				passphrase: accountMaxVotesPerAccount.password,
+				unvotes: delegatesMaxVotesPerAccount.slice(0, 33).map(delegate => {
+					return `${delegate.publicKey}`;
+				}),
+			});
+			var transaction2 = lisk.transaction.castVotes({
+				passphrase: accountMaxVotesPerAccount.password,
+				unvotes: delegatesMaxVotesPerAccount.slice(33, 66).map(delegate => {
+					return `${delegate.publicKey}`;
+				}),
+			});
+			var transaction3 = lisk.transaction.castVotes({
+				passphrase: accountMaxVotesPerAccount.password,
+				unvotes: delegatesMaxVotesPerAccount.slice(66, 99).map(delegate => {
+					return `${delegate.publicKey}`;
+				}),
+			});
+			var transaction4 = lisk.transaction.castVotes({
+				passphrase: accountMaxVotesPerAccount.password,
+				unvotes: delegatesMaxVotesPerAccount.slice(99, 102).map(delegate => {
+					return `${delegate.publicKey}`;
+				}),
+			});
 
 			var promises = [];
 			promises.push(sendTransactionPromise(transaction1));
