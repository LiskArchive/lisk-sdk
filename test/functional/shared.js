'use strict';

var node = require('../node');

var sendTransactionPromise = require('../common/apiHelpers').sendTransactionPromise;
var getTransactionsPromise = require('../common/apiHelpers').getTransactionsPromise;
var getUnconfirmedTransactionPromise = require('../common/apiHelpers').getUnconfirmedTransactionPromise;
var getPendingMultisignaturePromise = require('../common/apiHelpers').getPendingMultisignaturePromise;
var getBlocksToWaitPromise = require('../common/apiHelpers').getBlocksToWaitPromise;
var waitForBlocksPromise = node.Promise.promisify(node.waitForBlocks);

var tests = [
	{describe: 'null',              args: null},
	{describe: 'undefined',         args: undefined},
	{describe: 'NaN',               args: NaN},
	{describe: 'Infinity',          args: Infinity},
	{describe: '0 integer',         args: 0},
	{describe: 'negative integer',  args: -1},
	{describe: 'float',             args: 1.2},
	{describe: 'negative float',    args: -1.2},
	{describe: 'empty string',      args: ''},
	{describe: '0 as string',       args: '0'},
	{describe: 'regular string',    args: String('abc')},
	{describe: 'uppercase string',  args: String('ABC')},
	{describe: 'invalid chars',     args: String('/')},
	{describe: 'date',              args: new Date()},
	{describe: 'true boolean',      args: true},
	{describe: 'false boolean',     args: false},
	{describe: 'empty array',       args: []},
	{describe: 'empty object',      args: {}}
];

function confirmationPhase (goodTransactions, badTransactions, pendingMultisignatures) {

<<<<<<< HEAD
	describe('before new block', function () {

		it('good transactions should remain unconfirmed', function () {
			return node.Promise.all(goodTransactions.map(function (transaction) {
				var params = [
					'id=' + transaction.id
				];
				return getTransactionsPromise(params).then(function (res) {
					node.expect(res).to.have.property('status').equal(200);
					node.expect(res).to.have.nested.property('body.transactions').eql([]);
				});
			}));
		});

		if (pendingMultisignatures) {
			it.skip('pendingMultisignatures should remain in the pending queue', function () {
				return node.Promise.map(pendingMultisignatures, function (transaction) {
					return getPendingMultisignaturePromise(transaction).then(function (res) {
						node.expect(res).to.have.property('status').equal(200);
						node.expect(res).to.have.nested.property('body.transactions').to.have.lengthOf(0);
					});
				});
			});

			it.skip('pendingMultisignatures should not be confirmed', function () {
				return node.Promise.map(pendingMultisignatures, function (transaction) {
					var params = [
						'id=' + transaction.id
					];
					return getTransactionsPromise(params).then(function (res) {
						node.expect(res).to.have.property('status').to.equal(400);
						node.expect(res).to.have.nested.property('body.message').that.is.not.empty;
					});
				});
			});
	  };
	});

	describe('after new block', function () {
=======
	describe('after transactions get confirmed', function () {
>>>>>>> 1e6fc9ed

		before(function () {
			return getBlocksToWaitPromise().then(waitForBlocksPromise);
		});

		it('bad transactions should not be confirmed', function () {
			return node.Promise.map(badTransactions, function (transaction) {
				var params = [
					'id=' + transaction.id
				];
				return getTransactionsPromise(params).then(function (res) {
					node.expect(res).to.have.property('status').to.equal(200);
					node.expect(res).to.have.nested.property('body.transactions').to.be.an('array').to.have.lengthOf(0);
				});
			});
		});

		it.skip('good transactions should not be unconfirmed', function () {
			return node.Promise.map(goodTransactions, function (transaction) {
				return getUnconfirmedTransactionPromise(transaction.id).then(function (res) {
					node.expect(res).to.have.property('status').to.equal(200);
					node.expect(res).to.have.nested.property('body.transactions').to.be.an('array').to.have.lengthOf(0);
				});
			});
		});

		it('good transactions should be confirmed', function () {
			return node.Promise.map(goodTransactions, function (transaction) {
				var params = [
					'id=' + transaction.id
				];
				return getTransactionsPromise(params).then(function (res) {
					node.expect(res).to.have.property('status').to.equal(200);
					node.expect(res).to.have.nested.property('body.transactions').to.be.an('array').to.have.lengthOf(1);
				});
			});
		});

		if (pendingMultisignatures) {
			it.skip('pendingMultisignatures should remain in the pending queue', function () {
				return node.Promise.map(pendingMultisignatures, function (transaction) {
					return getPendingMultisignaturePromise(transaction).then(function (res) {
						node.expect(res).to.have.property('status').to.equal(200);
						node.expect(res).to.have.nested.property('body.transactions').to.be.an('array').to.have.lengthOf(1);
					});
				});
			});

			it.skip('pendingMultisignatures should not be confirmed', function () {
				return node.Promise.map(pendingMultisignatures, function (transaction) {
					var params = [
						'id=' + transaction.id
					];
					return getTransactionsPromise(params).then(function (res) {
						node.expect(res).to.have.property('status').to.equal(200);
						node.expect(res).to.have.nested.property('body.transactions').to.be.an('array').to.have.lengthOf(0);
					});
				});
			});
		};
	});
};

function invalidTxs () {

	tests.forEach(function (test) {
		it('using ' + test.describe + ' should fail', function () {
			return sendTransactionPromise(test.args).then(function (res) {
				node.expect(res).to.have.property('status').to.equal(400);
				node.expect(res).to.have.nested.property('body.message').that.is.not.empty;
			});
		});
	});
};

function invalidAssets (account, option, badTransactions) {

	var transaction;

	beforeEach(function () {
		switch(option) {
			case 'signature':
				transaction = node.lisk.signature.createSignature(account.password, node.randomPassword());
				break;
			case 'delegate':
				transaction = node.lisk.delegate.createDelegate(account.password, node.randomDelegateName());
				break;
			case 'votes':
				transaction = node.lisk.vote.createVote(account.password, []);
				break;
			case 'multisignature':
				transaction = node.lisk.multisignature.createMultisignature(account.password, null, ['+' + node.eAccount.publicKey], 1, 2);
				break;
			case 'dapp':
				transaction = node.lisk.dapp.createDapp(account.password, null, node.guestbookDapp);
				break;
		};
	});

	describe('using invalid asset values', function () {

		tests.forEach(function (test) {
			it('using ' + test.describe + ' should fail', function () {
				transaction.asset = test.args;

				return sendTransactionPromise(transaction).then(function (res) {
					node.expect(res).to.have.property('status').to.equal(400);
					node.expect(res).to.have.nested.property('body.message').that.is.not.empty;
					badTransactions.push(transaction);
				});
			});
		});

		it('deleting object should fail', function () {
			delete transaction.asset;

			return sendTransactionPromise(transaction).then(function (res) {
				node.expect(res).to.have.property('status').to.equal(400);
				node.expect(res).to.have.nested.property('body.message').that.is.not.empty;
				badTransactions.push(transaction);
			});
		});
	});

	describe('using invalid asset.' + option + ' values', function () {

		tests.forEach(function (test) {
			it('using ' + test.describe + ' should fail', function () {
				transaction.asset[option] = test.args;

				return sendTransactionPromise(transaction).then(function (res) {
					node.expect(res).to.have.property('status').to.equal(400);
					node.expect(res).to.have.nested.property('body.message').that.is.not.empty;
					badTransactions.push(transaction);
				});
			});
		});

		it('deleting object should fail', function () {
			delete transaction.asset[option];

			return sendTransactionPromise(transaction).then(function (res) {
				node.expect(res).to.have.property('status').to.equal(400);
				node.expect(res).to.have.nested.property('body.message').that.is.not.empty;
				badTransactions.push(transaction);
			});
		});
	});
}

module.exports = {
	tests: tests,
	confirmationPhase: confirmationPhase,
	invalidTxs: invalidTxs,
	invalidAssets: invalidAssets
};<|MERGE_RESOLUTION|>--- conflicted
+++ resolved
@@ -32,49 +32,7 @@
 
 function confirmationPhase (goodTransactions, badTransactions, pendingMultisignatures) {
 
-<<<<<<< HEAD
-	describe('before new block', function () {
-
-		it('good transactions should remain unconfirmed', function () {
-			return node.Promise.all(goodTransactions.map(function (transaction) {
-				var params = [
-					'id=' + transaction.id
-				];
-				return getTransactionsPromise(params).then(function (res) {
-					node.expect(res).to.have.property('status').equal(200);
-					node.expect(res).to.have.nested.property('body.transactions').eql([]);
-				});
-			}));
-		});
-
-		if (pendingMultisignatures) {
-			it.skip('pendingMultisignatures should remain in the pending queue', function () {
-				return node.Promise.map(pendingMultisignatures, function (transaction) {
-					return getPendingMultisignaturePromise(transaction).then(function (res) {
-						node.expect(res).to.have.property('status').equal(200);
-						node.expect(res).to.have.nested.property('body.transactions').to.have.lengthOf(0);
-					});
-				});
-			});
-
-			it.skip('pendingMultisignatures should not be confirmed', function () {
-				return node.Promise.map(pendingMultisignatures, function (transaction) {
-					var params = [
-						'id=' + transaction.id
-					];
-					return getTransactionsPromise(params).then(function (res) {
-						node.expect(res).to.have.property('status').to.equal(400);
-						node.expect(res).to.have.nested.property('body.message').that.is.not.empty;
-					});
-				});
-			});
-	  };
-	});
-
-	describe('after new block', function () {
-=======
 	describe('after transactions get confirmed', function () {
->>>>>>> 1e6fc9ed
 
 		before(function () {
 			return getBlocksToWaitPromise().then(waitForBlocksPromise);
