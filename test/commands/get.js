const Vorpal = require('vorpal');
const common = require('../common');
const lisky = common.lisky;
const sinon = common.sinon;
const util = common.util;
const get = require('../../commands/get');
const list = require('../../commands/list');

const vorpal = new Vorpal();

vorpal.use(get);
vorpal.use(list);

vorpal
	.delimiter('lisky>')
	.show();

function executeCommand (command, callback) {
	vorpal.exec(command, function(err, data){
		if (!err) {
			return callback(this);
		} else {
			return err;
		}
	});

}

describe('lisky get command palette', () => {

	it('should test command get account', (done) => {

		let command = 'get account 1813095620424213569L';

		executeCommand(command, function (result) {
			(result._command.command).should.be.equal(command);
			done();
		});

	});

	it('should have the right parameters with account', (done) => {

		let command = 'get account 1813095620424213569L';

		executeCommand(command, function (result) {
			(result._command.args.type).should.be.equal('account');
			(result._command.args.input).should.be.equal('1813095620424213569L');
			done();
		});

	});

	it('should have the right parameters with block', (done) => {

			let command = 'get block 261210776798678785';

		executeCommand(command, function (result) {
			(result._command.args.type).should.be.equal('block');
			(result._command.args.input).should.be.equal('261210776798678785');
			done();
		});

	});

	it('should have the right parameters with delegate', (done) => {

		let command = 'get delegate tosch';

		executeCommand(command, function (result) {
			(result._command.args.type).should.be.equal('delegate');
			(result._command.args.input).should.be.equal('tosch');
			done();
		});

	});

	it('should have the right parameters with delegate', (done) => {

		let command = 'get transaction 3641049113933914102';

		executeCommand(command, function (result) {
			(result._command.args.type).should.be.equal('transaction');
			(result._command.args.input).should.be.equal('3641049113933914102');
			done();
		});

	});


	it('should have the right output with account', (done) => {

		//passphrase: tell pull explain month bulb kite girl use deer area winter purchase
		let command = 'get account 7018558261153309828L';

		let expectedOutput = {
				success: true,
				account:  {
				address: '7018558261153309828L',
					unconfirmedBalance: '1',
					balance: '1',
					publicKey: null,
					unconfirmedSignature: 0,
					secondSignature: 0,
					secondPublicKey: null,
					multisignatures: [],
					u_multisignatures: []
			}
		};

		let result = vorpal.exec(command);

		result.then((output) => {
			(output).should.be.eql(expectedOutput);
			done();
		});

	});

	it('should have the right output with alias address', (done) => {

		//passphrase: tell pull explain month bulb kite girl use deer area winter purchase
		let command = 'get address 7018558261153309828L';

		let expectedOutput = {
			success: true,
			account:  {
				address: '7018558261153309828L',
				unconfirmedBalance: '1',
				balance: '1',
				publicKey: null,
				unconfirmedSignature: 0,
				secondSignature: 0,
				secondPublicKey: null,
				multisignatures: [],
				u_multisignatures: []
			}
		};

		let result = vorpal.exec(command);

		result.then((output) => {
			(output).should.be.eql(expectedOutput);
			done();
		});

	});

	it('should have the right output with block', (done) => {

		let command = 'get block 1924405132194419123';

		let result = vorpal.exec(command);

		result.then((output) => {
			(output.block.id).should.be.eql('1924405132194419123');
			done();
		});

	});



});

describe('get command palette without test mode', () => {

	beforeEach(() => {
		process.env.NODE_ENV = 'main'
	});

	it('should have the right parameters with transactions, no test mode', (done) => {

		let command = 'get transaction 3641049113933914102 -j';

		let promiseExec = vorpal.exec(command);

		promiseExec.then(result => {
			(result.id).should.be.equal('3641049113933914102');
			done();
		})

	});

	it('should work in normal env', (done) =>  {

		let command = 'get block 1924405132194419123 --json';

		let result = vorpal.exec(command);

		result.then((output) => {
			(output.id).should.be.eql('1924405132194419123');
			done();
		});
	});

	it('should work in normal env', (done) =>  {

		let command = 'get block 19244051321919123 --json';

		let result = vorpal.exec(command);

		result.then((output) => {
			(output.success).should.be.false;
			done();
		});
	});

<<<<<<< HEAD
	it('it should work in normal env and wrong data --json', (done) =>  {
=======
	it('should work in normal env and wrong data', (done) =>  {
>>>>>>> 4303e7ce

		let command = 'get block 123';

		let result = vorpal.exec(command);

		result.then((output) => {
			(output.success).should.be.eql(false);
			done();
		});
	});

	it('it should work in normal env and delegate data --json', (done) =>  {

		let command = 'get delegate tosch -j';

		let result = vorpal.exec(command);

		result.then((output) => {
			(output.username).should.be.eql('tosch');
			done();
		});
	});

	it('it should work in normal env and account data --json', (done) =>  {

		let command = 'get account 7018558261153309828L -j';

		let result = vorpal.exec(command);

		result.then((output) => {
			(output.address).should.be.eql('7018558261153309828L');
			done();
		});
	});

	afterEach(() => {
		process.env.NODE_ENV = 'test'
	});
});

describe('Should be able to use with different settings', () => {

	beforeEach(() => {
		process.env.NODE_ENV = 'main'
	});

	it('should print no-json output', () => {
		let command = 'get block 1924405132194419123 --no-json';

		let result = vorpal.exec(command);

		result.then((output) => {
			console.log(output);
			(output.success).should.be.eql(false);
			done();
		});
	});

	afterEach(() => {
		process.env.NODE_ENV = 'test'
	});

});<|MERGE_RESOLUTION|>--- conflicted
+++ resolved
@@ -206,11 +206,7 @@
 		});
 	});
 
-<<<<<<< HEAD
 	it('it should work in normal env and wrong data --json', (done) =>  {
-=======
-	it('should work in normal env and wrong data', (done) =>  {
->>>>>>> 4303e7ce
 
 		let command = 'get block 123';
 
