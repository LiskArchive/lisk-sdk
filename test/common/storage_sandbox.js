--- conflicted
+++ resolved
@@ -80,9 +80,6 @@
 		await this._dropDB();
 		await this._createDB();
 		await super.bootstrap();
-<<<<<<< HEAD
-		await this._createSchema();
-=======
 
 		this.registerEntity('Account', Account);
 		this.registerEntity('Block', Block);
@@ -92,8 +89,7 @@
 		this.registerEntity('Round', Round);
 		this.registerEntity('Transaction', Transaction);
 
-		await this._createSchema(this.adapter.db);
->>>>>>> 80e69d43
+		await this._createSchema();
 		return true;
 	}
 
