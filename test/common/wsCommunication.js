--- conflicted
+++ resolved
@@ -3,7 +3,8 @@
 var _ = require('lodash');
 var Q = require('q');
 var constants = require('../../helpers/constants');
-var ClientRPCStub = require('../../api/ws/rpc/clientRPCStub');
+var ClientRPCStub = require('../../api/ws/rpc/wsRPC').ClientRPCStub;
+var ConnectionState = require('../../api/ws/rpc/wsRPC').ConnectionState;
 var scClient = require('socketcluster-client');
 var WAMPClient = require('wamp-socket-cluster/WAMPClient');
 var wampClient = new WAMPClient();
@@ -12,7 +13,7 @@
 
 var wsCommunication = {
 
-	defaultSocketDefer: null,
+	defaultConnectionState: null,
 
 	connect: function (ip, port, socketDefer, headers) {
 
@@ -47,20 +48,15 @@
 
 	// Get the given path
 	call: function (procedure, data, done, includePeer) {
-		if (!this.defaultSocketDefer) {
-			this.defaultSocketDefer = Q.defer();
+		if (!this.defaultConnectionState) {
+			this.defaultConnectionState = new ConnectionState('127.0.0.1', 4000);
 			this.defaultSocketPeerHeaders = node.generatePeerHeaders('127.0.0.1', 4000);
-<<<<<<< HEAD
 			constants.setConst('headers', this.defaultSocketPeerHeaders);
 			constants.setConst('externalAddress', '127.0.0.1');
 
-			this.caller = WsRPCClient.prototype.sendAfterSocketReadyCb('127.0.0.1', 4000, this.defaultSocketDefer);
-=======
-			this.connect('127.0.0.1', 4000, this.defaultSocketDefer);
-			this.caller = ClientRPCStub.prototype.sendAfterSocketReadyCb('127.0.0.1', 4000, this.defaultSocketDefer);
->>>>>>> 7b6ee036
+			this.caller = ClientRPCStub.prototype.sendAfterSocketReadyCb(this.defaultConnectionState);
 		}
-		if (includePeer && typeof data == 'object') {
+		if (includePeer && typeof data === 'object') {
 			data.peer =  _.assign({
 				ip: '127.0.0.1',
 				port: 4000
