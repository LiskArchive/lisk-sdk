/*
 * Copyright © 2018 Lisk Foundation
 *
 * See the LICENSE file at the top-level directory of this distribution
 * for licensing information.
 *
 * Unless otherwise agreed in a custom licensing agreement with the Lisk Foundation,
 * no part of this software, including this file, may be copied, modified,
 * propagated, or distributed except according to the terms contained in the
 * LICENSE file.
 *
 * Removal or modification of this copyright notice is prohibited.
 */

'use strict';

var devConfig = require('../data/config.json');
var utils = require('./utils');
var setup = require('./setup');
var scenarios = require('./scenarios');

const totalPeers = 10;
var wsPorts = [];

describe('given configurations for 10 nodes with address "127.0.0.1", WS ports 500[0-9] and HTTP ports 400[0-9] using separate databases', () => {
	var configurations;
	var broadcastingDisabled;
	var syncingDisabled;

	before(done => {
		broadcastingDisabled = process.env.BROADCASTING_DISABLED === 'true';
		syncingDisabled = process.env.SYNCING_DISABLED === 'true';

		utils.http.setVersion('1.0.0');
		configurations = _.range(totalPeers).map(index => {
			var devConfigCopy = _.cloneDeep(devConfig);
			devConfigCopy.ip = '127.0.0.1';
			devConfigCopy.wsPort = 5000 + index;
			devConfigCopy.httpPort = 4000 + index;
			if (!devConfigCopy.broadcasts) {
				devConfigCopy.broadcasts = {};
			}
			devConfigCopy.broadcasts.active = !broadcastingDisabled;
			if (!devConfigCopy.syncing) {
				devConfigCopy.syncing = {};
			}
			devConfigCopy.syncing.active = !syncingDisabled;
			wsPorts.push(devConfigCopy.wsPort);
			return devConfigCopy;
		});
		done();
	});

	describe('when every peers contains the others on the peers list', () => {
		before(() => {
			return configurations.forEach(configuration => {
				configuration.peers.list = setup.sync.generatePeers(
					configurations,
					setup.sync.SYNC_MODES.ALL_TO_GROUP,
					{ indices: _.range(10) }
				);
			});
		});

		describe('when every peer forges with separate subset of genesis delegates and forging.force = false', () => {
			var testFailedError;

			before(() => {
				var secretsMaxLength = Math.ceil(
					devConfig.forging.secret.length / configurations.length
				);
				var secrets = _.clone(devConfig.forging.secret);

				return configurations.forEach((configuration, index) => {
					configuration.forging.force = false;
					configuration.forging.secret = secrets.slice(
						index * secretsMaxLength,
						(index + 1) * secretsMaxLength
					);
				});
			});

			describe('before network is setup', () => {
				it('there should be no active connections on 500[0-9] ports', done => {
					utils.getOpenConnections(wsPorts, (err, numOfConnections) => {
						if (err) {
							return done(err);
						}

						if (numOfConnections === 0) {
							done();
						} else {
							done(
								`There is ${numOfConnections} open connections on web socket ports.`
							);
						}
					});
				});
			});

			describe('when network is set up', () => {
				before(done => {
					setup.setupNetwork(configurations, done);
				});

				afterEach(function(done) {
					if (this.currentTest.state === 'failed') {
						console.warn(`Test failed: ${this.currentTest.title}`);
						testFailedError = this.currentTest.err;
					}
					done();
				});

				after(done => {
					setup.exit(() => {
						done(testFailedError);
					});
				});

				it('there should exactly 10 listening connections for 500[0-9] ports', done => {
					utils.getListeningConnections(wsPorts, (err, numOfConnections) => {
						if (err) {
							return done(err);
						}

						if (numOfConnections === totalPeers) {
							done();
						} else {
							done(
								`There are ${numOfConnections} listening connections on web socket ports.`
							);
						}
					});
				});

				it('there should maximum 180 established connections from 500[0-9] ports', done => {
					// Each peer connected to 9 other pairs and have 2 connection for bi-directional communication
					var expectedOutgoingConnections = (totalPeers - 1) * totalPeers * 2;

					utils.getEstablishedConnections(wsPorts, (err, numOfConnections) => {
						if (err) {
							return done(err);
						}

						// It should be less than 180, as nodes are just started and establishing the connections
						if (numOfConnections <= expectedOutgoingConnections) {
							done();
						} else {
							done(
								`There are ${numOfConnections} established connections on web socket ports.`
							);
						}
					});
				});

				describe('when WS connections to all nodes all established', () => {
					var params = {};

					before(done => {
						utils.ws.establishWSConnectionsToNodes(
							configurations,
							(err, socketsResult) => {
								if (err) {
									return done(err);
								}
								params.sockets = socketsResult;
								params.configurations = configurations;
								done();
							}
						);
					});

					scenarios.network.peers(params);

					describe('when functional tests are successfully executed against 127.0.0.1:5000', () => {
						before(done => {
							setup.shell.runMochaTests(
								[
									'test/functional/http/get/blocks.js',
									'test/functional/http/get/transactions.js',
								],
								done
							);
						});

						scenarios.propagation.blocks(params);
						scenarios.propagation.transactions(params);
						scenarios.propagation.multisignature(params);
						scenarios.stress.transfer(params);
<<<<<<< HEAD
						scenarios.stress.register(params);
						scenarios.stress.vote(params);

						it('there should exactly 180 established connections from 500[0-9] ports', done => {
							// Each peer connected to 9 other pairs and have 2 connection for bi-directional communication
							var expectedOutgoingConnections =
								(totalPeers - 1) * totalPeers * 2;

							utils.getEstablishedConnections(
								wsPorts,
								(err, numOfConnections) => {
									if (err) {
										return done(err);
									}

									if (numOfConnections === expectedOutgoingConnections) {
										done();
									} else {
										done(
											`There are ${numOfConnections} established connections on web socket ports.`
										);
									}
								}
							);
						});
=======
						scenarios.stress.transfer_with_data(params);
						scenarios.stress.register_multisignature(params);
						scenarios.stress.second_passphrase(params);
						scenarios.stress.register_dapp(params);
						scenarios.stress.register_delegate(params);
						scenarios.stress.cast_vote(params);
>>>>>>> cf4d2709
					});
				});
			});
		});
	});
});<|MERGE_RESOLUTION|>--- conflicted
+++ resolved
@@ -187,9 +187,12 @@
 						scenarios.propagation.transactions(params);
 						scenarios.propagation.multisignature(params);
 						scenarios.stress.transfer(params);
-<<<<<<< HEAD
-						scenarios.stress.register(params);
-						scenarios.stress.vote(params);
+						scenarios.stress.transfer_with_data(params);
+						scenarios.stress.register_multisignature(params);
+						scenarios.stress.second_passphrase(params);
+						scenarios.stress.register_dapp(params);
+						scenarios.stress.register_delegate(params);
+						scenarios.stress.cast_vote(params);
 
 						it('there should exactly 180 established connections from 500[0-9] ports', done => {
 							// Each peer connected to 9 other pairs and have 2 connection for bi-directional communication
@@ -213,14 +216,6 @@
 								}
 							);
 						});
-=======
-						scenarios.stress.transfer_with_data(params);
-						scenarios.stress.register_multisignature(params);
-						scenarios.stress.second_passphrase(params);
-						scenarios.stress.register_dapp(params);
-						scenarios.stress.register_delegate(params);
-						scenarios.stress.cast_vote(params);
->>>>>>> cf4d2709
 					});
 				});
 			});
