--- conflicted
+++ resolved
@@ -18,12 +18,8 @@
 	validatePublicKey,
 	validatePublicKeys,
 	validateKeysgroup,
-<<<<<<< HEAD
 	validateAddress,
-} from '../../../src/transactions/utils/validation';
-=======
 } from 'transactions/utils/validation';
->>>>>>> 234cf0d9
 
 describe('public key validation', () => {
 	describe('#validatePublicKey', () => {
