--- conflicted
+++ resolved
@@ -14,7 +14,6 @@
 var wsRPC = require('../../../api/ws/rpc/wsRPC').wsRPC;
 
 var currentPeers = [];
-
 
 describe('peers', function () {
 
@@ -59,20 +58,6 @@
 		removeAll(done);
 	});
 
-<<<<<<< HEAD
-	describe('sandboxApi', function () {
-
-		it('should pass the call', function () {
-			var sandboxHelper = require('../../../helpers/sandbox.js');
-			sinon.stub(sandboxHelper, 'callMethod').returns(true);
-			peers.sandboxApi();
-			expect(sandboxHelper.callMethod.calledOnce).to.be.ok;
-			sandboxHelper.callMethod.restore();
-		});
-	});
-
-=======
->>>>>>> e3cf38f1
 	describe('update', function () {
 
 		beforeEach(function (done) {
@@ -176,9 +161,7 @@
 					done();
 				});
 			});
-
-		});
-
+		});
 	});
 
 	describe('remove', function () {
@@ -232,7 +215,6 @@
 			expect(peers.acceptable([meAsPeer])).that.is.an('array').and.to.be.empty;
 		});
 
-
 		after(function () {
 			process.env['NODE_ENV'] = 'TEST';
 		});
