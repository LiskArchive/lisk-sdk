--- conflicted
+++ resolved
@@ -1,48 +1,3 @@
-<<<<<<< HEAD
-'use strict';
-
-var expect = require('chai').expect;
-var sinon = require('sinon');
-var randomstring = require('randomstring');
-var _ = require('lodash');
-
-var randomPeer = require('../../common/objectStubs').randomPeer;
-var randomInt = require('../../common/helpers').randomInt;
-var generateRandomActivePeer = require('../../common/objectStubs').generateRandomActivePeer;
-var modulesLoader = require('../../common/initModule').modulesLoader;
-var constants = require('../../../helpers/constants');
-
-describe('peers', function () {
-
-	var peers;
-	var peersLogicMock;
-	var modules;
-
-	var NONCE = randomstring.generate(16);
-
-	before(function () {
-		peersLogicMock = {
-			create: sinon.spy(),
-			exists: sinon.stub(),
-			get: sinon.stub(),
-			list: sinon.stub(),
-			upsert: sinon.stub(),
-			remove: sinon.stub()
-		};
-	});
-
-	before(function (done) {
-		modulesLoader.initAllModules(function (err, __modules) {
-			peers = __modules.peers;
-			modules = __modules;
-			peers.onBind(__modules);
-			done(err);
-		}, {
-			nonce: NONCE,
-			logic: {
-				peers: peersLogicMock
-			}
-=======
 /*
  * Copyright © 2018 Lisk Foundation
  *
@@ -133,17 +88,12 @@
 			// Set TEST variable in case public ip address gets generated
 			process.env.NODE_ENV = 'TEST';
 			done();
->>>>>>> 2a4460b6
-		});
-
-<<<<<<< HEAD
-	describe('sandboxApi', function () {
-=======
+		});
+
 		after(done => {
 			process.env.NODE_ENV = '';
 			done();
 		});
->>>>>>> 2a4460b6
 
 		beforeEach(done => {
 			peers.list(validOptions, (err, peersResult) => {
@@ -152,29 +102,6 @@
 			});
 		});
 
-<<<<<<< HEAD
-	describe('list', function () {
-
-		var listError;
-		var listResult;
-		var validOptions;
-		var randomPeers;
-
-		before(function () {
-			validOptions = {};
-			// Set TEST variable in case of public ip address gets generated
-			process.env['NODE_ENV'] = 'TEST';
-		});
-
-		after(function () {
-			process.env['NODE_ENV'] = '';
-		});
-
-		beforeEach(function (done) {
-			peers.list(validOptions, function (err, peersResult) {
-				listError = err;
-				listResult = peersResult;
-=======
 		describe('when logic.peers.list returns no records', () => {
 			before(done => {
 				systemModuleMock.getBroadhash = sinonSandbox.stub().returns();
@@ -193,21 +120,9 @@
 					return generateRandomActivePeer();
 				});
 				peersLogicMock.list = sinonSandbox.stub().returns(randomPeers);
->>>>>>> 2a4460b6
 				done();
 			});
 
-<<<<<<< HEAD
-		describe('when logic.peers.list returns no records', function () {
-
-			before(function () {
-				peersLogicMock.list.reset();
-				peersLogicMock.list.returns([]);
-			});
-
-			it('should return an empty array', function () {
-				expect(listResult).to.be.an('array').and.to.be.empty;
-=======
 			it('should return all 1000 peers', () => {
 				return expect(listResult)
 					.be.an('array')
@@ -242,54 +157,8 @@
 							.and.have.lengthOf(constants.maxPeers);
 					});
 				});
->>>>>>> 2a4460b6
-			});
-
-<<<<<<< HEAD
-		describe('when logic.peers.list returns 1000 random connected peers', function () {
-
-			before(function () {
-				randomPeers = _.range(1000).map(function () {
-					return generateRandomActivePeer();
-				});
-				peersLogicMock.list.returns(randomPeers);
-			});
-
-			it('should return all 1000 peers', function () {
-				expect(listResult).be.an('array').and.have.lengthOf(100);
-			});
-
-			describe('options.limit', function () {
-
-				describe('when options.limit < 1000', function () {
-
-					var validLimit;
-
-					before(function () {
-						validLimit = randomInt(1, (1000 - 1));
-						validOptions.limit = validLimit;
-					});
-
-					afterEach(function () {
-						// List arguments are mutated - needs to be overwritten after every test
-						validOptions.limit = validLimit;
-					});
-
-					after(function () {
-						delete validOptions.limit;
-					});
-
-					it('should return up to [options.limit] results', function () {
-						expect(listResult).be.an('array').and.have.lengthOf(validLimit);
-					});
-				});
-
-				describe('when no options.limit passed', function () {
-
-					it('should return [constants.maxPeers] results', function () {
-						expect(listResult).be.an('array').and.have.lengthOf(constants.maxPeers);
-					});
-=======
+			});
+
 			describe('options.broadhash', () => {
 				describe('when 250 peers matching and 750 not matching broadhash', () => {
 					var validBroadhash;
@@ -436,7 +305,6 @@
 					});
 					peersLogicMock.list = sinonSandbox.stub().returns(randomPeers);
 					done();
->>>>>>> 2a4460b6
 				});
 
 				after(() => {
@@ -506,93 +374,8 @@
 					});
 				});
 			});
-
-<<<<<<< HEAD
-			describe('options.broadhash', function () {
-
-				describe('when 250 peers matching and 750 not matching broadhash', function () {
-
-					var validBroadhash;
-					var validLimit;
-
-					before(function () {
-						// Ensure that different than checking broadhashes will be generated
-						var characterNotPresentInValidBroadhash = '@';
-						validBroadhash = randomstring.generate({
-							length: 64,
-							custom: 'abcdefghijklmnopqrstuvwxyz0123456789!$&_.'
-						});
-						validOptions.broadhash = validBroadhash;
-						// 250 peers matching broadhash, next 750 with different one
-						_.range(1000).forEach(function (i) {
-							randomPeers[i].broadhash = i < 250 ? validBroadhash :
-								randomstring.generate({
-									length: 63,
-									custom: 'abcdefghijklmnopqrstuvwxyz0123456789!$&_.'
-								}) + characterNotPresentInValidBroadhash;
-						});
-					});
-
-					after(function () {
-						delete validOptions.broadhash;
-						delete validOptions.limit;
-					});
-
-					describe('when options.limit = 100', function () {
-
-						before(function () {
-							validLimit = 100;
-							validOptions.limit = validLimit;
-						});
-
-						it('should return 100 results', function () {
-							expect(listResult).be.an('array').and.have.lengthOf(100);
-						});
-
-						it('should return 100 results with the same broadhash', function () {
-							expect(listResult.filter(function (peer) {
-								return peer.broadhash === validBroadhash;
-							})).be.an('array').and.have.lengthOf(100);
-						});
-					});
-
-					describe('when options.limit = 500', function () {
-
-						before(function () {
-							validLimit = 500;
-							validOptions.limit = validLimit;
-						});
-
-						afterEach(function () {
-							// List arguments are mutated - needs to be overwritten after every test
-							validOptions.limit = validLimit;
-						});
-
-						it('should return 500 results', function () {
-							expect(listResult).be.an('array').and.have.lengthOf(500);
-						});
-
-						it('should return 250 results with the same broadhash', function () {
-							expect(listResult.filter(function (peer) {
-								return peer.broadhash === validBroadhash;
-							})).be.an('array').and.have.lengthOf(250);
-						});
-
-						it('should return 250 results with different broadhash', function () {
-							expect(listResult.filter(function (peer) {
-								return peer.broadhash !== validBroadhash;
-							})).be.an('array').and.have.lengthOf(250);
-						});
-					});
-				});
-
-				describe('when no options.limit passed', function () {
-
-					it('should return [constants.maxPeers] results', function () {
-						expect(listResult).be.an('array').and.have.lengthOf(constants.maxPeers);
-					});
-				});
-=======
+		});
+
 		describe('networkHeight', () => {
 			before(done => {
 				randomPeers = _.range(1000).map(() => {
@@ -687,7 +470,6 @@
 				];
 				loggerDebugSpy = sinonSandbox.spy(modulesLoader.scope.logger, 'debug');
 				done();
->>>>>>> 2a4460b6
 			});
 
 			after(() => {
@@ -711,199 +493,6 @@
 			});
 		});
 
-<<<<<<< HEAD
-		describe('when logic.peers.list returns 1000 random state peers and limit = 1000', function () {
-
-			describe('options.allowedStates', function () {
-
-				var CONNECTED_STATE = 2;
-				var BANNED_STATE = 1;
-				var DISCONNECTED_STATE = 0;
-
-				before(function () {
-					validOptions.limit = 1000;
-					randomPeers = _.range(1000).map(function () {
-						var peer = generateRandomActivePeer();
-						peer.state = randomInt(DISCONNECTED_STATE, CONNECTED_STATE);
-						return peer;
-					});
-					peersLogicMock.list.returns(randomPeers);
-				});
-
-				after(function () {
-					delete validOptions.limit;
-				});
-
-				it('should return only connected peers', function () {
-					expect(_.uniqBy(listResult, 'state')).be.an('array').and.have.lengthOf(1);
-					expect(listResult[0].state).equal(CONNECTED_STATE);
-				});
-
-				describe('when options.allowedStates = [1]', function () {
-
-					before(function () {
-						validOptions.allowedStates = [1];
-					});
-
-					after(function () {
-						delete validOptions.allowedStates;
-					});
-
-					it('should return only banned peers', function () {
-						expect(_.uniqBy(listResult, 'state')).be.an('array').and.have.lengthOf(1);
-						expect(listResult[0].state).equal(BANNED_STATE);
-					});
-				});
-
-				describe('when options.allowedStates = [0]', function () {
-
-					before(function () {
-						validOptions.allowedStates = [0];
-					});
-
-					after(function () {
-						delete validOptions.allowedStates;
-					});
-
-					it('should return only disconnected peers', function () {
-						expect(_.uniqBy(listResult, 'state')).be.an('array').and.have.lengthOf(1);
-						expect(listResult[0].state).equal(DISCONNECTED_STATE);
-					});
-				});
-
-				describe('when options.allowedStates = [0, 1]', function () {
-
-					before(function () {
-						validOptions.allowedStates = [0, 1];
-					});
-
-					after(function () {
-						delete validOptions.allowedStates;
-					});
-
-					it('should return disconnected and banned peers', function () {
-						expect(_.uniqBy(listResult, 'state')).be.an('array').and.have.length.at.least(1);
-						listResult.forEach(function (state) {
-							expect(state).not.to.equal(CONNECTED_STATE);
-						});
-					});
-				});
-			});
-		});
-	});
-
-	describe('update', function () {
-
-		var validPeer;
-		var updateResult;
-		var validUpsertResult;
-
-		before(function () {
-			validUpsertResult = true;
-			validPeer = generateRandomActivePeer();
-		});
-
-		beforeEach(function () {
-			peersLogicMock.upsert.reset();
-			peersLogicMock.upsert.returns(validUpsertResult);
-			updateResult = peers.update(validPeer);
-		});
-
-		it('should call logic.peers.upsert', function () {
-			expect(peersLogicMock.upsert.calledOnce).to.be.true;
-		});
-
-		it('should call logic.peers.upsert with peer', function () {
-			expect(peersLogicMock.upsert.calledWith(validPeer)).to.be.true;
-		});
-
-		it('should return library.logic.peers.upsert result', function () {
-			expect(updateResult).equal(validUpsertResult);
-		});
-
-		describe('when peer state != 2', function () {
-
-			var differentThanTwoState = 1;
-
-			before(function () {
-				validPeer.state = differentThanTwoState;
-			});
-
-			it('should call logic.peers.upsert with peer containing state = 2 anyway', function () {
-				expect(peersLogicMock.upsert.calledWith(sinon.match({state: 2}))).to.be.true;
-			});
-		});
-	});
-
-	describe('remove', function () {
-
-		var validIp;
-		var validPort;
-		var removeResult;
-		var validLogicRemoveResult;
-
-		before(function () {
-			validLogicRemoveResult = true;
-			var validPeer = generateRandomActivePeer();
-			validIp = validPeer.ip;
-			validPort = validPeer.port;
-		});
-
-		beforeEach(function () {
-			peersLogicMock.remove.reset();
-			peersLogicMock.remove.returns(validLogicRemoveResult);
-			removeResult = peers.remove(validIp, validPort);
-		});
-
-		describe('when removable peer is frozen', function () {
-
-			var originalFrozenPeersList;
-			var loggerDebugSpy;
-
-			before(function () {
-				originalFrozenPeersList = _.assign({}, modulesLoader.scope.config.peers.list);
-				modulesLoader.scope.config.peers.list = [{
-					ip: validIp,
-					port: validPort
-				}];
-				loggerDebugSpy = sinon.spy(modulesLoader.scope.logger, 'debug');
-			});
-
-			after(function () {
-				modulesLoader.scope.config.peers.list = originalFrozenPeersList;
-				loggerDebugSpy.restore();
-			});
-
-			it('should not call logic.peers.remove', function () {
-				expect(peersLogicMock.remove.called).to.be.false;
-			});
-
-			it('should call logger.debug with message = "Cannot remove frozen peer"', function () {
-				expect(loggerDebugSpy.calledWith('Cannot remove frozen peer')).to.be.true;
-			});
-
-			it('should call logger.debug with message = [ip:port]', function () {
-				expect(loggerDebugSpy.args[0][1]).eql(validIp + ':' + validPort);
-			});
-		});
-
-		describe('when removable peer is not frozen', function () {
-
-			it('should call logic.peers.remove', function () {
-				expect(peersLogicMock.remove.calledOnce).to.be.true;
-			});
-
-			it('should call logic.peers.remove with object containing expected ip', function () {
-				expect(peersLogicMock.remove.calledWith(sinon.match({ip: validIp}))).to.be.true;
-			});
-
-			it('should call logic.peers.remove with object containing expected port', function () {
-				expect(peersLogicMock.remove.calledWith(sinon.match({port: validPort}))).to.be.true;
-			});
-
-			it('should return library.logic.peers.remove result', function () {
-				expect(removeResult).equal(validLogicRemoveResult);
-=======
 		describe('when removable peer is not frozen', () => {
 			it('should call logic.peers.remove', () => {
 				return expect(peersLogicMock.remove.calledOnce).to.be.true;
@@ -1030,7 +619,6 @@
 				it('should return consensus = 0', () => {
 					return expect(calculateConsensusResult).to.equal(0);
 				});
->>>>>>> 2a4460b6
 			});
 		});
 
@@ -1324,35 +912,6 @@
 			setTimeout(done, 100);
 		});
 
-<<<<<<< HEAD
-		var peersDiscoverStub;
-		var pingStub;
-
-		before(function () {
-			peersLogicMock.create = sinon.stub().returnsArg(0);
-			modules.transport.onBind(modules);
-			peersDiscoverStub = sinon.stub(peers, 'discover');
-			modulesLoader.scope.config.peers.list = [];
-			peersLogicMock.create.returnsArg(0);
-			pingStub = sinon.stub(peers, 'ping');
-		});
-
-		after(function () {
-			pingStub.restore();
-		});
-
-		it('should update peers during onBlockchainReady', function (done) {
-			var config = require('../../config.json');
-			var initialPeers = _.clone(config.peers.list);
-			if (initialPeers.length === 0) {
-				config.peers.list.push(randomPeer);
-			}
-			peers.onBlockchainReady();
-			setTimeout(function () {
-				expect(peers.discover.calledOnce).to.be.ok;
-				done();
-			}, 100);
-=======
 		afterEach(done => {
 			jobsQueueSpy.restore();
 			peers.discover.restore();
@@ -1361,7 +920,6 @@
 
 		it('should call peers.discover', () => {
 			return expect(peers.discover.calledOnce).to.be.ok;
->>>>>>> 2a4460b6
 		});
 
 		it('should start peers discovery process by registering it in jobsQueue every 5 sec', () => {
@@ -1373,17 +931,6 @@
 		});
 	});
 
-<<<<<<< HEAD
-		before(function () {
-			peersLogicMock.list.returns([]);
-			peers.discover = sinon.stub();
-		});
-
-		it('should update peers during onBlockchainReady', function (done) {
-			peers.onPeersReady();
-			setTimeout(function () {
-				expect(peers.discover.calledOnce).to.be.ok;
-=======
 	describe('discover', () => {
 		var randomPeerStub;
 
@@ -1405,7 +952,6 @@
 			peers.discover(err => {
 				expect(err).to.equal('Failed to get peer status');
 				expect(randomPeerStub.rpc.list.called).to.be.false;
->>>>>>> 2a4460b6
 				done();
 			});
 		});
