--- conflicted
+++ resolved
@@ -241,16 +241,13 @@
 	var blocks;
 	var blockLogic;
 	var accounts;
-<<<<<<< HEAD
-=======
 	var delegates;
->>>>>>> 65744acc
 
 	before(function (done) {
 		modulesLoader.initLogic(BlockLogic, modulesLoader.scope, function (err, __blockLogic) {
 			if (err) {
 				return done(err);
-			}
+			}			
 			blockLogic = __blockLogic;
 
 			modulesLoader.initModules([
@@ -276,11 +273,8 @@
 				blocks = __modules.blocks;
 				blocksVerify = __modules.blocks.verify;
 				accounts = __modules.accounts;
-<<<<<<< HEAD
-=======
 				delegates = __modules.delegates;
 
->>>>>>> 65744acc
 				done();
 			});
 		});
@@ -290,16 +284,16 @@
 
 		it('should be ok', function (done) {
 			blocks.lastBlock.set(previousBlock);
-
+			
 			blocksVerify.verifyBlock(validBlock, function (err) {
 				expect(err).to.be.null;
 				done();
 			});
 		});
-
+		
 		it('should be ok when block is invalid but block id is excepted for having invalid block reward', function (done) {
 			exceptions.blockRewards.push(blockRewardInvalid.id);
-
+			
 			blocksVerify.verifyBlock(blockRewardInvalid, function (err) {
 				expect(err).to.be.null;
 				done();
@@ -308,7 +302,7 @@
 	});
 
 	describe('verifyBlock() for invalid block', function () {
-
+		
 		describe('base validations', function () {
 
 			it('should fail when block version != 0', function (done) {
@@ -332,7 +326,7 @@
 					done();
 				});
 			});
-
+			
 			it('should fail when previousBlock property is missing', function (done) {
 				var previousBlock = validBlock.previousBlock;
 				delete validBlock.previousBlock;
@@ -368,7 +362,7 @@
 
 			it('should fail when transactions length is not equal to numberOfTransactions property', function (done) {
 				validBlock.numberOfTransactions = validBlock.transactions.length + 1;
-
+				
 				blocksVerify.verifyBlock(validBlock, function (err) {
 					expect(err).to.equal('Included transactions do not match block transactions count');
 					validBlock.numberOfTransactions = validBlock.transactions.length;
@@ -380,7 +374,7 @@
 				var transactions = validBlock.transactions;
 				validBlock.transactions = new Array(26);
 				validBlock.numberOfTransactions = validBlock.transactions.length;
-
+				
 				blocksVerify.verifyBlock(validBlock, function (err) {
 					expect(err).to.equal('Number of transactions exceeds maximum per block');
 					validBlock.transactions = transactions;
@@ -481,7 +475,7 @@
 					validBlock.generatorPublicKey = generatorPublicKey;
 					done();
 				});
-			});
+			});		
 
 			it('should fail when generatorPublicKey property is an invalid hex string', function (done) {
 				var generatorPublicKey = validBlock.generatorPublicKey;
@@ -494,7 +488,7 @@
 				});
 			});
 		});
-
+		
 		describe('setBlockId validations', function () {
 
 			it('should reset block id when block id is an invalid alpha-numeric string value', function (done) {
@@ -562,16 +556,10 @@
 			});
 		});
 	});
-<<<<<<< HEAD
-	// Sends a block to network, save it locally.
-	describe('processBlock() for valid block {broadcast: true, saveBlock: true}', function () {
-
-=======
 
 	// Sends a block to network, save it locally.
 	describe('processBlock() for valid block {broadcast: true, saveBlock: true}', function () {
 		
->>>>>>> 65744acc
 		it('should clear database', function (done) {
 			async.every([
 				'blocks where height > 1',
@@ -585,11 +573,7 @@
 				if (err) {
 					return done(err);
 				}
-<<<<<<< HEAD
-				return done();
-=======
 				delegates.generateDelegateList(done);
->>>>>>> 65744acc
 			});
 		});
 
@@ -604,13 +588,8 @@
 		});
 
 		it('should generate block 1', function (done) {
-<<<<<<< HEAD
-			var secret = 'famous weapon poverty blast announce observe discover prosper mystery adapt tuna office';
-
-=======
 			var secret = 'lend crime turkey diary muscle donkey arena street industry innocent network lunar';
 			
->>>>>>> 65744acc
 			block1 = createBlock(blocks, blockLogic, secret, 32578370, transactionsBlock1, previousBlock1);
 			expect(block1.version).to.equal(0);
 			expect(block1.timestamp).to.equal(32578370);
@@ -646,11 +625,7 @@
 	});
 
 	describe('processBlock() for invalid block {broadcast: true, saveBlock: true}', function () {
-<<<<<<< HEAD
-
-=======
 		
->>>>>>> 65744acc
 		it('should fail when process block 1 again (checkExists)', function (done) {
 			blocks.lastBlock.set(previousBlock1);
 
@@ -661,17 +636,6 @@
 			}, true);
 		});
 	});
-<<<<<<< HEAD
-
-	// Receives a block from network, save it locally.
-	describe('processBlock() for invalid block {broadcast: false, saveBlock: true}', function () {
-
-		var invalidBlock2;
-
-		it('should generate block 2 with invalid generator slot', function (done) {
-			var secret = 'flip relief play educate address plastic doctor fix must frown oppose segment';
-
-=======
 	
 	// Receives a block from network, save it locally.
 	describe('processBlock() for invalid block {broadcast: false, saveBlock: true}', function () {
@@ -681,7 +645,6 @@
 		it('should generate block 2 with invalid generator slot', function (done) {
 			var secret = 'latin swamp simple bridge pilot become topic summer budget dentist hollow seed';
 			
->>>>>>> 65744acc
 			block2 = createBlock(blocks, blockLogic, secret, 33772882, transactionsBlock2, block1);
 			expect(block2.version).to.equal(0);
 			expect(block2.timestamp).to.equal(33772882);
@@ -761,13 +724,8 @@
 		});
 
 		it('should generate block 2 with valid generator slot and processed trs', function (done) {
-<<<<<<< HEAD
-			var secret = 'flip relief play educate address plastic doctor fix must frown oppose segment';
-
-=======
 			var secret = 'latin swamp simple bridge pilot become topic summer budget dentist hollow seed';
 			
->>>>>>> 65744acc
 			block2 = createBlock(blocks, blockLogic, secret, 33772862, transactionsBlock1, block1);
 			expect(block2.version).to.equal(0);
 			expect(block2.timestamp).to.equal(33772862);
@@ -796,13 +754,8 @@
 	describe('processBlock() for valid block {broadcast: false, saveBlock: true}', function () {
 
 		it('should generate block 2 with valid generator slot', function (done) {
-<<<<<<< HEAD
-			var secret = 'flip relief play educate address plastic doctor fix must frown oppose segment';
-
-=======
 			var secret = 'latin swamp simple bridge pilot become topic summer budget dentist hollow seed';
 			
->>>>>>> 65744acc
 			block2 = createBlock(blocks, blockLogic, secret, 33772862, transactionsBlock2, block1);
 			expect(block2.version).to.equal(0);
 			expect(block2.timestamp).to.equal(33772862);
@@ -856,13 +809,8 @@
 		});
 
 		it('should generate block 3', function (done) {
-<<<<<<< HEAD
-			var secret = 'flavor type stone episode capable usage save sniff notable liar gas someone';
-
-=======
 			var secret = 'term stable snap size half hotel unique biology amateur fortune easily tribe';
 			
->>>>>>> 65744acc
 			block3 = createBlock(blocks, blockLogic, secret, 33942637, [], block2);
 			expect(block3.version).to.equal(0);
 			done();
@@ -894,11 +842,7 @@
 
 		it('should be ok when broadcast block 3 again (checkExists)', function (done) {
 			blocks.lastBlock.set(block2);
-<<<<<<< HEAD
-
-=======
 			
->>>>>>> 65744acc
 			blocksVerify.processBlock(block3, true, function (err, result) {
 				if (err) {
 					return done(err);
