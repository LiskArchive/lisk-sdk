/*
 * Copyright © 2018 Lisk Foundation
 *
 * See the LICENSE file at the top-level directory of this distribution
 * for licensing information.
 *
 * Unless otherwise agreed in a custom licensing agreement with the Lisk Foundation,
 * no part of this software, including this file, may be copied, modified,
 * propagated, or distributed except according to the terms contained in the
 * LICENSE file.
 *
 * Removal or modification of this copyright notice is prohibited.
 */
'use strict';

var SortBy = require('../../../helpers/sort_by');

<<<<<<< HEAD
describe('SortBy', () => {
	describe('sortQueryToJsonSqlFormat', () => {
		var validSortFieldsArray = ['address', 'balance', 'username', 'publicKey'];
=======
describe('SortBy', function () {

	var validSortFieldsArray = ['address', 'balance', 'username', 'publicKey'];

	describe('sortQueryToJsonSqlFormat', function () {
>>>>>>> 9ce10b3e

		describe('when sortQuery is not a string', () => {
			it('should return an empty object', () => {
				expect(SortBy.sortQueryToJsonSqlFormat(1, validSortFieldsArray)).to.be.an('object').and.to.be.empty;
			});
		});

		describe('when sortQuery is a string', () => {
			it('should return an empty object when sortQuery is an empty string', () => {
				expect(SortBy.sortQueryToJsonSqlFormat('', validSortFieldsArray)).to.be.an('object').and.to.be.empty;
			});

			it('should return {address: 1} (default sort type) when sortQuery contains member of validSortFieldsArray', () => {
				expect(SortBy.sortQueryToJsonSqlFormat('address', validSortFieldsArray)).to.be.an('object').eql({ address: 1 });
			});

			it('should return an empty object when sortQuery is not a member of validSortFieldsArray', () => {
				expect(SortBy.sortQueryToJsonSqlFormat('unknown', validSortFieldsArray)).to.be.an('object').and.to.be.empty;
			});

			it('should return {address: 1} given "address:asc" ', () => {
				expect(SortBy.sortQueryToJsonSqlFormat('address:asc', validSortFieldsArray)).eql({ address: 1 });
			});

			it('should return {address: -1} given "address:desc" ', () => {
				expect(SortBy.sortQueryToJsonSqlFormat('address:desc', validSortFieldsArray)).eql({ address: -1 });
			});

			it('should return an empty object given "address:desc&username:asc" ', () => {
				expect(SortBy.sortQueryToJsonSqlFormat('address:desc&username:asc', validSortFieldsArray)).to.be.an('object').and.to.be.empty;
			});
		});
	});

	describe('sortBy', function () {

		describe('sort', function () {

			describe('when given as string', function () {

				it('should return empty object when sort is empty string', function () {
					expect(SortBy.sortBy('')).to.eql({sortField: '', sortMethod: ''});
				});

				it('should return ASC as default sort type if only key is provided', function () {
					expect(SortBy.sortBy('address')).to.eql({sortField: '"address"', sortMethod: 'ASC'});
				});

				it('should return ASC as default sort type if sort type is missing', function () {
					expect(SortBy.sortBy('address:')).to.eql({sortField: '"address"', sortMethod: 'ASC'});
				});

				it('should return error if sort key not present in options.sortFields', function () {
					expect(SortBy.sortBy('unknownField', {sortFields: validSortFieldsArray})).to.eql({ error: 'Invalid sort field' });
				});

				it('should return valid sort object if provided with sort:asc', function () {
					expect(SortBy.sortBy('address:asc')).to.eql({sortField: '"address"', sortMethod: 'ASC'});
				});

				it('should return valid sort object if provided with sort:desc', function () {
					expect(SortBy.sortBy('address:desc')).to.eql({sortField: '"address"', sortMethod: 'DESC'});
				});

				it('should return valid sort object with default sort type provided with sort:unknown', function () {
					expect(SortBy.sortBy('address:unknown')).to.eql({sortField: '"address"', sortMethod: 'ASC'});
				});
			});

			describe('when given as object', function () {

				it('should return object with empty values when sort is empty object', function () {
					expect(SortBy.sortBy({})).to.eql({sortField: '', sortMethod: ''});
				});

				it('should return valid sort object if a valid object given', function () {
					expect(SortBy.sortBy({address: 1})).to.eql({sortField: '"address"', sortMethod: 'ASC'});
				});

				it('should return error when keys are not present in options.sortFields', function () {
					expect(SortBy.sortBy({unkown: 1}, {sortFields: validSortFieldsArray})).to.eql({ error: 'Invalid sort field' });
				});

				it('should return object with string values if single key object is given', function () {
					var result = SortBy.sortBy({address: 1});

					expect(result).to.eql({sortField: '"address"', sortMethod: 'ASC'});

					expect(result.sortField).to.a('String');
					expect(result.sortMethod).to.a('String');
				});

				it('should return object with array values if multiple keys object is given', function () {
					var result = SortBy.sortBy({address: 1, publicKey: -1});

					expect(result).to.eql({sortField: ['"address"', '"publicKey"'], sortMethod: ['ASC', 'DESC']});

					expect(result.sortField).to.a('Array');
					expect(result.sortMethod).to.a('Array');
				});
			});
		});
	});
});<|MERGE_RESOLUTION|>--- conflicted
+++ resolved
@@ -15,18 +15,10 @@
 
 var SortBy = require('../../../helpers/sort_by');
 
-<<<<<<< HEAD
-describe('SortBy', () => {
-	describe('sortQueryToJsonSqlFormat', () => {
-		var validSortFieldsArray = ['address', 'balance', 'username', 'publicKey'];
-=======
 describe('SortBy', function () {
-
 	var validSortFieldsArray = ['address', 'balance', 'username', 'publicKey'];
 
 	describe('sortQueryToJsonSqlFormat', function () {
->>>>>>> 9ce10b3e
-
 		describe('when sortQuery is not a string', () => {
 			it('should return an empty object', () => {
 				expect(SortBy.sortQueryToJsonSqlFormat(1, validSortFieldsArray)).to.be.an('object').and.to.be.empty;
@@ -61,67 +53,63 @@
 	});
 
 	describe('sortBy', function () {
-
 		describe('sort', function () {
-
 			describe('when given as string', function () {
-
 				it('should return empty object when sort is empty string', function () {
-					expect(SortBy.sortBy('')).to.eql({sortField: '', sortMethod: ''});
+					expect(SortBy.sortBy('')).to.eql({ sortField: '', sortMethod: '' });
 				});
 
 				it('should return ASC as default sort type if only key is provided', function () {
-					expect(SortBy.sortBy('address')).to.eql({sortField: '"address"', sortMethod: 'ASC'});
+					expect(SortBy.sortBy('address')).to.eql({ sortField: '"address"', sortMethod: 'ASC' });
 				});
 
 				it('should return ASC as default sort type if sort type is missing', function () {
-					expect(SortBy.sortBy('address:')).to.eql({sortField: '"address"', sortMethod: 'ASC'});
+					expect(SortBy.sortBy('address:')).to.eql({ sortField: '"address"', sortMethod: 'ASC' });
 				});
 
 				it('should return error if sort key not present in options.sortFields', function () {
-					expect(SortBy.sortBy('unknownField', {sortFields: validSortFieldsArray})).to.eql({ error: 'Invalid sort field' });
+					expect(SortBy.sortBy('unknownField', { sortFields: validSortFieldsArray })).to.eql({ error: 'Invalid sort field' });
 				});
 
 				it('should return valid sort object if provided with sort:asc', function () {
-					expect(SortBy.sortBy('address:asc')).to.eql({sortField: '"address"', sortMethod: 'ASC'});
+					expect(SortBy.sortBy('address:asc')).to.eql({ sortField: '"address"', sortMethod: 'ASC' });
 				});
 
 				it('should return valid sort object if provided with sort:desc', function () {
-					expect(SortBy.sortBy('address:desc')).to.eql({sortField: '"address"', sortMethod: 'DESC'});
+					expect(SortBy.sortBy('address:desc')).to.eql({ sortField: '"address"', sortMethod: 'DESC' });
 				});
 
 				it('should return valid sort object with default sort type provided with sort:unknown', function () {
-					expect(SortBy.sortBy('address:unknown')).to.eql({sortField: '"address"', sortMethod: 'ASC'});
+					expect(SortBy.sortBy('address:unknown')).to.eql({ sortField: '"address"', sortMethod: 'ASC' });
 				});
 			});
 
 			describe('when given as object', function () {
-
 				it('should return object with empty values when sort is empty object', function () {
-					expect(SortBy.sortBy({})).to.eql({sortField: '', sortMethod: ''});
+					expect(SortBy.sortBy({})).to.eql({ sortField: '', sortMethod: '' });
 				});
 
 				it('should return valid sort object if a valid object given', function () {
-					expect(SortBy.sortBy({address: 1})).to.eql({sortField: '"address"', sortMethod: 'ASC'});
+					expect(SortBy.sortBy({ address: 1 })).to.eql({ sortField: '"address"', sortMethod: 'ASC' });
 				});
 
 				it('should return error when keys are not present in options.sortFields', function () {
-					expect(SortBy.sortBy({unkown: 1}, {sortFields: validSortFieldsArray})).to.eql({ error: 'Invalid sort field' });
+					expect(SortBy.sortBy({ unkown: 1 }, { sortFields: validSortFieldsArray })).to.eql({ error: 'Invalid sort field' });
 				});
 
 				it('should return object with string values if single key object is given', function () {
-					var result = SortBy.sortBy({address: 1});
+					var result = SortBy.sortBy({ address: 1 });
 
-					expect(result).to.eql({sortField: '"address"', sortMethod: 'ASC'});
+					expect(result).to.eql({ sortField: '"address"', sortMethod: 'ASC' });
 
 					expect(result.sortField).to.a('String');
 					expect(result.sortMethod).to.a('String');
 				});
 
 				it('should return object with array values if multiple keys object is given', function () {
-					var result = SortBy.sortBy({address: 1, publicKey: -1});
+					var result = SortBy.sortBy({ address: 1, publicKey: -1 });
 
-					expect(result).to.eql({sortField: ['"address"', '"publicKey"'], sortMethod: ['ASC', 'DESC']});
+					expect(result).to.eql({ sortField: ['"address"', '"publicKey"'], sortMethod: ['ASC', 'DESC'] });
 
 					expect(result.sortField).to.a('Array');
 					expect(result.sortMethod).to.a('Array');
