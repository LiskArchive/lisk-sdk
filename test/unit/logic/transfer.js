/*
 * Copyright © 2018 Lisk Foundation
 *
 * See the LICENSE file at the top-level directory of this distribution
 * for licensing information.
 *
 * Unless otherwise agreed in a custom licensing agreement with the Lisk Foundation,
 * no part of this software, including this file, may be copied, modified,
 * propagated, or distributed except according to the terms contained in the
 * LICENSE file.
 *
 * Removal or modification of this copyright notice is prohibited.
 */

'use strict';

var crypto = require('crypto');
var randomstring = require('randomstring');
var accountFixtures = require('../../fixtures/accounts');
var modulesLoader = require('../../common/modules_loader');
var application = require('../../common/application');
var transactionTypes = require('../../../helpers/transaction_types');
var ed = require('../../../helpers/ed');
var Bignum = require('../../../helpers/bignum.js');
var Transfer = require('../../../logic/transfer');

const constants = __testContext.config.constants;
var validPassphrase =
	'robust weapon course unknown head trial pencil latin acid';
var validKeypair = ed.makeKeypair(
	crypto
		.createHash('sha256')
		.update(validPassphrase, 'utf8')
		.digest()
);

var senderHash = crypto
	.createHash('sha256')
	.update(accountFixtures.genesis.passphrase, 'utf8')
	.digest();
var senderKeypair = ed.makeKeypair(senderHash);

var validSender = {
	username: null,
	isDelegate: 0,
	secondSignature: 0,
	address: '16313739661670634666L',
	publicKey: 'c094ebee7ec0c50ebee32918655e089f6e1a604b83bcaa760293c61e0f18ab6f',
	secondPublicKey: null,
	balance: '9850458911801508',
	u_balance: '9850458911801508',
	vote: 0,
	multisignatures: null,
	multimin: 0,
	multilifetime: 0,
	blockId: '8505659485551877884',
	nameexist: 0,
	producedBlocks: 0,
	missedBlocks: 0,
	fees: '0',
	rewards: '0',
};

var validTransaction = {
	id: '16140284222734558289',
	rowId: 133,
	blockId: '1462190441827192029',
	type: 0,
	timestamp: 33363661,
	senderPublicKey:
		'c094ebee7ec0c50ebee32918655e089f6e1a604b83bcaa760293c61e0f18ab6f',
	senderId: '16313739661670634666L',
	recipientId: '2460251951231579923L',
	amount: '8067474861277',
	fee: '10000000',
	signature:
		'0c5e9ed74fc64ca5940a45025f7386fc40cc7f495ca48490d2c7e9fb636cbe8046e1a5ce031ff5d84f7bf753f9e4307c6c3dedcc9756844177093dd46ccade06',
	signSignature: null,
	requesterPublicKey: null,
	signatures: null,
	asset: {},
};

var rawValidTransaction = {
	t_id: '16140284222734558289',
	b_height: 981,
	t_blockId: '1462190441827192029',
	t_type: 0,
	t_timestamp: 33363661,
	t_senderPublicKey:
		'c094ebee7ec0c50ebee32918655e089f6e1a604b83bcaa760293c61e0f18ab6f',
	m_recipientPublicKey: null,
	t_senderId: '16313739661670634666L',
	t_recipientId: '2460251951231579923L',
	t_amount: '8067474861277',
	t_fee: '10000000',
	t_signature:
		'0c5e9ed74fc64ca5940a45025f7386fc40cc7f495ca48490d2c7e9fb636cbe8046e1a5ce031ff5d84f7bf753f9e4307c6c3dedcc9756844177093dd46ccade06',
	confirmations: 8343,
};

describe('transfer', () => {
	var transfer;
	var transactionLogic;
	var transferBindings;
	var accountModule;

	before(done => {
		application.init(
			{ sandbox: { name: 'lisk_test_logic_transfer' } },
			(err, scope) => {
				accountModule = scope.modules.accounts;
				transfer = new Transfer(
					modulesLoader.scope.logger,
					modulesLoader.scope.schema
				);
				transferBindings = {
					account: accountModule,
				};
				transfer.bind(accountModule);
				transactionLogic = scope.logic.transaction;
				transactionLogic.attachAssetType(transactionTypes.SEND, transfer);
				done();
			}
		);
	});

	after(done => {
		application.cleanup(done);
	});

	describe('bind', () => {
		it('should be okay with correct params', () => {
			return expect(() => {
				transfer.bind(transferBindings.account);
			}).to.not.throw();
		});

		after(() => {
			return transfer.bind(transferBindings.account);
		});
	});

	describe('calculateFee', () => {
		it('should return the correct fee for a transfer', () => {
<<<<<<< HEAD
			return expect(transfer.calculateFee(validTransaction)).to.equal(
				constants.fees.send
=======
			return expect(
				transfer.calculateFee
					.call(transactionLogic, validTransaction)
					.equals(constants.fees.send)
>>>>>>> 75cc90ac
			);
		});

		it('should return the same fee for a transfer with additional data', () => {
			var transaction = _.clone(validTransaction);
			transaction.asset = {
				data: '0',
			};

<<<<<<< HEAD
			return expect(transfer.calculateFee(transaction)).to.equal(
				constants.fees.send
=======
			return expect(
				transfer.calculateFee
					.call(transactionLogic, transaction)
					.equals(constants.fees.send)
>>>>>>> 75cc90ac
			);
		});
	});

	describe('verify', () => {
		it('should return error if recipientId is not set', done => {
			var transaction = _.cloneDeep(validTransaction);
			delete transaction.recipientId;

			transfer.verify(transaction, validSender, err => {
				expect(err).to.equal('Missing recipient');
				done();
			});
		});

		it('should return error if amount is less than 0', done => {
			var transaction = _.cloneDeep(validTransaction);
			transaction.amount = -10;

			transfer.verify(transaction, validSender, err => {
				expect(err).to.equal('Invalid transaction amount');
				done();
			});
		});

		it('should verify okay for valid transaction', done => {
			transfer.verify(validTransaction, validSender, done);
		});
	});

	describe('process', () => {
		it('should be okay', done => {
			transfer.process(validTransaction, validSender, done);
		});
	});

	describe('getBytes', () => {
		it('should return null for empty asset', () => {
			return expect(transfer.getBytes(validTransaction)).to.eql(null);
		});

		it('should return bytes of data asset', () => {
			var transaction = _.cloneDeep(validTransaction);
			var data = "1'";
			transaction.asset = {
				data,
			};

			return expect(transfer.getBytes(transaction)).to.eql(
				Buffer.from(data, 'utf8')
			);
		});

		it('should be okay for utf-8 data value', () => {
			var transaction = _.cloneDeep(validTransaction);
			var data = 'Zażółć gęślą jaźń';
			transaction.asset = {
				data,
			};

			return expect(transfer.getBytes(transaction)).to.eql(
				Buffer.from(data, 'utf8')
			);
		});
	});

	describe('apply', () => {
		var dummyBlock = {
			id: '9314232245035524467',
			height: 1,
		};

		function undoTransaction(transaction, sender, done) {
			transfer.undo(transaction, dummyBlock, sender, done);
		}

		it('should return error if recipientid is not set', done => {
			var transaction = _.cloneDeep(validTransaction);
			delete transaction.recipientId;
			transfer.apply(transaction, dummyBlock, validSender, err => {
				expect(err).to.equal('Invalid public key');
				done();
			});
		});

		it('should be okay for a valid transaction', done => {
			accountModule.getAccount(
				{ address: validTransaction.recipientId },
				(err, accountBefore) => {
					expect(err).to.not.exist;
					expect(accountBefore).to.exist;

					var amount = new Bignum(validTransaction.amount.toString());
					var balanceBefore = new Bignum(accountBefore.balance.toString());

<<<<<<< HEAD
					transfer.apply(validTransaction, dummyBlock, validSender, err => {
						expect(err).to.not.exist;

						accountModule.getAccount(
							{ address: validTransaction.recipientId },
							(err, accountAfter) => {
								expect(err).to.not.exist;
								expect(accountAfter).to.exist;

								var balanceAfter = new bignum(accountAfter.balance.toString());
								expect(balanceBefore.plus(amount).toString()).to.equal(
									balanceAfter.toString()
								);
								undoTransaction(validTransaction, validSender, done);
							}
						);
					});
=======
					transfer.apply.call(
						transactionLogic,
						validTransaction,
						dummyBlock,
						validSender,
						err => {
							expect(err).to.not.exist;

							accountModule.getAccount(
								{ address: validTransaction.recipientId },
								(err, accountAfter) => {
									expect(err).to.not.exist;
									expect(accountAfter).to.exist;

									var balanceAfter = new Bignum(
										accountAfter.balance.toString()
									);
									expect(balanceBefore.plus(amount).toString()).to.equal(
										balanceAfter.toString()
									);
									undoTransaction(validTransaction, validSender, done);
								}
							);
						}
					);
>>>>>>> 75cc90ac
				}
			);
		});
	});

	describe('undo', () => {
		var dummyBlock = {
			id: '9314232245035524467',
			height: 1,
		};

		function applyTransaction(transaction, sender, done) {
			transfer.apply(transaction, dummyBlock, sender, done);
		}

		it('should return error if recipientid is not set', done => {
			var transaction = _.cloneDeep(validTransaction);
			delete transaction.recipientId;

			transfer.undo(transaction, dummyBlock, validSender, err => {
				expect(err).to.equal('Invalid public key');
				done();
			});
		});

		it('should be okay for a valid transaction', done => {
			accountModule.getAccount(
				{ address: validTransaction.recipientId },
				(err, accountBefore) => {
					expect(err).to.not.exist;

					var amount = new Bignum(validTransaction.amount.toString());
					var balanceBefore = new Bignum(accountBefore.balance.toString());

<<<<<<< HEAD
					transfer.undo(validTransaction, dummyBlock, validSender, err => {
						expect(err).to.not.exist;

						accountModule.getAccount(
							{ address: validTransaction.recipientId },
							(err, accountAfter) => {
								var balanceAfter = new bignum(accountAfter.balance.toString());

								expect(err).to.not.exist;
								expect(balanceAfter.plus(amount).toString()).to.equal(
									balanceBefore.toString()
								);
								applyTransaction(validTransaction, validSender, done);
							}
						);
					});
=======
					transfer.undo.call(
						transactionLogic,
						validTransaction,
						dummyBlock,
						validSender,
						err => {
							expect(err).to.not.exist;

							accountModule.getAccount(
								{ address: validTransaction.recipientId },
								(err, accountAfter) => {
									var balanceAfter = new Bignum(
										accountAfter.balance.toString()
									);

									expect(err).to.not.exist;
									expect(balanceAfter.plus(amount).toString()).to.equal(
										balanceBefore.toString()
									);
									applyTransaction(validTransaction, validSender, done);
								}
							);
						}
					);
>>>>>>> 75cc90ac
				}
			);
		});
	});

	describe('applyUnconfirmed', () => {
		it('should be okay with valid params', done => {
			transfer.applyUnconfirmed(validTransaction, validSender, done);
		});
	});

	describe('undoUnconfirmed', () => {
		it('should be okay with valid params', done => {
			transfer.undoUnconfirmed(validTransaction, validSender, done);
		});
	});

	describe('objectNormalize', () => {
		it('should remove blockId from transaction', () => {
			var transaction = _.cloneDeep(validTransaction);
			transaction.blockId = '9314232245035524467';

			return expect(transfer.objectNormalize(transaction)).to.not.have.key(
				'blockId'
			);
		});

		it('should not remove data field', () => {
			var transaction = _.cloneDeep(validTransaction);
			transaction.asset = {
				data: '123',
			};

			return expect(transfer.objectNormalize(transaction).asset).to.eql(
				transaction.asset
			);
		});

		it('should throw error if value is null', () => {
			var transaction = _.cloneDeep(validTransaction);
			transaction.asset = {
				data: null,
			};

			return expect(() => {
				transfer.objectNormalize(transaction);
			}).to.throw(
				'Failed to validate transfer schema: Expected type string but found type null'
			);
		});

		it('should throw error if value is undefined', () => {
			var transaction = _.cloneDeep(validTransaction);
			transaction.asset = {
				data: undefined,
			};

			return expect(() => {
				transfer.objectNormalize(transaction);
			}).to.throw(
				'Failed to validate transfer schema: Expected type string but found type undefined'
			);
		});

		it(`should throw error if data field length is greater than ${
			constants.additionalData.maxLength
		} characters`, () => {
			var invalidString = randomstring.generate(
				constants.additionalData.maxLength + 1
			);
			var transaction = _.cloneDeep(validTransaction);
			transaction.asset = {
				data: invalidString,
			};

			return expect(() => {
				transfer.objectNormalize(transaction);
			}).to.throw(
				`Failed to validate transfer schema: Object didn't pass validation for format additionalData: ${invalidString}`
			);
		});

		it(`should throw error if data field length is greater than ${
			constants.additionalData.maxLength
		} bytes`, () => {
			var invalidString = `${randomstring.generate(
				constants.additionalData.maxLength - 1
			)}现`;
			var transaction = _.cloneDeep(validTransaction);
			transaction.asset = {
				data: invalidString,
			};

			return expect(() => {
				transfer.objectNormalize(transaction);
			}).to.throw(
				`Failed to validate transfer schema: Object didn't pass validation for format additionalData: ${invalidString}`
			);
		});
	});

	describe('dbRead', () => {
		it('should return null when data field is not set', () => {
			return expect(transfer.dbRead(rawValidTransaction)).to.eql(null);
		});

		it('should be okay when data field is set', () => {
			var rawTransaction = _.cloneDeep(rawValidTransaction);
			var data = '123';
			rawTransaction.tf_data = data;

			return expect(transfer.dbRead(rawTransaction)).to.eql({
				data,
			});
		});
	});

	describe('ready', () => {
		it('should return true for single signature transaction', () => {
			return expect(transfer.ready(validTransaction, validSender)).to.equal(
				true
			);
		});

		it('should return false for multi signature transaction with less signatures', () => {
			var transaction = _.cloneDeep(validTransaction);
			var vs = _.cloneDeep(validSender);
			vs.multisignatures = [validKeypair.publicKey.toString('hex')];

			return expect(transactionLogic.ready(transaction, vs)).to.equal(false);
		});

		it('should return true for multi signature transaction with alteast min signatures', () => {
			var transaction = _.cloneDeep(validTransaction);
			var vs = _.cloneDeep(validSender);
			vs.multisignatures = [validKeypair.publicKey.toString('hex')];
			vs.multimin = 1;

			delete transaction.signature;
			transaction.signature = transactionLogic.sign(senderKeypair, transaction);
			transaction.signatures = [
				transactionLogic.multisign(validKeypair, transaction),
			];

			return expect(transactionLogic.ready(transaction, vs)).to.equal(true);
		});
	});
});<|MERGE_RESOLUTION|>--- conflicted
+++ resolved
@@ -143,15 +143,8 @@
 
 	describe('calculateFee', () => {
 		it('should return the correct fee for a transfer', () => {
-<<<<<<< HEAD
-			return expect(transfer.calculateFee(validTransaction)).to.equal(
-				constants.fees.send
-=======
 			return expect(
-				transfer.calculateFee
-					.call(transactionLogic, validTransaction)
-					.equals(constants.fees.send)
->>>>>>> 75cc90ac
+				transfer.calculateFee(validTransaction).equals(constants.fees.send)
 			);
 		});
 
@@ -160,16 +153,8 @@
 			transaction.asset = {
 				data: '0',
 			};
-
-<<<<<<< HEAD
-			return expect(transfer.calculateFee(transaction)).to.equal(
-				constants.fees.send
-=======
 			return expect(
-				transfer.calculateFee
-					.call(transactionLogic, transaction)
-					.equals(constants.fees.send)
->>>>>>> 75cc90ac
+				transfer.calculateFee(transaction).equals(constants.fees.send)
 			);
 		});
 	});
@@ -265,7 +250,6 @@
 					var amount = new Bignum(validTransaction.amount.toString());
 					var balanceBefore = new Bignum(accountBefore.balance.toString());
 
-<<<<<<< HEAD
 					transfer.apply(validTransaction, dummyBlock, validSender, err => {
 						expect(err).to.not.exist;
 
@@ -275,7 +259,7 @@
 								expect(err).to.not.exist;
 								expect(accountAfter).to.exist;
 
-								var balanceAfter = new bignum(accountAfter.balance.toString());
+								var balanceAfter = new Bignum(accountAfter.balance.toString());
 								expect(balanceBefore.plus(amount).toString()).to.equal(
 									balanceAfter.toString()
 								);
@@ -283,33 +267,6 @@
 							}
 						);
 					});
-=======
-					transfer.apply.call(
-						transactionLogic,
-						validTransaction,
-						dummyBlock,
-						validSender,
-						err => {
-							expect(err).to.not.exist;
-
-							accountModule.getAccount(
-								{ address: validTransaction.recipientId },
-								(err, accountAfter) => {
-									expect(err).to.not.exist;
-									expect(accountAfter).to.exist;
-
-									var balanceAfter = new Bignum(
-										accountAfter.balance.toString()
-									);
-									expect(balanceBefore.plus(amount).toString()).to.equal(
-										balanceAfter.toString()
-									);
-									undoTransaction(validTransaction, validSender, done);
-								}
-							);
-						}
-					);
->>>>>>> 75cc90ac
 				}
 			);
 		});
@@ -343,15 +300,13 @@
 
 					var amount = new Bignum(validTransaction.amount.toString());
 					var balanceBefore = new Bignum(accountBefore.balance.toString());
-
-<<<<<<< HEAD
 					transfer.undo(validTransaction, dummyBlock, validSender, err => {
 						expect(err).to.not.exist;
 
 						accountModule.getAccount(
 							{ address: validTransaction.recipientId },
 							(err, accountAfter) => {
-								var balanceAfter = new bignum(accountAfter.balance.toString());
+								var balanceAfter = new Bignum(accountAfter.balance.toString());
 
 								expect(err).to.not.exist;
 								expect(balanceAfter.plus(amount).toString()).to.equal(
@@ -361,32 +316,6 @@
 							}
 						);
 					});
-=======
-					transfer.undo.call(
-						transactionLogic,
-						validTransaction,
-						dummyBlock,
-						validSender,
-						err => {
-							expect(err).to.not.exist;
-
-							accountModule.getAccount(
-								{ address: validTransaction.recipientId },
-								(err, accountAfter) => {
-									var balanceAfter = new Bignum(
-										accountAfter.balance.toString()
-									);
-
-									expect(err).to.not.exist;
-									expect(balanceAfter.plus(amount).toString()).to.equal(
-										balanceBefore.toString()
-									);
-									applyTransaction(validTransaction, validSender, done);
-								}
-							);
-						}
-					);
->>>>>>> 75cc90ac
 				}
 			);
 		});
