--- conflicted
+++ resolved
@@ -174,29 +174,17 @@
 	describe('verify', () => {
 		describe('from multisignature.verify tests', () => {
 			it('should return error when min value is smaller than minimum acceptable value', done => {
-<<<<<<< HEAD
-				var min = MULTISIG_CONSTRAINTS.min.minimum - 1;
-				var transaction = lisk.multisignature.createMultisignature(
-					accountFixtures.genesis.password,
-					null,
-					[`+${multiSigAccount1.publicKey}`, `+${multiSigAccount2.publicKey}`],
-					1,
-					1
-=======
-				var minimum = constants.multisigConstraints.min.minimum - 1;
+				var minimum = MULTISIG_CONSTRAINTS.min.minimum - 1;
 				var keysgroup = [
 					multiSigAccount1.publicKey,
 					multiSigAccount2.publicKey,
 				];
-				var transaction = lisk.transaction.registerMultisignature(
-					{
-						passphrase: accountFixtures.genesis.password,
-						keysgroup,
-						lifetime: 1,
-						minimum: 1,
-					}
->>>>>>> 02d35b04
-				);
+				var transaction = lisk.transaction.registerMultisignature({
+					passphrase: accountFixtures.genesis.password,
+					keysgroup,
+					lifetime: 1,
+					minimum: 1,
+				});
 				transaction.asset.multisignature.min = minimum.toString();
 
 				multisignature.verify(transaction, accountFixtures.genesis, err => {
@@ -209,29 +197,14 @@
 		});
 
 		it('should return error when min value is greater than maximum acceptable value', done => {
-<<<<<<< HEAD
-			var min = MULTISIG_CONSTRAINTS.min.maximum + 1;
-			var transaction = lisk.multisignature.createMultisignature(
-				accountFixtures.genesis.password,
-				null,
-				[`+${multiSigAccount1.publicKey}`, `+${multiSigAccount2.publicKey}`],
-				1,
-				min
-=======
-			var minimum = constants.multisigConstraints.min.maximum + 1;
-			var keysgroup = [
-				multiSigAccount1.publicKey,
-				multiSigAccount2.publicKey,
-			];
-			var transaction = lisk.transaction.registerMultisignature(
-				{
-					passphrase: accountFixtures.genesis.password,
-					keysgroup,
-					lifetime: 1,
-					minimum,
-				}
->>>>>>> 02d35b04
-			);
+			var minimum = MULTISIG_CONSTRAINTS.min.maximum + 1;
+			var keysgroup = [multiSigAccount1.publicKey, multiSigAccount2.publicKey];
+			var transaction = lisk.transaction.registerMultisignature({
+				passphrase: accountFixtures.genesis.password,
+				keysgroup,
+				lifetime: 1,
+				minimum,
+			});
 
 			multisignature.verify(transaction, accountFixtures.genesis, err => {
 				expect(err).to.equal(
@@ -916,14 +889,12 @@
 					multiSigAccount1.publicKey,
 					multiSigAccount2.publicKey,
 				];
-				var transaction = lisk.transaction.registerMultisignature(
-					{
-						passphrase: accountFixtures.genesis.password,
-						keysgroup,
-						lifetime: 1,
-						minimum: 1,
-					}
-				);
+				var transaction = lisk.transaction.registerMultisignature({
+					passphrase: accountFixtures.genesis.password,
+					keysgroup,
+					lifetime: 1,
+					minimum: 1,
+				});
 				transaction.asset.multisignature.min = minimum;
 
 				return expect(() => {
@@ -939,14 +910,12 @@
 					multiSigAccount1.publicKey,
 					multiSigAccount2.publicKey,
 				];
-				var transaction = lisk.transaction.registerMultisignature(
-					{
-						passphrase: accountFixtures.genesis.password,
-						keysgroup,
-						lifetime: 1,
-						minimum: 1,
-					}
-				);
+				var transaction = lisk.transaction.registerMultisignature({
+					passphrase: accountFixtures.genesis.password,
+					keysgroup,
+					lifetime: 1,
+					minimum: 1,
+				});
 				transaction.asset.multisignature.min = minimum;
 
 				return expect(() => {
@@ -957,29 +926,17 @@
 			});
 
 			it('should return error when value is smaller than minimum acceptable value', () => {
-<<<<<<< HEAD
-				var min = MULTISIG_CONSTRAINTS.min.minimum - 1;
-				var transaction = lisk.multisignature.createMultisignature(
-					accountFixtures.genesis.password,
-					null,
-					[`+${multiSigAccount1.publicKey}`, `+${multiSigAccount2.publicKey}`],
-					1,
-					min
-=======
-				var minimum = constants.multisigConstraints.min.minimum - 1;
+				var minimum = MULTISIG_CONSTRAINTS.min.minimum - 1;
 				var keysgroup = [
 					multiSigAccount1.publicKey,
 					multiSigAccount2.publicKey,
 				];
-				var transaction = lisk.transaction.registerMultisignature(
-					{
-						passphrase: accountFixtures.genesis.password,
-						keysgroup,
-						lifetime: 1,
-						minimum,
-					}
->>>>>>> 02d35b04
-				);
+				var transaction = lisk.transaction.registerMultisignature({
+					passphrase: accountFixtures.genesis.password,
+					keysgroup,
+					lifetime: 1,
+					minimum,
+				});
 
 				return expect(() => {
 					multisignature.objectNormalize(transaction);
@@ -989,29 +946,17 @@
 			});
 
 			it('should return error when value is greater than maximum acceptable value', () => {
-<<<<<<< HEAD
-				var min = MULTISIG_CONSTRAINTS.min.maximum + 1;
-				var transaction = lisk.multisignature.createMultisignature(
-					accountFixtures.genesis.password,
-					null,
-					[`+${multiSigAccount1.publicKey}`, `-${multiSigAccount2.publicKey}`],
-					1,
-					min
-=======
-				var minimum = constants.multisigConstraints.min.maximum + 1;
+				var minimum = MULTISIG_CONSTRAINTS.min.maximum + 1;
 				var keysgroup = [
 					multiSigAccount1.publicKey,
 					multiSigAccount2.publicKey,
 				];
-				var transaction = lisk.transaction.registerMultisignature(
-					{
-						passphrase: accountFixtures.genesis.password,
-						keysgroup,
-						lifetime: 1,
-						minimum,
-					}
->>>>>>> 02d35b04
-				);
+				var transaction = lisk.transaction.registerMultisignature({
+					passphrase: accountFixtures.genesis.password,
+					keysgroup,
+					lifetime: 1,
+					minimum,
+				});
 
 				return expect(() => {
 					multisignature.objectNormalize(transaction);
@@ -1026,14 +971,12 @@
 					multiSigAccount1.publicKey,
 					multiSigAccount2.publicKey,
 				];
-				var transaction = lisk.transaction.registerMultisignature(
-					{
-						passphrase: accountFixtures.genesis.password,
-						keysgroup,
-						lifetime: 1,
-						minimum: 2,
-					}
-				);
+				var transaction = lisk.transaction.registerMultisignature({
+					passphrase: accountFixtures.genesis.password,
+					keysgroup,
+					lifetime: 1,
+					minimum: 2,
+				});
 				transaction.asset.multisignature.min = minimum;
 
 				return expect(() => {
@@ -1051,14 +994,12 @@
 					multiSigAccount1.publicKey,
 					multiSigAccount2.publicKey,
 				];
-				var transaction = lisk.transaction.registerMultisignature(
-					{
-						passphrase: accountFixtures.genesis.password,
-						keysgroup,
-						lifetime: 1,
-						minimum: 2,
-					}
-				);
+				var transaction = lisk.transaction.registerMultisignature({
+					passphrase: accountFixtures.genesis.password,
+					keysgroup,
+					lifetime: 1,
+					minimum: 2,
+				});
 				transaction.asset.multisignature.lifetime = lifetime;
 
 				return expect(() => {
@@ -1069,29 +1010,17 @@
 			});
 
 			it('should return error when value is smaller than minimum acceptable value', () => {
-<<<<<<< HEAD
 				var lifetime = MULTISIG_CONSTRAINTS.lifetime.minimum - 1;
-				var transaction = lisk.multisignature.createMultisignature(
-					accountFixtures.genesis.password,
-					null,
-					[`+${multiSigAccount1.publicKey}`, `-${multiSigAccount2.publicKey}`],
-					lifetime,
-					2
-=======
-				var lifetime = constants.multisigConstraints.lifetime.minimum - 1;
 				var keysgroup = [
 					multiSigAccount1.publicKey,
 					multiSigAccount2.publicKey,
 				];
-				var transaction = lisk.transaction.registerMultisignature(
-					{
-						passphrase: accountFixtures.genesis.password,
-						keysgroup,
-						lifetime,
-						minimum: 2,
-					}
->>>>>>> 02d35b04
-				);
+				var transaction = lisk.transaction.registerMultisignature({
+					passphrase: accountFixtures.genesis.password,
+					keysgroup,
+					lifetime,
+					minimum: 2,
+				});
 
 				return expect(() => {
 					multisignature.objectNormalize(transaction);
@@ -1101,29 +1030,17 @@
 			});
 
 			it('should return error when value is greater than maximum acceptable value', () => {
-<<<<<<< HEAD
 				var lifetime = MULTISIG_CONSTRAINTS.lifetime.maximum + 1;
-				var transaction = lisk.multisignature.createMultisignature(
-					accountFixtures.genesis.password,
-					null,
-					[`+${multiSigAccount1.publicKey}`, `-${multiSigAccount2.publicKey}`],
-					lifetime,
-					2
-=======
-				var lifetime = constants.multisigConstraints.lifetime.maximum + 1;
 				var keysgroup = [
 					multiSigAccount1.publicKey,
 					multiSigAccount2.publicKey,
 				];
-				var transaction = lisk.transaction.registerMultisignature(
-					{
-						passphrase: accountFixtures.genesis.password,
-						keysgroup,
-						lifetime,
-						minimum: 2,
-					}
->>>>>>> 02d35b04
-				);
+				var transaction = lisk.transaction.registerMultisignature({
+					passphrase: accountFixtures.genesis.password,
+					keysgroup,
+					lifetime,
+					minimum: 2,
+				});
 
 				return expect(() => {
 					multisignature.objectNormalize(transaction);
@@ -1138,14 +1055,12 @@
 					multiSigAccount1.publicKey,
 					multiSigAccount2.publicKey,
 				];
-				var transaction = lisk.transaction.registerMultisignature(
-					{
-						passphrase: accountFixtures.genesis.password,
-						keysgroup,
-						lifetime: 1,
-						minimum: 2,
-					}
-				);
+				var transaction = lisk.transaction.registerMultisignature({
+					passphrase: accountFixtures.genesis.password,
+					keysgroup,
+					lifetime: 1,
+					minimum: 2,
+				});
 				transaction.asset.multisignature.lifetime = lifetime;
 
 				return expect(() => {
@@ -1158,17 +1073,13 @@
 
 		describe('keysgroup', () => {
 			it('should return error when it is not an array', () => {
-				var keysgroup = [
-					multiSigAccount1.publicKey,
-				];
-				var transaction = lisk.transaction.registerMultisignature(
-					{
-						passphrase: accountFixtures.genesis.password,
-						keysgroup,
-						lifetime: 1,
-						minimum: 2,
-					}
-				);
+				var keysgroup = [multiSigAccount1.publicKey];
+				var transaction = lisk.transaction.registerMultisignature({
+					passphrase: accountFixtures.genesis.password,
+					keysgroup,
+					lifetime: 1,
+					minimum: 2,
+				});
 				transaction.asset.multisignature.keysgroup = '';
 
 				return expect(() => {
@@ -1179,17 +1090,13 @@
 			});
 
 			it('should return error when array length is smaller than minimum acceptable value', () => {
-				var keysgroup = [
-					multiSigAccount1.publicKey,
-				];
-				var transaction = lisk.transaction.registerMultisignature(
-					{
-						passphrase: accountFixtures.genesis.password,
-						keysgroup,
-						lifetime: 1,
-						minimum: 2,
-					}
-				);
+				var keysgroup = [multiSigAccount1.publicKey];
+				var transaction = lisk.transaction.registerMultisignature({
+					passphrase: accountFixtures.genesis.password,
+					keysgroup,
+					lifetime: 1,
+					minimum: 2,
+				});
 				transaction.asset.multisignature.keysgroup = [];
 
 				return expect(() => {
@@ -1203,16 +1110,16 @@
 				var keysgroup = Array(
 					...Array(MULTISIG_CONSTRAINTS.keysgroup.maxItems + 1)
 				).map(() => {
-					return `${lisk.cryptography.getKeys(randomUtil.password()).publicKey}`;
-				});
-				var transaction = lisk.transaction.registerMultisignature(
-					{
-						passphrase: accountFixtures.genesis.password,
-						keysgroup,
-						lifetime: 1,
-						minimum: 2,
-					}
-				);
+					return `${
+						lisk.cryptography.getKeys(randomUtil.password()).publicKey
+					}`;
+				});
+				var transaction = lisk.transaction.registerMultisignature({
+					passphrase: accountFixtures.genesis.password,
+					keysgroup,
+					lifetime: 1,
+					minimum: 2,
+				});
 
 				return expect(() => {
 					multisignature.objectNormalize(transaction);
@@ -1227,14 +1134,12 @@
 				return `${lisk.cryptography.getKeys(randomUtil.password()).publicKey}`;
 			});
 
-			var transaction = lisk.transaction.registerMultisignature(
-				{
-					passphrase: accountFixtures.genesis.password,
-					keysgroup,
-					lifetime: 1,
-					minimum: 2,
-				}
-			);
+			var transaction = lisk.transaction.registerMultisignature({
+				passphrase: accountFixtures.genesis.password,
+				keysgroup,
+				lifetime: 1,
+				minimum: 2,
+			});
 
 			return expect(multisignature.objectNormalize(transaction)).to.eql(
 				transaction
