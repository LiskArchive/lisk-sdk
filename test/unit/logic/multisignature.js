--- conflicted
+++ resolved
@@ -15,8 +15,7 @@
 var constants = require('../../../helpers/constants');
 var DBSandbox = require('../../common/globalBefore').DBSandbox;
 
-<<<<<<< HEAD
-var modulesLoader = require('../../common/initModule').modulesLoader;
+var modulesLoader = require('../../common/modulesLoader');
 var Transaction = require('../../../logic/transaction.js');
 var AccountLogic = require('../../../logic/account.js');
 var AccountModule = require('../../../modules/accounts.js');
@@ -25,9 +24,6 @@
 var slots = require('../../../helpers/slots.js');
 var Diff = require('../../../helpers/diff.js');
 
-=======
-var modulesLoader = require('../../common/modulesLoader');
->>>>>>> f5825525
 var validPassword = 'robust weapon course unknown head trial pencil latin acid';
 var validKeypair = ed.makeKeypair(crypto.createHash('sha256').update(validPassword, 'utf8').digest());
 
@@ -117,7 +113,6 @@
 
 	var dummyBlock;
 	var multisignature;
-<<<<<<< HEAD
 	var trs;
 	var rawTrs;
 	var sender;
@@ -389,7 +384,7 @@
 			});
 		});
 
-		describe('when multisignature keysgroup has an entry which is an integer', function () { 
+		describe('when multisignature keysgroup has an entry which is an integer', function () {
 
 			it('should return error = "Invalid member in keysgroup"', function (done) {
 				trs.asset.multisignature.keysgroup.push(1);
@@ -717,30 +712,6 @@
 				done();
 			});
 		});
-=======
-	var sender;
-
-	var dbSandbox;
-
-	before(function (done) {
-		dbSandbox = new DBSandbox(node.config.db, 'lisk_test_logic_multisignature');
-		dbSandbox.create(function (err, __db) {
-			node.initApplication(function (err, scope) {
-				transaction = scope.logic.transaction;
-				multisignature = scope.logic.multisignature;
-				done();
-			}, {db: __db});
-		});
-	});
-
-	after(function (done) {
-		dbSandbox.destroy();
-		node.appCleanup(done);
-	});
-
-	beforeEach(function () {
-		sender = _.cloneDeep(validSender);
->>>>>>> f5825525
 	});
 
 	describe('objectNormalize', function () {
