--- conflicted
+++ resolved
@@ -226,54 +226,51 @@
                     done();
                 });
         });
-
-<<<<<<< HEAD
-        it(test + ". Get blockchain fees. Should be ok", function (done) {
-            node.api.get("/blocks/getFees")
-                .set("Accept", "application/json")
-                .expect("Content-Type", /json/)
-                .expect(200)
-                .end(function (err, res) {
-                    //console.log(JSON.stringify(res.body));
-                    node.expect(res.body).to.have.property("success").to.be.true;
-                    if (res.body.success == true && res.body.fees != null) {
-                        node.expect(res.body).to.have.property("fees");
-                        node.expect(res.body.fees.send).to.equal(node.Fees.transactionFee);
-                        node.expect(res.body.fees.vote).to.equal(node.Fees.voteFee);
-                        node.expect(res.body.fees.dapp).to.equal(node.Fees.dappAddFee);
-                        node.expect(res.body.fees.secondsignature).to.equal(node.Fees.secondPasswordFee);
-                        node.expect(res.body.fees.delegate).to.equal(node.Fees.delegateRegistrationFee);
-                        node.expect(res.body.fees.multisignature).to.equal(node.Fees.multisignatureRegistrationFee);
-                    } else {
-                        console.log("Request failed or fees is null");
-                    }
-                    done();
-                });
-        });
-
-
-        it(test + ". Get blockchain nethash. Should be ok", function (done) {
-            node.api.get("/blocks/getNethash")
-                .set("Accept", "application/json")
-                .expect("Content-Type", /json/)
-                .expect(200)
-                .end(function (err, res) {
-                    //console.log(JSON.stringify(res.body));
-                    node.expect(res.body).to.have.property("success").to.be.true;
-                    if (res.body.success == true && res.body.nethash != null) {
-                        node.expect(res.body).to.have.property("nethash");
-                        node.expect(res.body.nethash).to.equal(node.config.nethash);
-                    } else {
-                        console.log("Request failed or nethash is null");
-                    }
-                    done();
-                });
-        });
-=======
     });
 
     describe("GET /blocks", function () {
->>>>>>> 1988c969
+
+      it(test + ". Get blockchain fees. Should be ok", function (done) {
+          node.api.get("/blocks/getFees")
+              .set("Accept", "application/json")
+              .expect("Content-Type", /json/)
+              .expect(200)
+              .end(function (err, res) {
+                  //console.log(JSON.stringify(res.body));
+                  node.expect(res.body).to.have.property("success").to.be.true;
+                  if (res.body.success == true && res.body.fees != null) {
+                      node.expect(res.body).to.have.property("fees");
+                      node.expect(res.body.fees.send).to.equal(node.Fees.transactionFee);
+                      node.expect(res.body.fees.vote).to.equal(node.Fees.voteFee);
+                      node.expect(res.body.fees.dapp).to.equal(node.Fees.dappAddFee);
+                      node.expect(res.body.fees.secondsignature).to.equal(node.Fees.secondPasswordFee);
+                      node.expect(res.body.fees.delegate).to.equal(node.Fees.delegateRegistrationFee);
+                      node.expect(res.body.fees.multisignature).to.equal(node.Fees.multisignatureRegistrationFee);
+                  } else {
+                      console.log("Request failed or fees is null");
+                  }
+                  done();
+              });
+      });
+
+
+      it(test + ". Get blockchain nethash. Should be ok", function (done) {
+          node.api.get("/blocks/getNethash")
+              .set("Accept", "application/json")
+              .expect("Content-Type", /json/)
+              .expect(200)
+              .end(function (err, res) {
+                  //console.log(JSON.stringify(res.body));
+                  node.expect(res.body).to.have.property("success").to.be.true;
+                  if (res.body.success == true && res.body.nethash != null) {
+                      node.expect(res.body).to.have.property("nethash");
+                      node.expect(res.body.nethash).to.equal(node.config.nethash);
+                  } else {
+                      console.log("Request failed or nethash is null");
+                  }
+                  done();
+              });
+      });
 
         test = test + 1;
         it(test + ". Using height. Should be ok", function (done) {
