--- conflicted
+++ resolved
@@ -1,8 +1,5 @@
 'use strict';
 
-<<<<<<< HEAD
-var constants = {
-=======
 /**
  * @namespace constants
  * @memberof module:helpers
@@ -44,7 +41,6 @@
  * @property {number} unconfirmedTransactionTimeOut - 1080 blocks
  */
 module.exports = {
->>>>>>> 2f617f49
 	activeDelegates: 101,
 	addressLength: 208,
 	blockHeaderLength: 248,
@@ -95,7 +91,7 @@
 	signatureLength: 196,
 	// WARNING: When changing totalAmount you also need to change getBlockRewards(int) SQL function!
 	totalAmount: 10000000000000000,
-	unconfirmedTransactionTimeOut: 10800,
+	unconfirmedTransactionTimeOut: 10800, // 1080 blocks
 
 	setConst: function (key, value) {
 		constants[key] = value;
