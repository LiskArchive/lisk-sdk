--- conflicted
+++ resolved
@@ -114,27 +114,9 @@
 	signatureLength: 196,
 	// WARNING: When changing totalAmount you also need to change getBlockRewards(int) SQL function!
 	totalAmount: 10000000000000000,
-<<<<<<< HEAD
 	unconfirmedTransactionTimeOut: 10800, // 1080 blocks
-	multisigConstraints: {
-		min: {
-			minimum: 1,
-			maximum: 15
-		},
-		lifetime: {
-			minimum: 1,
-			maximum: 72
-		},
-		keysgroup: {
-			minItems: 1,
-			maxItems: 15
-		}
-	},
 	secondsPerHour: 3600,
 	signatureTransactionTimeOutMultiplier: 8
-=======
-	unconfirmedTransactionTimeOut: 10800 // 1080 blocks
->>>>>>> a20c1df3
 };
 
 module.exports = constants;