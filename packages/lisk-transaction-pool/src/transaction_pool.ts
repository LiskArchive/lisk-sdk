--- conflicted
+++ resolved
@@ -32,10 +32,7 @@
 	readonly senderPublicKey: string;
 	signatures?: ReadonlyArray<string>;
 	readonly type: number;
-<<<<<<< HEAD
 	readonly senderId: string;
-=======
->>>>>>> 10279f79
 	containsUniqueData?: boolean;
 }
 
