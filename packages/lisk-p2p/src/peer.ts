/*
 * Copyright © 2018 Lisk Foundation
 *
 * See the LICENSE file at the top-level directory of this distribution
 * for licensing information.
 *
 * Unless otherwise agreed in a custom licensing agreement with the Lisk Foundation,
 * no part of this software, including this file, may be copied, modified,
 * propagated, or distributed except according to the terms contained in the
 * LICENSE file.
 *
 * Removal or modification of this copyright notice is prohibited.
 *
 */
<<<<<<< HEAD
/* tslint:disable: variable-name */
import {
	P2PMessagePacket,
	P2PNodeStatus,
	P2PRequestPacket,
	P2PResponsePacket,
} from './p2p_types';

=======

import {
	P2PRequestPacket,
	P2PMessagePacket,
	P2PResponsePacket,
	P2PNodeStatus,
} from './p2p_types';

>>>>>>> 42e978b5
import socketClusterClient from 'socketcluster-client';

export interface PeerConfig {
	readonly ipAddress: string;
	readonly wsPort: number;
	readonly nodeStatus?: P2PNodeStatus; // TODO DELEEETETETE
	readonly clock?: Date;
	readonly height?: number;
	readonly inboundSocket?: any; // TODO: Type SCServerSocket
	readonly os?: string;
	readonly version?: string;
}

export enum ConnectionState {
	CONNECTING = 0,
	CONNECTED = 1,
	DISCONNECTED = 2,
}

export interface PeerConnectionState {
	readonly inbound: ConnectionState;
	readonly outbound: ConnectionState;
}

export class Peer {
	private readonly _id: string;
	private readonly _peerConfig: PeerConfig;
	private readonly _height: number;
	private _inboundSocket: any;
	private _outboundSocket: any;
	private readonly _ipAddress: string;
	private readonly _wsPort: number;
	private _nodeStatus: P2PNodeStatus | undefined;

	public constructor(peerConfig: PeerConfig) {
		this._peerConfig = peerConfig;
		this._ipAddress = peerConfig.ipAddress;
		this._wsPort = peerConfig.wsPort;
		this._id = Peer.constructPeerId(this._ipAddress, this._wsPort);
		this._inboundSocket = peerConfig.inboundSocket;
		this._height = peerConfig.height ? peerConfig.height : 0;
	}

	private _createOutboundSocket(): any {
		if (!this._outboundSocket) {
			this._outboundSocket = socketClusterClient.create({
				hostname: this._ipAddress,
				port: this._wsPort,
				query: this._nodeStatus,
				autoConnect: false,
			});
		}
	}

	public connect(): void {
		this._createOutboundSocket();
		this._outboundSocket.connect();
	}

	public disconnect(code: number = 1000, reason?: string): void {
		if (this._inboundSocket) {
			this._inboundSocket.disconnect(code, reason);
		}
		if (this._outboundSocket) {
			this._outboundSocket.disconnect(code, reason);
		}
	}

	public async request<T>(
		packet: P2PRequestPacket<T>,
	): Promise<P2PResponsePacket> {
		return new Promise<P2PResponsePacket>(
			(
				resolve: (result: P2PResponsePacket) => void,
				reject: (result: Error) => void,
			): void => {
				this._createOutboundSocket();
				this._outboundSocket.emit(
					'rpc-request',
					{
						type: '/RPCRequest',
						procedure: packet.procedure,
						data: packet.params,
					},
					(err: Error | undefined, responseData: unknown) => {
						if (err) {
							reject(err);

							return;
						}

						if (responseData) {
							resolve(responseData as P2PResponsePacket);

							return;
						}

						// TODO ASAP: Create new Error type in errors/ directory.
						const error = new Error('RPC response format was invalid');
						error.name = 'InvalidPeerResponseError';
						reject(error);
					},
				);
			},
		);
	}

	public send<T>(packet: P2PMessagePacket<T>): void {
		this._createOutboundSocket();
		this._outboundSocket.emit(packet.event, {
			data: packet.data,
		});
	}

	public get peerConfig(): PeerConfig {
		return this._peerConfig;
	}

	public get id(): string {
		return this._id;
	}

	/**
	 * This is not a declared as a setter because this method will need
	 * invoke an async RPC on the socket to pass it the new node status.
	 */
	public applyNodeStatus(value: P2PNodeStatus | undefined): void {
		this._nodeStatus = value;
	}

	public get nodeStatus(): P2PNodeStatus | undefined {
		return this._nodeStatus;
	}

	public set inboundSocket(value: any) {
		this._inboundSocket = value;
	}

	public get inboundSocket(): any {
		return this._inboundSocket;
	}

	public set outboundSocket(value: any) {
		this._outboundSocket = value;
	}

	public get outboundSocket(): any {
		return this._outboundSocket;
	}

	public get height(): number {
		return this._height;
	}

	public get state(): PeerConnectionState {
		const inbound = this._inboundSocket
			? this._inboundSocket.state === this._inboundSocket.OPEN
				? ConnectionState.CONNECTED
				: ConnectionState.DISCONNECTED
			: ConnectionState.DISCONNECTED;
		const outbound = this._outboundSocket
			? this._outboundSocket.state === this._outboundSocket.OPEN
				? ConnectionState.CONNECTED
				: ConnectionState.DISCONNECTED
			: ConnectionState.DISCONNECTED;

		return {
			inbound,
			outbound,
		};
	}

	public get ipAddress(): string {
		return this._ipAddress;
	}

	public get wsPort(): number {
		return this._wsPort;
	}

	public static constructPeerId(ipAddress: string, port: number): string {
		return `${ipAddress}:${port}`;
	}
}<|MERGE_RESOLUTION|>--- conflicted
+++ resolved
@@ -12,16 +12,6 @@
  * Removal or modification of this copyright notice is prohibited.
  *
  */
-<<<<<<< HEAD
-/* tslint:disable: variable-name */
-import {
-	P2PMessagePacket,
-	P2PNodeStatus,
-	P2PRequestPacket,
-	P2PResponsePacket,
-} from './p2p_types';
-
-=======
 
 import {
 	P2PRequestPacket,
@@ -30,7 +20,6 @@
 	P2PNodeStatus,
 } from './p2p_types';
 
->>>>>>> 42e978b5
 import socketClusterClient from 'socketcluster-client';
 
 export interface PeerConfig {
