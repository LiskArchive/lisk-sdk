--- conflicted
+++ resolved
@@ -47,20 +47,10 @@
 	process.exit(1);
 }
 
-const passwordLen = program.password.trim().length;
-if (passwordLen < 5) {
-	console.error(
-		`error: String is too short (${passwordLen} chars), minimum 5.`
-	);
-	process.exit(1);
-}
-
 console.info('Starting configuration migration...');
 const oldConfig = JSON.parse(fs.readFileSync(oldConfigPath, 'utf8'));
 const newConfig = JSON.parse(fs.readFileSync(newConfigPath, 'utf8'));
 
-<<<<<<< HEAD
-=======
 // If old release was a 1.0.0-rc.1 release
 if (oldConfig.version === '1.0.0-rc.1') {
 	// Values to keep from new config file
@@ -80,7 +70,6 @@
 	process.exit(0);
 }
 
->>>>>>> 42c4a1b7
 newConfig.api.ssl = extend(true, {}, oldConfig.ssl);
 delete oldConfig.ssl;
 
