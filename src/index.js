<<<<<<< HEAD
const path = require('path');
const { Application } = require('../framework/src');

=======
>>>>>>> a4a77e76
// TODO: Remove the use this config helper
const packageJSON = require('../package');
let config = require('../config/devnet/config');
const constants = require('../config/devnet/constants');
const exceptions = require('../config/devnet/exceptions');
const genesisBlock = require('../config/devnet/genesis_block');

// TODO: WIll be resolved with issue https://github.com/LiskHQ/lisk/issues/2976
const args = process.argv.slice(2);
const index = args.indexOf('-c');
if (index >= 0) {
	// eslint-disable-next-line import/no-dynamic-require
	config = require(path.resolve(args[index + 1]));
}

<<<<<<< HEAD
const appName = () => `devnet-${config.modules.http_api.httpPort}`;
=======
const { Application } = require('../framework/src');

const appName = () => `${config.network}-${config.httpPort}`;
>>>>>>> a4a77e76

try {
	// To run multiple applications for same network for integration tests
	// TODO: Refactored the way to find unique name for the app
<<<<<<< HEAD
	const app = new Application(appName, genesisBlock, constants, {
		...config,
		version: packageJSON.version,
		minVersion: packageJSON.lisk.minVersion,
		protocolVersion: packageJSON.lisk.protocolVersion,
=======
	const app = new Application(appName, config.genesisBlock, config.constants, {
		ipc: config.ipc,
		components: {
			logger: {
				filename: config.logFileName,
				consoleLogLevel: config.consoleLogLevel || 'debug',
				fileLogLevel: config.fileLogLevel || 'debug',
			},
			cache: {
				...config.redis,
				enabled: config.cacheEnabled,
			},
			storage: config.db,
		},
		initialState: {
			nethash: config.nethash,
			version: config.version,
			wsPort: config.wsPort,
			httpPort: config.httpPort,
			minVersion: config.minVersion,
			protocolVersion: config.protocolVersion,
			nonce: config.nonce,
		},
>>>>>>> a4a77e76
	});

	app.overrideModuleOptions('chain', { exceptions });

	app
		.run()
		.then(() => app.logger.log('App started...'))
		.catch(error => {
			if (error instanceof Error) {
				app.logger.error('App stopped with error', error.message);
				app.logger.debug(error.stack);
			} else {
				app.logger.error('App stopped with error', error);
			}
			process.exit();
		});
} catch (e) {
	console.error('Application start error.', e);
	process.exit();
}<|MERGE_RESOLUTION|>--- conflicted
+++ resolved
@@ -1,10 +1,6 @@
-<<<<<<< HEAD
 const path = require('path');
 const { Application } = require('../framework/src');
 
-=======
->>>>>>> a4a77e76
-// TODO: Remove the use this config helper
 const packageJSON = require('../package');
 let config = require('../config/devnet/config');
 const constants = require('../config/devnet/constants');
@@ -19,48 +15,16 @@
 	config = require(path.resolve(args[index + 1]));
 }
 
-<<<<<<< HEAD
 const appName = () => `devnet-${config.modules.http_api.httpPort}`;
-=======
-const { Application } = require('../framework/src');
-
-const appName = () => `${config.network}-${config.httpPort}`;
->>>>>>> a4a77e76
 
 try {
 	// To run multiple applications for same network for integration tests
 	// TODO: Refactored the way to find unique name for the app
-<<<<<<< HEAD
 	const app = new Application(appName, genesisBlock, constants, {
 		...config,
 		version: packageJSON.version,
 		minVersion: packageJSON.lisk.minVersion,
 		protocolVersion: packageJSON.lisk.protocolVersion,
-=======
-	const app = new Application(appName, config.genesisBlock, config.constants, {
-		ipc: config.ipc,
-		components: {
-			logger: {
-				filename: config.logFileName,
-				consoleLogLevel: config.consoleLogLevel || 'debug',
-				fileLogLevel: config.fileLogLevel || 'debug',
-			},
-			cache: {
-				...config.redis,
-				enabled: config.cacheEnabled,
-			},
-			storage: config.db,
-		},
-		initialState: {
-			nethash: config.nethash,
-			version: config.version,
-			wsPort: config.wsPort,
-			httpPort: config.httpPort,
-			minVersion: config.minVersion,
-			protocolVersion: config.protocolVersion,
-			nonce: config.nonce,
-		},
->>>>>>> a4a77e76
 	});
 
 	app.overrideModuleOptions('chain', { exceptions });
