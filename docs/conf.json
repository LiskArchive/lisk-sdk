--- conflicted
+++ resolved
@@ -1,32 +1,4 @@
 {
-<<<<<<< HEAD
-  "tags": {
-    "allowUnknownTags": true,
-    "dictionaries": ["jsdoc"]
-  },
-  "source": {
-    "include": [
-      "./docs/typedef/",
-      "./app.js",
-      "./api/http/",
-      "./helpers/",
-      "./logic/",
-      "./modules/",
-      "./schema/"
-    ],
-    "exclude": [ "./node_modules"]
-  },
-  "plugins": ["plugins/markdown"],
-  "opts": {
-    "readme": "docs/intro.md",
-    "encoding": "utf8",
-    "destination": "./docs/jsdoc",
-    "recurse": true
-  },
-  "templates": {
-    "cleverLinks": false
-  }
-=======
 	"tags": {
 		"allowUnknownTags": true,
 		"dictionaries": ["jsdoc"]
@@ -55,5 +27,4 @@
 	"templates": {
 		"cleverLinks": false
 	}
->>>>>>> 2a4460b6
 }