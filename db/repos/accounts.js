--- conflicted
+++ resolved
@@ -234,33 +234,8 @@
 			); // eslint-disable-line prefer-promise-reject-errors
 		}
 
-<<<<<<< HEAD
-		if (conflictingFields.length === 1 && conflictingFields[0] === 'address') {
-			const sql =
-				'${insertSQL:raw} ON CONFLICT(${conflictFields:name}) DO UPDATE SET ${setsSQL:raw}';
-
-			return this.db.none(sql, {
-				insertSQL: this.pgp.helpers.insert(data, this.cs.insert),
-				conflictFields: conflictingFields,
-				setsSQL: this.pgp.helpers.sets(updateData, this.cs.update),
-			});
-		}
 		const conditionObject = {};
 		conflictingFields.forEach(field => {
-			conditionObject[field] = data[field];
-		});
-
-		return this.db.tx('db:accounts:upsert', t =>
-			t.accounts.list(conditionObject, ['address']).then(result => {
-				if (result.length) {
-					return t.accounts.update(result[0].address, updateData);
-				}
-				return t.accounts.insert(data);
-			})
-		);
-=======
-		const conditionObject = {};
-		conflictingFields.forEach(function(field) {
 			conditionObject[field] = data[field];
 		});
 
@@ -272,7 +247,6 @@
 				yield t.accounts.insert(data);
 			}
 		});
->>>>>>> cd938708
 	}
 
 	/**
@@ -299,7 +273,7 @@
 			); // eslint-disable-line prefer-promise-reject-errors
 		}
 
-		this.getImmutableFields().map(function(field) {
+		this.getImmutableFields().map(field => {
 			delete data[field];
 		});
 
@@ -588,7 +562,7 @@
 	 * @return {Promise<null>}
 	 */
 	convertToNonVirgin(address) {
-		return this.db.none(sql.convertToNonVirgin, { address: address });
+		return this.db.none(sql.convertToNonVirgin, { address });
 	}
 }
 
