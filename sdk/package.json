--- conflicted
+++ resolved
@@ -1,10 +1,6 @@
 {
 	"name": "lisk-sdk",
-<<<<<<< HEAD
-	"version": "6.0.1",
-=======
 	"version": "6.1.0-rc.0",
->>>>>>> e3766570
 	"description": "Official SDK for the Lisk blockchain application platform",
 	"author": "Lisk Foundation <admin@lisk.com>, lightcurve GmbH <admin@lightcurve.io>",
 	"license": "Apache-2.0",
@@ -33,21 +29,6 @@
 		"build": "tsc"
 	},
 	"dependencies": {
-<<<<<<< HEAD
-		"@liskhq/lisk-api-client": "^6.0.1",
-		"@liskhq/lisk-chain": "^0.5.0",
-		"@liskhq/lisk-codec": "^0.4.0",
-		"@liskhq/lisk-cryptography": "^4.0.0",
-		"@liskhq/lisk-db": "0.3.10",
-		"@liskhq/lisk-p2p": "^0.9.0",
-		"@liskhq/lisk-passphrase": "^4.0.0",
-		"@liskhq/lisk-transaction-pool": "^0.7.0",
-		"@liskhq/lisk-transactions": "^6.0.0",
-		"@liskhq/lisk-tree": "^0.4.0",
-		"@liskhq/lisk-utils": "^0.4.0",
-		"@liskhq/lisk-validator": "^0.8.0",
-		"lisk-framework": "^0.11.1"
-=======
 		"@liskhq/lisk-api-client": "^6.1.0-rc.0",
 		"@liskhq/lisk-chain": "^0.6.0-rc.0",
 		"@liskhq/lisk-codec": "^0.5.0-rc.0",
@@ -61,7 +42,6 @@
 		"@liskhq/lisk-utils": "^0.4.0-rc.0",
 		"@liskhq/lisk-validator": "^0.9.0-rc.0",
 		"lisk-framework": "^0.12.0-rc.0"
->>>>>>> e3766570
 	},
 	"devDependencies": {
 		"eslint": "8.28.0",
