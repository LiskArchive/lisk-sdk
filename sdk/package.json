{
	"name": "lisk-sdk",
	"version": "5.2.1",
	"description": "Official SDK for the Lisk blockchain application platform",
	"author": "Lisk Foundation <admin@lisk.com>, lightcurve GmbH <admin@lightcurve.io>",
	"license": "Apache-2.0",
	"keywords": [
		"lisk",
		"blockchain"
	],
	"homepage": "https://github.com/LiskHQ/lisk-sdk#readme",
	"repository": {
		"type": "git",
		"url": "git+https://github.com/LiskHQ/lisk-sdk.git"
	},
	"bugs": {
		"url": "https://github.com/LiskHQ/lisk-sdk/issues"
	},
	"engines": {
		"node": ">=12.13.0",
		"npm": ">=6.12.0"
	},
	"main": "dist-node/index.js",
	"scripts": {
		"lint": "eslint --ext .js,.ts .",
		"lint:fix": "eslint --fix --ext .js,.ts .",
		"format": "prettier --write '**/*'",
		"prebuild": "rm -r dist-node/* || mkdir dist-node || true",
		"build": "tsc"
	},
	"dependencies": {
<<<<<<< HEAD
		"@liskhq/lisk-api-client": "^5.1.4",
=======
		"@liskhq/lisk-api-client": "^5.1.5",
		"@liskhq/lisk-bft": "^0.3.3",
>>>>>>> 899df602
		"@liskhq/lisk-chain": "^0.3.3",
		"@liskhq/lisk-codec": "^0.2.1",
		"@liskhq/lisk-cryptography": "^3.2.0",
		"@liskhq/lisk-db": "^0.2.0",
<<<<<<< HEAD
=======
		"@liskhq/lisk-framework-forger-plugin": "^0.2.6",
		"@liskhq/lisk-framework-http-api-plugin": "^0.2.6",
		"@liskhq/lisk-framework-monitor-plugin": "^0.2.6",
		"@liskhq/lisk-framework-report-misbehavior-plugin": "^0.2.6",
		"@liskhq/lisk-genesis": "^0.2.3",
>>>>>>> 899df602
		"@liskhq/lisk-p2p": "^0.7.2",
		"@liskhq/lisk-passphrase": "^3.1.0",
		"@liskhq/lisk-transaction-pool": "^0.5.2",
		"@liskhq/lisk-transactions": "^5.2.1",
		"@liskhq/lisk-tree": "^0.2.1",
		"@liskhq/lisk-utils": "^0.2.0",
		"@liskhq/lisk-validator": "^0.6.1",
		"lisk-framework": "^0.9.1"
	},
	"devDependencies": {
		"eslint": "7.22.0",
		"eslint-config-lisk-base": "2.0.1",
		"eslint-plugin-import": "2.22.1",
		"eslint-plugin-jest": "24.3.2",
		"jest": "26.6.3",
		"jest-extended": "0.11.5",
		"jest-when": "3.2.1",
		"prettier": "2.2.1",
		"ts-jest": "26.5.4",
		"ts-node": "9.1.1",
		"typescript": "4.2.3"
	}
}<|MERGE_RESOLUTION|>--- conflicted
+++ resolved
@@ -29,24 +29,11 @@
 		"build": "tsc"
 	},
 	"dependencies": {
-<<<<<<< HEAD
-		"@liskhq/lisk-api-client": "^5.1.4",
-=======
 		"@liskhq/lisk-api-client": "^5.1.5",
-		"@liskhq/lisk-bft": "^0.3.3",
->>>>>>> 899df602
 		"@liskhq/lisk-chain": "^0.3.3",
 		"@liskhq/lisk-codec": "^0.2.1",
 		"@liskhq/lisk-cryptography": "^3.2.0",
 		"@liskhq/lisk-db": "^0.2.0",
-<<<<<<< HEAD
-=======
-		"@liskhq/lisk-framework-forger-plugin": "^0.2.6",
-		"@liskhq/lisk-framework-http-api-plugin": "^0.2.6",
-		"@liskhq/lisk-framework-monitor-plugin": "^0.2.6",
-		"@liskhq/lisk-framework-report-misbehavior-plugin": "^0.2.6",
-		"@liskhq/lisk-genesis": "^0.2.3",
->>>>>>> 899df602
 		"@liskhq/lisk-p2p": "^0.7.2",
 		"@liskhq/lisk-passphrase": "^3.1.0",
 		"@liskhq/lisk-transaction-pool": "^0.5.2",
