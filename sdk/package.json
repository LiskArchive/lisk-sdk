--- conflicted
+++ resolved
@@ -22,17 +22,9 @@
 	},
 	"main": "src/index.js",
 	"dependencies": {
-<<<<<<< HEAD
-		"@liskhq/lisk-cryptography": "2.4.1",
-		"@liskhq/lisk-transactions": "3.0.1",
-		"@liskhq/lisk-validator": "0.3.0",
-		"lisk-framework": "0.5.1"
-=======
-		"@liskhq/bignum": "1.3.1",
 		"@liskhq/lisk-cryptography": "2.4.2",
 		"@liskhq/lisk-transactions": "3.0.2",
 		"@liskhq/lisk-validator": "0.3.1",
 		"lisk-framework": "0.5.2"
->>>>>>> 0dcfc038
 	}
 }